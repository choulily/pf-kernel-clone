--- conflicted
+++ resolved
@@ -38,21 +38,6 @@
 	iput(toput_inode);
 }
 
-<<<<<<< HEAD
-static void drop_slab(void)
-{
-	int nr_objects;
-
-	do {
-		int nid;
-
-		nr_objects = 0;
-		for_each_online_node(nid)
-			nr_objects += shrink_node_slabs(GFP_KERNEL, nid,
-							1000, 1000);
-	} while (nr_objects > 10);
-}
-
 /* For TuxOnIce */
 void drop_pagecache(void)
 {
@@ -60,8 +45,6 @@
 }
 EXPORT_SYMBOL_GPL(drop_pagecache);
 
-=======
->>>>>>> 18320f2a
 int drop_caches_sysctl_handler(struct ctl_table *table, int write,
 	void __user *buffer, size_t *length, loff_t *ppos)
 {
