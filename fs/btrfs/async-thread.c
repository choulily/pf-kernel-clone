--- conflicted
+++ resolved
@@ -238,138 +238,6 @@
 	struct __btrfs_workqueue *wq;
 	int need_order = 0;
 
-<<<<<<< HEAD
-	INIT_LIST_HEAD(&head);
-	INIT_LIST_HEAD(&prio_head);
-
-	set_freezable();
-
-	do {
-again:
-		while (1) {
-
-
-			work = get_next_work(worker, &prio_head, &head);
-			if (!work)
-				break;
-
-			list_del(&work->list);
-			clear_bit(WORK_QUEUED_BIT, &work->flags);
-
-			work->worker = worker;
-
-			work->func(work);
-
-			atomic_dec(&worker->num_pending);
-			/*
-			 * unless this is an ordered work queue,
-			 * 'work' was probably freed by func above.
-			 */
-			run_ordered_completions(worker->workers, work);
-
-			check_pending_worker_creates(worker);
-			cond_resched();
-		}
-
-		spin_lock_irq(&worker->lock);
-		check_idle_worker(worker);
-
-		if (freezing(current)) {
-			worker->working = 0;
-			spin_unlock_irq(&worker->lock);
-			try_to_freeze();
-		} else {
-			spin_unlock_irq(&worker->lock);
-			if (!kthread_freezable_should_stop(NULL)) {
-				cpu_relax();
-				/*
-				 * we've dropped the lock, did someone else
-				 * jump_in?
-				 */
-				smp_mb();
-				if (!list_empty(&worker->pending) ||
-				    !list_empty(&worker->prio_pending))
-					continue;
-
-				/*
-				 * this short schedule allows more work to
-				 * come in without the queue functions
-				 * needing to go through wake_up_process()
-				 *
-				 * worker->working is still 1, so nobody
-				 * is going to try and wake us up
-				 */
-				schedule_timeout(1);
-				smp_mb();
-				if (!list_empty(&worker->pending) ||
-				    !list_empty(&worker->prio_pending))
-					continue;
-
-				if (kthread_freezable_should_stop(NULL))
-					break;
-
-				/* still no more work?, sleep for real */
-				spin_lock_irq(&worker->lock);
-				set_current_state(TASK_INTERRUPTIBLE);
-				if (!list_empty(&worker->pending) ||
-				    !list_empty(&worker->prio_pending)) {
-					spin_unlock_irq(&worker->lock);
-					set_current_state(TASK_RUNNING);
-					goto again;
-				}
-
-				/*
-				 * this makes sure we get a wakeup when someone
-				 * adds something new to the queue
-				 */
-				worker->working = 0;
-				spin_unlock_irq(&worker->lock);
-
-				if (!kthread_freezable_should_stop(NULL)) {
-					schedule_timeout(HZ * 120);
-					if (!worker->working &&
-					    try_worker_shutdown(worker)) {
-						return 0;
-					}
-				}
-			}
-			__set_current_state(TASK_RUNNING);
-		}
-	} while (!kthread_freezable_should_stop(NULL));
-	return 0;
-}
-
-/*
- * this will wait for all the worker threads to shutdown
- */
-void btrfs_stop_workers(struct btrfs_workers *workers)
-{
-	struct list_head *cur;
-	struct btrfs_worker_thread *worker;
-	int can_stop;
-
-	spin_lock_irq(&workers->lock);
-	workers->stopping = 1;
-	list_splice_init(&workers->idle_list, &workers->worker_list);
-	while (!list_empty(&workers->worker_list)) {
-		cur = workers->worker_list.next;
-		worker = list_entry(cur, struct btrfs_worker_thread,
-				    worker_list);
-
-		atomic_inc(&worker->refs);
-		workers->num_workers -= 1;
-		if (!list_empty(&worker->worker_list)) {
-			list_del_init(&worker->worker_list);
-			put_worker(worker);
-			can_stop = 1;
-		} else
-			can_stop = 0;
-		spin_unlock_irq(&workers->lock);
-		if (can_stop)
-			kthread_stop(worker->task);
-		spin_lock_irq(&workers->lock);
-		put_worker(worker);
-=======
 	work = container_of(arg, struct btrfs_work, normal_work);
 	/*
 	 * We should not touch things inside work in the following cases:
@@ -389,7 +257,6 @@
 	if (need_order) {
 		set_bit(WORK_DONE_BIT, &work->flags);
 		run_ordered_work(wq);
->>>>>>> 55101e2d
 	}
 	if (!need_order)
 		trace_btrfs_all_work_done(work);
