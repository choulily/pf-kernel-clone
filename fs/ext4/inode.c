/*
 *  linux/fs/ext4/inode.c
 *
 * Copyright (C) 1992, 1993, 1994, 1995
 * Remy Card (card@masi.ibp.fr)
 * Laboratoire MASI - Institut Blaise Pascal
 * Universite Pierre et Marie Curie (Paris VI)
 *
 *  from
 *
 *  linux/fs/minix/inode.c
 *
 *  Copyright (C) 1991, 1992  Linus Torvalds
 *
 *  Goal-directed block allocation by Stephen Tweedie
 *	(sct@redhat.com), 1993, 1998
 *  Big-endian to little-endian byte-swapping/bitmaps by
 *        David S. Miller (davem@caip.rutgers.edu), 1995
 *  64-bit file support on 64-bit platforms by Jakub Jelinek
 *	(jj@sunsite.ms.mff.cuni.cz)
 *
 *  Assorted race fixes, rewrite of ext4_get_block() by Al Viro, 2000
 */

#include <linux/module.h>
#include <linux/fs.h>
#include <linux/time.h>
#include <linux/jbd2.h>
#include <linux/highuid.h>
#include <linux/pagemap.h>
#include <linux/quotaops.h>
#include <linux/string.h>
#include <linux/buffer_head.h>
#include <linux/writeback.h>
#include <linux/pagevec.h>
#include <linux/mpage.h>
#include <linux/namei.h>
#include <linux/uio.h>
#include <linux/bio.h>
#include <linux/workqueue.h>
#include <linux/kernel.h>
#include <linux/slab.h>

#include "ext4_jbd2.h"
#include "xattr.h"
#include "acl.h"
#include "ext4_extents.h"

#include <trace/events/ext4.h>

#define MPAGE_DA_EXTENT_TAIL 0x01

static inline int ext4_begin_ordered_truncate(struct inode *inode,
					      loff_t new_size)
{
	return jbd2_journal_begin_ordered_truncate(
					EXT4_SB(inode->i_sb)->s_journal,
					&EXT4_I(inode)->jinode,
					new_size);
}

static void ext4_invalidatepage(struct page *page, unsigned long offset);

/*
 * Test whether an inode is a fast symlink.
 */
static int ext4_inode_is_fast_symlink(struct inode *inode)
{
	int ea_blocks = EXT4_I(inode)->i_file_acl ?
		(inode->i_sb->s_blocksize >> 9) : 0;

	return (S_ISLNK(inode->i_mode) && inode->i_blocks - ea_blocks == 0);
}

/*
 * Work out how many blocks we need to proceed with the next chunk of a
 * truncate transaction.
 */
static unsigned long blocks_for_truncate(struct inode *inode)
{
	ext4_lblk_t needed;

	needed = inode->i_blocks >> (inode->i_sb->s_blocksize_bits - 9);

	/* Give ourselves just enough room to cope with inodes in which
	 * i_blocks is corrupt: we've seen disk corruptions in the past
	 * which resulted in random data in an inode which looked enough
	 * like a regular file for ext4 to try to delete it.  Things
	 * will go a bit crazy if that happens, but at least we should
	 * try not to panic the whole kernel. */
	if (needed < 2)
		needed = 2;

	/* But we need to bound the transaction so we don't overflow the
	 * journal. */
	if (needed > EXT4_MAX_TRANS_DATA)
		needed = EXT4_MAX_TRANS_DATA;

	return EXT4_DATA_TRANS_BLOCKS(inode->i_sb) + needed;
}

/*
 * Truncate transactions can be complex and absolutely huge.  So we need to
 * be able to restart the transaction at a conventient checkpoint to make
 * sure we don't overflow the journal.
 *
 * start_transaction gets us a new handle for a truncate transaction,
 * and extend_transaction tries to extend the existing one a bit.  If
 * extend fails, we need to propagate the failure up and restart the
 * transaction in the top-level truncate loop. --sct
 */
static handle_t *start_transaction(struct inode *inode)
{
	handle_t *result;

	result = ext4_journal_start(inode, blocks_for_truncate(inode));
	if (!IS_ERR(result))
		return result;

	ext4_std_error(inode->i_sb, PTR_ERR(result));
	return result;
}

/*
 * Try to extend this transaction for the purposes of truncation.
 *
 * Returns 0 if we managed to create more room.  If we can't create more
 * room, and the transaction must be restarted we return 1.
 */
static int try_to_extend_transaction(handle_t *handle, struct inode *inode)
{
	if (!ext4_handle_valid(handle))
		return 0;
	if (ext4_handle_has_enough_credits(handle, EXT4_RESERVE_TRANS_BLOCKS+1))
		return 0;
	if (!ext4_journal_extend(handle, blocks_for_truncate(inode)))
		return 0;
	return 1;
}

/*
 * Restart the transaction associated with *handle.  This does a commit,
 * so before we call here everything must be consistently dirtied against
 * this transaction.
 */
int ext4_truncate_restart_trans(handle_t *handle, struct inode *inode,
				 int nblocks)
{
	int ret;

	/*
	 * Drop i_data_sem to avoid deadlock with ext4_map_blocks.  At this
	 * moment, get_block can be called only for blocks inside i_size since
	 * page cache has been already dropped and writes are blocked by
	 * i_mutex. So we can safely drop the i_data_sem here.
	 */
	BUG_ON(EXT4_JOURNAL(inode) == NULL);
	jbd_debug(2, "restarting handle %p\n", handle);
	up_write(&EXT4_I(inode)->i_data_sem);
	ret = ext4_journal_restart(handle, blocks_for_truncate(inode));
	down_write(&EXT4_I(inode)->i_data_sem);
	ext4_discard_preallocations(inode);

	return ret;
}

/*
 * Called at the last iput() if i_nlink is zero.
 */
void ext4_delete_inode(struct inode *inode)
{
	handle_t *handle;
	int err;

	if (!is_bad_inode(inode))
		dquot_initialize(inode);

	if (ext4_should_order_data(inode))
		ext4_begin_ordered_truncate(inode, 0);
	truncate_inode_pages(&inode->i_data, 0);

	if (is_bad_inode(inode))
		goto no_delete;

	handle = ext4_journal_start(inode, blocks_for_truncate(inode)+3);
	if (IS_ERR(handle)) {
		ext4_std_error(inode->i_sb, PTR_ERR(handle));
		/*
		 * If we're going to skip the normal cleanup, we still need to
		 * make sure that the in-core orphan linked list is properly
		 * cleaned up.
		 */
		ext4_orphan_del(NULL, inode);
		goto no_delete;
	}

	if (IS_SYNC(inode))
		ext4_handle_sync(handle);
	inode->i_size = 0;
	err = ext4_mark_inode_dirty(handle, inode);
	if (err) {
		ext4_warning(inode->i_sb,
			     "couldn't mark inode dirty (err %d)", err);
		goto stop_handle;
	}
	if (inode->i_blocks)
		ext4_truncate(inode);

	/*
	 * ext4_ext_truncate() doesn't reserve any slop when it
	 * restarts journal transactions; therefore there may not be
	 * enough credits left in the handle to remove the inode from
	 * the orphan list and set the dtime field.
	 */
	if (!ext4_handle_has_enough_credits(handle, 3)) {
		err = ext4_journal_extend(handle, 3);
		if (err > 0)
			err = ext4_journal_restart(handle, 3);
		if (err != 0) {
			ext4_warning(inode->i_sb,
				     "couldn't extend journal (err %d)", err);
		stop_handle:
			ext4_journal_stop(handle);
			goto no_delete;
		}
	}

	/*
	 * Kill off the orphan record which ext4_truncate created.
	 * AKPM: I think this can be inside the above `if'.
	 * Note that ext4_orphan_del() has to be able to cope with the
	 * deletion of a non-existent orphan - this is because we don't
	 * know if ext4_truncate() actually created an orphan record.
	 * (Well, we could do this if we need to, but heck - it works)
	 */
	ext4_orphan_del(handle, inode);
	EXT4_I(inode)->i_dtime	= get_seconds();

	/*
	 * One subtle ordering requirement: if anything has gone wrong
	 * (transaction abort, IO errors, whatever), then we can still
	 * do these next steps (the fs will already have been marked as
	 * having errors), but we can't free the inode if the mark_dirty
	 * fails.
	 */
	if (ext4_mark_inode_dirty(handle, inode))
		/* If that failed, just do the required in-core inode clear. */
		clear_inode(inode);
	else
		ext4_free_inode(handle, inode);
	ext4_journal_stop(handle);
	return;
no_delete:
	clear_inode(inode);	/* We must guarantee clearing of inode... */
}

typedef struct {
	__le32	*p;
	__le32	key;
	struct buffer_head *bh;
} Indirect;

static inline void add_chain(Indirect *p, struct buffer_head *bh, __le32 *v)
{
	p->key = *(p->p = v);
	p->bh = bh;
}

/**
 *	ext4_block_to_path - parse the block number into array of offsets
 *	@inode: inode in question (we are only interested in its superblock)
 *	@i_block: block number to be parsed
 *	@offsets: array to store the offsets in
 *	@boundary: set this non-zero if the referred-to block is likely to be
 *	       followed (on disk) by an indirect block.
 *
 *	To store the locations of file's data ext4 uses a data structure common
 *	for UNIX filesystems - tree of pointers anchored in the inode, with
 *	data blocks at leaves and indirect blocks in intermediate nodes.
 *	This function translates the block number into path in that tree -
 *	return value is the path length and @offsets[n] is the offset of
 *	pointer to (n+1)th node in the nth one. If @block is out of range
 *	(negative or too large) warning is printed and zero returned.
 *
 *	Note: function doesn't find node addresses, so no IO is needed. All
 *	we need to know is the capacity of indirect blocks (taken from the
 *	inode->i_sb).
 */

/*
 * Portability note: the last comparison (check that we fit into triple
 * indirect block) is spelled differently, because otherwise on an
 * architecture with 32-bit longs and 8Kb pages we might get into trouble
 * if our filesystem had 8Kb blocks. We might use long long, but that would
 * kill us on x86. Oh, well, at least the sign propagation does not matter -
 * i_block would have to be negative in the very beginning, so we would not
 * get there at all.
 */

static int ext4_block_to_path(struct inode *inode,
			      ext4_lblk_t i_block,
			      ext4_lblk_t offsets[4], int *boundary)
{
	int ptrs = EXT4_ADDR_PER_BLOCK(inode->i_sb);
	int ptrs_bits = EXT4_ADDR_PER_BLOCK_BITS(inode->i_sb);
	const long direct_blocks = EXT4_NDIR_BLOCKS,
		indirect_blocks = ptrs,
		double_blocks = (1 << (ptrs_bits * 2));
	int n = 0;
	int final = 0;

	if (i_block < direct_blocks) {
		offsets[n++] = i_block;
		final = direct_blocks;
	} else if ((i_block -= direct_blocks) < indirect_blocks) {
		offsets[n++] = EXT4_IND_BLOCK;
		offsets[n++] = i_block;
		final = ptrs;
	} else if ((i_block -= indirect_blocks) < double_blocks) {
		offsets[n++] = EXT4_DIND_BLOCK;
		offsets[n++] = i_block >> ptrs_bits;
		offsets[n++] = i_block & (ptrs - 1);
		final = ptrs;
	} else if (((i_block -= double_blocks) >> (ptrs_bits * 2)) < ptrs) {
		offsets[n++] = EXT4_TIND_BLOCK;
		offsets[n++] = i_block >> (ptrs_bits * 2);
		offsets[n++] = (i_block >> ptrs_bits) & (ptrs - 1);
		offsets[n++] = i_block & (ptrs - 1);
		final = ptrs;
	} else {
		ext4_warning(inode->i_sb, "block %lu > max in inode %lu",
			     i_block + direct_blocks +
			     indirect_blocks + double_blocks, inode->i_ino);
	}
	if (boundary)
		*boundary = final - 1 - (i_block & (ptrs - 1));
	return n;
}

static int __ext4_check_blockref(const char *function, struct inode *inode,
				 __le32 *p, unsigned int max)
{
	__le32 *bref = p;
	unsigned int blk;

	while (bref < p+max) {
		blk = le32_to_cpu(*bref++);
		if (blk &&
		    unlikely(!ext4_data_block_valid(EXT4_SB(inode->i_sb),
						    blk, 1))) {
			ext4_error_inode(function, inode,
					 "invalid block reference %u", blk);
			return -EIO;
		}
	}
	return 0;
}


#define ext4_check_indirect_blockref(inode, bh)                         \
	__ext4_check_blockref(__func__, inode, (__le32 *)(bh)->b_data,  \
			      EXT4_ADDR_PER_BLOCK((inode)->i_sb))

#define ext4_check_inode_blockref(inode)                                \
	__ext4_check_blockref(__func__, inode, EXT4_I(inode)->i_data,   \
			      EXT4_NDIR_BLOCKS)

/**
 *	ext4_get_branch - read the chain of indirect blocks leading to data
 *	@inode: inode in question
 *	@depth: depth of the chain (1 - direct pointer, etc.)
 *	@offsets: offsets of pointers in inode/indirect blocks
 *	@chain: place to store the result
 *	@err: here we store the error value
 *
 *	Function fills the array of triples <key, p, bh> and returns %NULL
 *	if everything went OK or the pointer to the last filled triple
 *	(incomplete one) otherwise. Upon the return chain[i].key contains
 *	the number of (i+1)-th block in the chain (as it is stored in memory,
 *	i.e. little-endian 32-bit), chain[i].p contains the address of that
 *	number (it points into struct inode for i==0 and into the bh->b_data
 *	for i>0) and chain[i].bh points to the buffer_head of i-th indirect
 *	block for i>0 and NULL for i==0. In other words, it holds the block
 *	numbers of the chain, addresses they were taken from (and where we can
 *	verify that chain did not change) and buffer_heads hosting these
 *	numbers.
 *
 *	Function stops when it stumbles upon zero pointer (absent block)
 *		(pointer to last triple returned, *@err == 0)
 *	or when it gets an IO error reading an indirect block
 *		(ditto, *@err == -EIO)
 *	or when it reads all @depth-1 indirect blocks successfully and finds
 *	the whole chain, all way to the data (returns %NULL, *err == 0).
 *
 *      Need to be called with
 *      down_read(&EXT4_I(inode)->i_data_sem)
 */
static Indirect *ext4_get_branch(struct inode *inode, int depth,
				 ext4_lblk_t  *offsets,
				 Indirect chain[4], int *err)
{
	struct super_block *sb = inode->i_sb;
	Indirect *p = chain;
	struct buffer_head *bh;

	*err = 0;
	/* i_data is not going away, no lock needed */
	add_chain(chain, NULL, EXT4_I(inode)->i_data + *offsets);
	if (!p->key)
		goto no_block;
	while (--depth) {
		bh = sb_getblk(sb, le32_to_cpu(p->key));
		if (unlikely(!bh))
			goto failure;

		if (!bh_uptodate_or_lock(bh)) {
			if (bh_submit_read(bh) < 0) {
				put_bh(bh);
				goto failure;
			}
			/* validate block references */
			if (ext4_check_indirect_blockref(inode, bh)) {
				put_bh(bh);
				goto failure;
			}
		}

		add_chain(++p, bh, (__le32 *)bh->b_data + *++offsets);
		/* Reader: end */
		if (!p->key)
			goto no_block;
	}
	return NULL;

failure:
	*err = -EIO;
no_block:
	return p;
}

/**
 *	ext4_find_near - find a place for allocation with sufficient locality
 *	@inode: owner
 *	@ind: descriptor of indirect block.
 *
 *	This function returns the preferred place for block allocation.
 *	It is used when heuristic for sequential allocation fails.
 *	Rules are:
 *	  + if there is a block to the left of our position - allocate near it.
 *	  + if pointer will live in indirect block - allocate near that block.
 *	  + if pointer will live in inode - allocate in the same
 *	    cylinder group.
 *
 * In the latter case we colour the starting block by the callers PID to
 * prevent it from clashing with concurrent allocations for a different inode
 * in the same block group.   The PID is used here so that functionally related
 * files will be close-by on-disk.
 *
 *	Caller must make sure that @ind is valid and will stay that way.
 */
static ext4_fsblk_t ext4_find_near(struct inode *inode, Indirect *ind)
{
	struct ext4_inode_info *ei = EXT4_I(inode);
	__le32 *start = ind->bh ? (__le32 *) ind->bh->b_data : ei->i_data;
	__le32 *p;
	ext4_fsblk_t bg_start;
	ext4_fsblk_t last_block;
	ext4_grpblk_t colour;
	ext4_group_t block_group;
	int flex_size = ext4_flex_bg_size(EXT4_SB(inode->i_sb));

	/* Try to find previous block */
	for (p = ind->p - 1; p >= start; p--) {
		if (*p)
			return le32_to_cpu(*p);
	}

	/* No such thing, so let's try location of indirect block */
	if (ind->bh)
		return ind->bh->b_blocknr;

	/*
	 * It is going to be referred to from the inode itself? OK, just put it
	 * into the same cylinder group then.
	 */
	block_group = ei->i_block_group;
	if (flex_size >= EXT4_FLEX_SIZE_DIR_ALLOC_SCHEME) {
		block_group &= ~(flex_size-1);
		if (S_ISREG(inode->i_mode))
			block_group++;
	}
	bg_start = ext4_group_first_block_no(inode->i_sb, block_group);
	last_block = ext4_blocks_count(EXT4_SB(inode->i_sb)->s_es) - 1;

	/*
	 * If we are doing delayed allocation, we don't need take
	 * colour into account.
	 */
	if (test_opt(inode->i_sb, DELALLOC))
		return bg_start;

	if (bg_start + EXT4_BLOCKS_PER_GROUP(inode->i_sb) <= last_block)
		colour = (current->pid % 16) *
			(EXT4_BLOCKS_PER_GROUP(inode->i_sb) / 16);
	else
		colour = (current->pid % 16) * ((last_block - bg_start) / 16);
	return bg_start + colour;
}

/**
 *	ext4_find_goal - find a preferred place for allocation.
 *	@inode: owner
 *	@block:  block we want
 *	@partial: pointer to the last triple within a chain
 *
 *	Normally this function find the preferred place for block allocation,
 *	returns it.
 *	Because this is only used for non-extent files, we limit the block nr
 *	to 32 bits.
 */
static ext4_fsblk_t ext4_find_goal(struct inode *inode, ext4_lblk_t block,
				   Indirect *partial)
{
	ext4_fsblk_t goal;

	/*
	 * XXX need to get goal block from mballoc's data structures
	 */

	goal = ext4_find_near(inode, partial);
	goal = goal & EXT4_MAX_BLOCK_FILE_PHYS;
	return goal;
}

/**
 *	ext4_blks_to_allocate: Look up the block map and count the number
 *	of direct blocks need to be allocated for the given branch.
 *
 *	@branch: chain of indirect blocks
 *	@k: number of blocks need for indirect blocks
 *	@blks: number of data blocks to be mapped.
 *	@blocks_to_boundary:  the offset in the indirect block
 *
 *	return the total number of blocks to be allocate, including the
 *	direct and indirect blocks.
 */
static int ext4_blks_to_allocate(Indirect *branch, int k, unsigned int blks,
				 int blocks_to_boundary)
{
	unsigned int count = 0;

	/*
	 * Simple case, [t,d]Indirect block(s) has not allocated yet
	 * then it's clear blocks on that path have not allocated
	 */
	if (k > 0) {
		/* right now we don't handle cross boundary allocation */
		if (blks < blocks_to_boundary + 1)
			count += blks;
		else
			count += blocks_to_boundary + 1;
		return count;
	}

	count++;
	while (count < blks && count <= blocks_to_boundary &&
		le32_to_cpu(*(branch[0].p + count)) == 0) {
		count++;
	}
	return count;
}

/**
 *	ext4_alloc_blocks: multiple allocate blocks needed for a branch
 *	@indirect_blks: the number of blocks need to allocate for indirect
 *			blocks
 *
 *	@new_blocks: on return it will store the new block numbers for
 *	the indirect blocks(if needed) and the first direct block,
 *	@blks:	on return it will store the total number of allocated
 *		direct blocks
 */
static int ext4_alloc_blocks(handle_t *handle, struct inode *inode,
			     ext4_lblk_t iblock, ext4_fsblk_t goal,
			     int indirect_blks, int blks,
			     ext4_fsblk_t new_blocks[4], int *err)
{
	struct ext4_allocation_request ar;
	int target, i;
	unsigned long count = 0, blk_allocated = 0;
	int index = 0;
	ext4_fsblk_t current_block = 0;
	int ret = 0;

	/*
	 * Here we try to allocate the requested multiple blocks at once,
	 * on a best-effort basis.
	 * To build a branch, we should allocate blocks for
	 * the indirect blocks(if not allocated yet), and at least
	 * the first direct block of this branch.  That's the
	 * minimum number of blocks need to allocate(required)
	 */
	/* first we try to allocate the indirect blocks */
	target = indirect_blks;
	while (target > 0) {
		count = target;
		/* allocating blocks for indirect blocks and direct blocks */
		current_block = ext4_new_meta_blocks(handle, inode,
							goal, &count, err);
		if (*err)
			goto failed_out;

		if (unlikely(current_block + count > EXT4_MAX_BLOCK_FILE_PHYS)) {
			EXT4_ERROR_INODE(inode,
					 "current_block %llu + count %lu > %d!",
					 current_block, count,
					 EXT4_MAX_BLOCK_FILE_PHYS);
			*err = -EIO;
			goto failed_out;
		}

		target -= count;
		/* allocate blocks for indirect blocks */
		while (index < indirect_blks && count) {
			new_blocks[index++] = current_block++;
			count--;
		}
		if (count > 0) {
			/*
			 * save the new block number
			 * for the first direct block
			 */
			new_blocks[index] = current_block;
			printk(KERN_INFO "%s returned more blocks than "
						"requested\n", __func__);
			WARN_ON(1);
			break;
		}
	}

	target = blks - count ;
	blk_allocated = count;
	if (!target)
		goto allocated;
	/* Now allocate data blocks */
	memset(&ar, 0, sizeof(ar));
	ar.inode = inode;
	ar.goal = goal;
	ar.len = target;
	ar.logical = iblock;
	if (S_ISREG(inode->i_mode))
		/* enable in-core preallocation only for regular files */
		ar.flags = EXT4_MB_HINT_DATA;

	current_block = ext4_mb_new_blocks(handle, &ar, err);
	if (unlikely(current_block + ar.len > EXT4_MAX_BLOCK_FILE_PHYS)) {
		EXT4_ERROR_INODE(inode,
				 "current_block %llu + ar.len %d > %d!",
				 current_block, ar.len,
				 EXT4_MAX_BLOCK_FILE_PHYS);
		*err = -EIO;
		goto failed_out;
	}

	if (*err && (target == blks)) {
		/*
		 * if the allocation failed and we didn't allocate
		 * any blocks before
		 */
		goto failed_out;
	}
	if (!*err) {
		if (target == blks) {
			/*
			 * save the new block number
			 * for the first direct block
			 */
			new_blocks[index] = current_block;
		}
		blk_allocated += ar.len;
	}
allocated:
	/* total number of blocks allocated for direct blocks */
	ret = blk_allocated;
	*err = 0;
	return ret;
failed_out:
	for (i = 0; i < index; i++)
		ext4_free_blocks(handle, inode, 0, new_blocks[i], 1, 0);
	return ret;
}

/**
 *	ext4_alloc_branch - allocate and set up a chain of blocks.
 *	@inode: owner
 *	@indirect_blks: number of allocated indirect blocks
 *	@blks: number of allocated direct blocks
 *	@offsets: offsets (in the blocks) to store the pointers to next.
 *	@branch: place to store the chain in.
 *
 *	This function allocates blocks, zeroes out all but the last one,
 *	links them into chain and (if we are synchronous) writes them to disk.
 *	In other words, it prepares a branch that can be spliced onto the
 *	inode. It stores the information about that chain in the branch[], in
 *	the same format as ext4_get_branch() would do. We are calling it after
 *	we had read the existing part of chain and partial points to the last
 *	triple of that (one with zero ->key). Upon the exit we have the same
 *	picture as after the successful ext4_get_block(), except that in one
 *	place chain is disconnected - *branch->p is still zero (we did not
 *	set the last link), but branch->key contains the number that should
 *	be placed into *branch->p to fill that gap.
 *
 *	If allocation fails we free all blocks we've allocated (and forget
 *	their buffer_heads) and return the error value the from failed
 *	ext4_alloc_block() (normally -ENOSPC). Otherwise we set the chain
 *	as described above and return 0.
 */
static int ext4_alloc_branch(handle_t *handle, struct inode *inode,
			     ext4_lblk_t iblock, int indirect_blks,
			     int *blks, ext4_fsblk_t goal,
			     ext4_lblk_t *offsets, Indirect *branch)
{
	int blocksize = inode->i_sb->s_blocksize;
	int i, n = 0;
	int err = 0;
	struct buffer_head *bh;
	int num;
	ext4_fsblk_t new_blocks[4];
	ext4_fsblk_t current_block;

	num = ext4_alloc_blocks(handle, inode, iblock, goal, indirect_blks,
				*blks, new_blocks, &err);
	if (err)
		return err;

	branch[0].key = cpu_to_le32(new_blocks[0]);
	/*
	 * metadata blocks and data blocks are allocated.
	 */
	for (n = 1; n <= indirect_blks;  n++) {
		/*
		 * Get buffer_head for parent block, zero it out
		 * and set the pointer to new one, then send
		 * parent to disk.
		 */
		bh = sb_getblk(inode->i_sb, new_blocks[n-1]);
		branch[n].bh = bh;
		lock_buffer(bh);
		BUFFER_TRACE(bh, "call get_create_access");
		err = ext4_journal_get_create_access(handle, bh);
		if (err) {
			/* Don't brelse(bh) here; it's done in
			 * ext4_journal_forget() below */
			unlock_buffer(bh);
			goto failed;
		}

		memset(bh->b_data, 0, blocksize);
		branch[n].p = (__le32 *) bh->b_data + offsets[n];
		branch[n].key = cpu_to_le32(new_blocks[n]);
		*branch[n].p = branch[n].key;
		if (n == indirect_blks) {
			current_block = new_blocks[n];
			/*
			 * End of chain, update the last new metablock of
			 * the chain to point to the new allocated
			 * data blocks numbers
			 */
			for (i = 1; i < num; i++)
				*(branch[n].p + i) = cpu_to_le32(++current_block);
		}
		BUFFER_TRACE(bh, "marking uptodate");
		set_buffer_uptodate(bh);
		unlock_buffer(bh);

		BUFFER_TRACE(bh, "call ext4_handle_dirty_metadata");
		err = ext4_handle_dirty_metadata(handle, inode, bh);
		if (err)
			goto failed;
	}
	*blks = num;
	return err;
failed:
	/* Allocation failed, free what we already allocated */
	ext4_free_blocks(handle, inode, 0, new_blocks[0], 1, 0);
	for (i = 1; i <= n ; i++) {
		/*
		 * branch[i].bh is newly allocated, so there is no
		 * need to revoke the block, which is why we don't
		 * need to set EXT4_FREE_BLOCKS_METADATA.
		 */
		ext4_free_blocks(handle, inode, 0, new_blocks[i], 1,
				 EXT4_FREE_BLOCKS_FORGET);
	}
	for (i = n+1; i < indirect_blks; i++)
		ext4_free_blocks(handle, inode, 0, new_blocks[i], 1, 0);

	ext4_free_blocks(handle, inode, 0, new_blocks[i], num, 0);

	return err;
}

/**
 * ext4_splice_branch - splice the allocated branch onto inode.
 * @inode: owner
 * @block: (logical) number of block we are adding
 * @chain: chain of indirect blocks (with a missing link - see
 *	ext4_alloc_branch)
 * @where: location of missing link
 * @num:   number of indirect blocks we are adding
 * @blks:  number of direct blocks we are adding
 *
 * This function fills the missing link and does all housekeeping needed in
 * inode (->i_blocks, etc.). In case of success we end up with the full
 * chain to new block and return 0.
 */
static int ext4_splice_branch(handle_t *handle, struct inode *inode,
			      ext4_lblk_t block, Indirect *where, int num,
			      int blks)
{
	int i;
	int err = 0;
	ext4_fsblk_t current_block;

	/*
	 * If we're splicing into a [td]indirect block (as opposed to the
	 * inode) then we need to get write access to the [td]indirect block
	 * before the splice.
	 */
	if (where->bh) {
		BUFFER_TRACE(where->bh, "get_write_access");
		err = ext4_journal_get_write_access(handle, where->bh);
		if (err)
			goto err_out;
	}
	/* That's it */

	*where->p = where->key;

	/*
	 * Update the host buffer_head or inode to point to more just allocated
	 * direct blocks blocks
	 */
	if (num == 0 && blks > 1) {
		current_block = le32_to_cpu(where->key) + 1;
		for (i = 1; i < blks; i++)
			*(where->p + i) = cpu_to_le32(current_block++);
	}

	/* We are done with atomic stuff, now do the rest of housekeeping */
	/* had we spliced it onto indirect block? */
	if (where->bh) {
		/*
		 * If we spliced it onto an indirect block, we haven't
		 * altered the inode.  Note however that if it is being spliced
		 * onto an indirect block at the very end of the file (the
		 * file is growing) then we *will* alter the inode to reflect
		 * the new i_size.  But that is not done here - it is done in
		 * generic_commit_write->__mark_inode_dirty->ext4_dirty_inode.
		 */
		jbd_debug(5, "splicing indirect only\n");
		BUFFER_TRACE(where->bh, "call ext4_handle_dirty_metadata");
		err = ext4_handle_dirty_metadata(handle, inode, where->bh);
		if (err)
			goto err_out;
	} else {
		/*
		 * OK, we spliced it into the inode itself on a direct block.
		 */
		ext4_mark_inode_dirty(handle, inode);
		jbd_debug(5, "splicing direct\n");
	}
	return err;

err_out:
	for (i = 1; i <= num; i++) {
		/*
		 * branch[i].bh is newly allocated, so there is no
		 * need to revoke the block, which is why we don't
		 * need to set EXT4_FREE_BLOCKS_METADATA.
		 */
		ext4_free_blocks(handle, inode, where[i].bh, 0, 1,
				 EXT4_FREE_BLOCKS_FORGET);
	}
	ext4_free_blocks(handle, inode, 0, le32_to_cpu(where[num].key),
			 blks, 0);

	return err;
}

/*
 * The ext4_ind_map_blocks() function handles non-extents inodes
 * (i.e., using the traditional indirect/double-indirect i_blocks
 * scheme) for ext4_map_blocks().
 *
 * Allocation strategy is simple: if we have to allocate something, we will
 * have to go the whole way to leaf. So let's do it before attaching anything
 * to tree, set linkage between the newborn blocks, write them if sync is
 * required, recheck the path, free and repeat if check fails, otherwise
 * set the last missing link (that will protect us from any truncate-generated
 * removals - all blocks on the path are immune now) and possibly force the
 * write on the parent block.
 * That has a nice additional property: no special recovery from the failed
 * allocations is needed - we simply release blocks and do not touch anything
 * reachable from inode.
 *
 * `handle' can be NULL if create == 0.
 *
 * return > 0, # of blocks mapped or allocated.
 * return = 0, if plain lookup failed.
 * return < 0, error case.
 *
 * The ext4_ind_get_blocks() function should be called with
 * down_write(&EXT4_I(inode)->i_data_sem) if allocating filesystem
 * blocks (i.e., flags has EXT4_GET_BLOCKS_CREATE set) or
 * down_read(&EXT4_I(inode)->i_data_sem) if not allocating file system
 * blocks.
 */
static int ext4_ind_map_blocks(handle_t *handle, struct inode *inode,
			       struct ext4_map_blocks *map,
			       int flags)
{
	int err = -EIO;
	ext4_lblk_t offsets[4];
	Indirect chain[4];
	Indirect *partial;
	ext4_fsblk_t goal;
	int indirect_blks;
	int blocks_to_boundary = 0;
	int depth;
	int count = 0;
	ext4_fsblk_t first_block = 0;

	J_ASSERT(!(ext4_test_inode_flag(inode, EXT4_INODE_EXTENTS)));
	J_ASSERT(handle != NULL || (flags & EXT4_GET_BLOCKS_CREATE) == 0);
	depth = ext4_block_to_path(inode, map->m_lblk, offsets,
				   &blocks_to_boundary);

	if (depth == 0)
		goto out;

	partial = ext4_get_branch(inode, depth, offsets, chain, &err);

	/* Simplest case - block found, no allocation needed */
	if (!partial) {
		first_block = le32_to_cpu(chain[depth - 1].key);
		count++;
		/*map more blocks*/
		while (count < map->m_len && count <= blocks_to_boundary) {
			ext4_fsblk_t blk;

			blk = le32_to_cpu(*(chain[depth-1].p + count));

			if (blk == first_block + count)
				count++;
			else
				break;
		}
		goto got_it;
	}

	/* Next simple case - plain lookup or failed read of indirect block */
	if ((flags & EXT4_GET_BLOCKS_CREATE) == 0 || err == -EIO)
		goto cleanup;

	/*
	 * Okay, we need to do block allocation.
	*/
	goal = ext4_find_goal(inode, map->m_lblk, partial);

	/* the number of blocks need to allocate for [d,t]indirect blocks */
	indirect_blks = (chain + depth) - partial - 1;

	/*
	 * Next look up the indirect map to count the totoal number of
	 * direct blocks to allocate for this branch.
	 */
	count = ext4_blks_to_allocate(partial, indirect_blks,
				      map->m_len, blocks_to_boundary);
	/*
	 * Block out ext4_truncate while we alter the tree
	 */
	err = ext4_alloc_branch(handle, inode, map->m_lblk, indirect_blks,
				&count, goal,
				offsets + (partial - chain), partial);

	/*
	 * The ext4_splice_branch call will free and forget any buffers
	 * on the new chain if there is a failure, but that risks using
	 * up transaction credits, especially for bitmaps where the
	 * credits cannot be returned.  Can we handle this somehow?  We
	 * may need to return -EAGAIN upwards in the worst case.  --sct
	 */
	if (!err)
		err = ext4_splice_branch(handle, inode, map->m_lblk,
					 partial, indirect_blks, count);
	if (err)
		goto cleanup;

	map->m_flags |= EXT4_MAP_NEW;

	ext4_update_inode_fsync_trans(handle, inode, 1);
got_it:
	map->m_flags |= EXT4_MAP_MAPPED;
	map->m_pblk = le32_to_cpu(chain[depth-1].key);
	map->m_len = count;
	if (count > blocks_to_boundary)
		map->m_flags |= EXT4_MAP_BOUNDARY;
	err = count;
	/* Clean up and exit */
	partial = chain + depth - 1;	/* the whole chain */
cleanup:
	while (partial > chain) {
		BUFFER_TRACE(partial->bh, "call brelse");
		brelse(partial->bh);
		partial--;
	}
out:
	return err;
}

#ifdef CONFIG_QUOTA
qsize_t *ext4_get_reserved_space(struct inode *inode)
{
	return &EXT4_I(inode)->i_reserved_quota;
}
#endif

/*
 * Calculate the number of metadata blocks need to reserve
 * to allocate a new block at @lblocks for non extent file based file
 */
static int ext4_indirect_calc_metadata_amount(struct inode *inode,
					      sector_t lblock)
{
	struct ext4_inode_info *ei = EXT4_I(inode);
	sector_t dind_mask = ~((sector_t)EXT4_ADDR_PER_BLOCK(inode->i_sb) - 1);
	int blk_bits;

	if (lblock < EXT4_NDIR_BLOCKS)
		return 0;

	lblock -= EXT4_NDIR_BLOCKS;

	if (ei->i_da_metadata_calc_len &&
	    (lblock & dind_mask) == ei->i_da_metadata_calc_last_lblock) {
		ei->i_da_metadata_calc_len++;
		return 0;
	}
	ei->i_da_metadata_calc_last_lblock = lblock & dind_mask;
	ei->i_da_metadata_calc_len = 1;
	blk_bits = order_base_2(lblock);
	return (blk_bits / EXT4_ADDR_PER_BLOCK_BITS(inode->i_sb)) + 1;
}

/*
 * Calculate the number of metadata blocks need to reserve
 * to allocate a block located at @lblock
 */
static int ext4_calc_metadata_amount(struct inode *inode, sector_t lblock)
{
	if (ext4_test_inode_flag(inode, EXT4_INODE_EXTENTS))
		return ext4_ext_calc_metadata_amount(inode, lblock);

	return ext4_indirect_calc_metadata_amount(inode, lblock);
}

/*
 * Called with i_data_sem down, which is important since we can call
 * ext4_discard_preallocations() from here.
 */
void ext4_da_update_reserve_space(struct inode *inode,
					int used, int quota_claim)
{
	struct ext4_sb_info *sbi = EXT4_SB(inode->i_sb);
	struct ext4_inode_info *ei = EXT4_I(inode);

	spin_lock(&ei->i_block_reservation_lock);
	trace_ext4_da_update_reserve_space(inode, used);
	if (unlikely(used > ei->i_reserved_data_blocks)) {
		ext4_msg(inode->i_sb, KERN_NOTICE, "%s: ino %lu, used %d "
			 "with only %d reserved data blocks\n",
			 __func__, inode->i_ino, used,
			 ei->i_reserved_data_blocks);
		WARN_ON(1);
		used = ei->i_reserved_data_blocks;
	}

	/* Update per-inode reservations */
	ei->i_reserved_data_blocks -= used;
	ei->i_reserved_meta_blocks -= ei->i_allocated_meta_blocks;
	percpu_counter_sub(&sbi->s_dirtyblocks_counter,
			   used + ei->i_allocated_meta_blocks);
	ei->i_allocated_meta_blocks = 0;

	if (ei->i_reserved_data_blocks == 0) {
		/*
		 * We can release all of the reserved metadata blocks
		 * only when we have written all of the delayed
		 * allocation blocks.
		 */
		percpu_counter_sub(&sbi->s_dirtyblocks_counter,
				   ei->i_reserved_meta_blocks);
		ei->i_reserved_meta_blocks = 0;
		ei->i_da_metadata_calc_len = 0;
	}
	spin_unlock(&EXT4_I(inode)->i_block_reservation_lock);

	/* Update quota subsystem for data blocks */
	if (quota_claim)
		dquot_claim_block(inode, used);
	else {
		/*
		 * We did fallocate with an offset that is already delayed
		 * allocated. So on delayed allocated writeback we should
		 * not re-claim the quota for fallocated blocks.
		 */
		dquot_release_reservation_block(inode, used);
	}

	/*
	 * If we have done all the pending block allocations and if
	 * there aren't any writers on the inode, we can discard the
	 * inode's preallocations.
	 */
	if ((ei->i_reserved_data_blocks == 0) &&
	    (atomic_read(&inode->i_writecount) == 0))
		ext4_discard_preallocations(inode);
}

static int check_block_validity(struct inode *inode, const char *func,
				struct ext4_map_blocks *map)
{
	if (!ext4_data_block_valid(EXT4_SB(inode->i_sb), map->m_pblk,
				   map->m_len)) {
		ext4_error_inode(func, inode,
			   "lblock %lu mapped to illegal pblock %llu "
			   "(length %d)", (unsigned long) map->m_lblk,
				 map->m_pblk, map->m_len);
		return -EIO;
	}
	return 0;
}

/*
 * Return the number of contiguous dirty pages in a given inode
 * starting at page frame idx.
 */
static pgoff_t ext4_num_dirty_pages(struct inode *inode, pgoff_t idx,
				    unsigned int max_pages)
{
	struct address_space *mapping = inode->i_mapping;
	pgoff_t	index;
	struct pagevec pvec;
	pgoff_t num = 0;
	int i, nr_pages, done = 0;

	if (max_pages == 0)
		return 0;
	pagevec_init(&pvec, 0);
	while (!done) {
		index = idx;
		nr_pages = pagevec_lookup_tag(&pvec, mapping, &index,
					      PAGECACHE_TAG_DIRTY,
					      (pgoff_t)PAGEVEC_SIZE);
		if (nr_pages == 0)
			break;
		for (i = 0; i < nr_pages; i++) {
			struct page *page = pvec.pages[i];
			struct buffer_head *bh, *head;

			lock_page(page);
			if (unlikely(page->mapping != mapping) ||
			    !PageDirty(page) ||
			    PageWriteback(page) ||
			    page->index != idx) {
				done = 1;
				unlock_page(page);
				break;
			}
			if (page_has_buffers(page)) {
				bh = head = page_buffers(page);
				do {
					if (!buffer_delay(bh) &&
					    !buffer_unwritten(bh))
						done = 1;
					bh = bh->b_this_page;
				} while (!done && (bh != head));
			}
			unlock_page(page);
			if (done)
				break;
			idx++;
			num++;
			if (num >= max_pages)
				break;
		}
		pagevec_release(&pvec);
	}
	return num;
}

/*
 * The ext4_map_blocks() function tries to look up the requested blocks,
 * and returns if the blocks are already mapped.
 *
 * Otherwise it takes the write lock of the i_data_sem and allocate blocks
 * and store the allocated blocks in the result buffer head and mark it
 * mapped.
 *
 * If file type is extents based, it will call ext4_ext_map_blocks(),
 * Otherwise, call with ext4_ind_map_blocks() to handle indirect mapping
 * based files
 *
 * On success, it returns the number of blocks being mapped or allocate.
 * if create==0 and the blocks are pre-allocated and uninitialized block,
 * the result buffer head is unmapped. If the create ==1, it will make sure
 * the buffer head is mapped.
 *
 * It returns 0 if plain look up failed (blocks have not been allocated), in
 * that casem, buffer head is unmapped
 *
 * It returns the error in case of allocation failure.
 */
int ext4_map_blocks(handle_t *handle, struct inode *inode,
		    struct ext4_map_blocks *map, int flags)
{
	int retval;

	map->m_flags = 0;
	ext_debug("ext4_map_blocks(): inode %lu, flag %d, max_blocks %u,"
		  "logical block %lu\n", inode->i_ino, flags, map->m_len,
		  (unsigned long) map->m_lblk);
	/*
	 * Try to see if we can get the block without requesting a new
	 * file system block.
	 */
	down_read((&EXT4_I(inode)->i_data_sem));
	if (ext4_test_inode_flag(inode, EXT4_INODE_EXTENTS)) {
		retval = ext4_ext_map_blocks(handle, inode, map, 0);
	} else {
		retval = ext4_ind_map_blocks(handle, inode, map, 0);
	}
	up_read((&EXT4_I(inode)->i_data_sem));

	if (retval > 0 && map->m_flags & EXT4_MAP_MAPPED) {
		int ret = check_block_validity(inode, __func__, map);
		if (ret != 0)
			return ret;
	}

	/* If it is only a block(s) look up */
	if ((flags & EXT4_GET_BLOCKS_CREATE) == 0)
		return retval;

	/*
	 * Returns if the blocks have already allocated
	 *
	 * Note that if blocks have been preallocated
	 * ext4_ext_get_block() returns th create = 0
	 * with buffer head unmapped.
	 */
	if (retval > 0 && map->m_flags & EXT4_MAP_MAPPED)
		return retval;

	/*
	 * When we call get_blocks without the create flag, the
	 * BH_Unwritten flag could have gotten set if the blocks
	 * requested were part of a uninitialized extent.  We need to
	 * clear this flag now that we are committed to convert all or
	 * part of the uninitialized extent to be an initialized
	 * extent.  This is because we need to avoid the combination
	 * of BH_Unwritten and BH_Mapped flags being simultaneously
	 * set on the buffer_head.
	 */
	map->m_flags &= ~EXT4_MAP_UNWRITTEN;

	/*
	 * New blocks allocate and/or writing to uninitialized extent
	 * will possibly result in updating i_data, so we take
	 * the write lock of i_data_sem, and call get_blocks()
	 * with create == 1 flag.
	 */
	down_write((&EXT4_I(inode)->i_data_sem));

	/*
	 * if the caller is from delayed allocation writeout path
	 * we have already reserved fs blocks for allocation
	 * let the underlying get_block() function know to
	 * avoid double accounting
	 */
	if (flags & EXT4_GET_BLOCKS_DELALLOC_RESERVE)
		EXT4_I(inode)->i_delalloc_reserved_flag = 1;
	/*
	 * We need to check for EXT4 here because migrate
	 * could have changed the inode type in between
	 */
	if (ext4_test_inode_flag(inode, EXT4_INODE_EXTENTS)) {
		retval = ext4_ext_map_blocks(handle, inode, map, flags);
	} else {
		retval = ext4_ind_map_blocks(handle, inode, map, flags);

		if (retval > 0 && map->m_flags & EXT4_MAP_NEW) {
			/*
			 * We allocated new blocks which will result in
			 * i_data's format changing.  Force the migrate
			 * to fail by clearing migrate flags
			 */
			ext4_clear_inode_state(inode, EXT4_STATE_EXT_MIGRATE);
		}

		/*
		 * Update reserved blocks/metadata blocks after successful
		 * block allocation which had been deferred till now. We don't
		 * support fallocate for non extent files. So we can update
		 * reserve space here.
		 */
		if ((retval > 0) &&
			(flags & EXT4_GET_BLOCKS_DELALLOC_RESERVE))
			ext4_da_update_reserve_space(inode, retval, 1);
	}
	if (flags & EXT4_GET_BLOCKS_DELALLOC_RESERVE)
		EXT4_I(inode)->i_delalloc_reserved_flag = 0;

	up_write((&EXT4_I(inode)->i_data_sem));
	if (retval > 0 && map->m_flags & EXT4_MAP_MAPPED) {
		int ret = check_block_validity(inode,
					       "ext4_map_blocks_after_alloc",
					       map);
		if (ret != 0)
			return ret;
	}
	return retval;
}

/* Maximum number of blocks we map for direct IO at once. */
#define DIO_MAX_BLOCKS 4096

static int _ext4_get_block(struct inode *inode, sector_t iblock,
			   struct buffer_head *bh, int flags)
{
	handle_t *handle = ext4_journal_current_handle();
	struct ext4_map_blocks map;
	int ret = 0, started = 0;
	int dio_credits;

	map.m_lblk = iblock;
	map.m_len = bh->b_size >> inode->i_blkbits;

	if (flags && !handle) {
		/* Direct IO write... */
		if (map.m_len > DIO_MAX_BLOCKS)
			map.m_len = DIO_MAX_BLOCKS;
		dio_credits = ext4_chunk_trans_blocks(inode, map.m_len);
		handle = ext4_journal_start(inode, dio_credits);
		if (IS_ERR(handle)) {
			ret = PTR_ERR(handle);
			return ret;
		}
		started = 1;
	}

	ret = ext4_map_blocks(handle, inode, &map, flags);
	if (ret > 0) {
		map_bh(bh, inode->i_sb, map.m_pblk);
		bh->b_state = (bh->b_state & ~EXT4_MAP_FLAGS) | map.m_flags;
		bh->b_size = inode->i_sb->s_blocksize * map.m_len;
		ret = 0;
	}
	if (started)
		ext4_journal_stop(handle);
	return ret;
}

int ext4_get_block(struct inode *inode, sector_t iblock,
		   struct buffer_head *bh, int create)
{
	return _ext4_get_block(inode, iblock, bh,
			       create ? EXT4_GET_BLOCKS_CREATE : 0);
}

/*
 * `handle' can be NULL if create is zero
 */
struct buffer_head *ext4_getblk(handle_t *handle, struct inode *inode,
				ext4_lblk_t block, int create, int *errp)
{
	struct ext4_map_blocks map;
	struct buffer_head *bh;
	int fatal = 0, err;

	J_ASSERT(handle != NULL || create == 0);

	map.m_lblk = block;
	map.m_len = 1;
	err = ext4_map_blocks(handle, inode, &map,
			      create ? EXT4_GET_BLOCKS_CREATE : 0);

	if (err < 0)
		*errp = err;
	if (err <= 0)
		return NULL;
	*errp = 0;

	bh = sb_getblk(inode->i_sb, map.m_pblk);
	if (!bh) {
		*errp = -EIO;
		return NULL;
	}
	if (map.m_flags & EXT4_MAP_NEW) {
		J_ASSERT(create != 0);
		J_ASSERT(handle != NULL);

		/*
		 * Now that we do not always journal data, we should
		 * keep in mind whether this should always journal the
		 * new buffer as metadata.  For now, regular file
		 * writes use ext4_get_block instead, so it's not a
		 * problem.
		 */
		lock_buffer(bh);
		BUFFER_TRACE(bh, "call get_create_access");
		fatal = ext4_journal_get_create_access(handle, bh);
		if (!fatal && !buffer_uptodate(bh)) {
			memset(bh->b_data, 0, inode->i_sb->s_blocksize);
			set_buffer_uptodate(bh);
		}
		unlock_buffer(bh);
		BUFFER_TRACE(bh, "call ext4_handle_dirty_metadata");
		err = ext4_handle_dirty_metadata(handle, inode, bh);
		if (!fatal)
			fatal = err;
	} else {
		BUFFER_TRACE(bh, "not a new buffer");
	}
	if (fatal) {
		*errp = fatal;
		brelse(bh);
		bh = NULL;
	}
	return bh;
}

struct buffer_head *ext4_bread(handle_t *handle, struct inode *inode,
			       ext4_lblk_t block, int create, int *err)
{
	struct buffer_head *bh;

	bh = ext4_getblk(handle, inode, block, create, err);
	if (!bh)
		return bh;
	if (buffer_uptodate(bh))
		return bh;
	ll_rw_block(READ_META, 1, &bh);
	wait_on_buffer(bh);
	if (buffer_uptodate(bh))
		return bh;
	put_bh(bh);
	*err = -EIO;
	return NULL;
}

static int walk_page_buffers(handle_t *handle,
			     struct buffer_head *head,
			     unsigned from,
			     unsigned to,
			     int *partial,
			     int (*fn)(handle_t *handle,
				       struct buffer_head *bh))
{
	struct buffer_head *bh;
	unsigned block_start, block_end;
	unsigned blocksize = head->b_size;
	int err, ret = 0;
	struct buffer_head *next;

	for (bh = head, block_start = 0;
	     ret == 0 && (bh != head || !block_start);
	     block_start = block_end, bh = next) {
		next = bh->b_this_page;
		block_end = block_start + blocksize;
		if (block_end <= from || block_start >= to) {
			if (partial && !buffer_uptodate(bh))
				*partial = 1;
			continue;
		}
		err = (*fn)(handle, bh);
		if (!ret)
			ret = err;
	}
	return ret;
}

/*
 * To preserve ordering, it is essential that the hole instantiation and
 * the data write be encapsulated in a single transaction.  We cannot
 * close off a transaction and start a new one between the ext4_get_block()
 * and the commit_write().  So doing the jbd2_journal_start at the start of
 * prepare_write() is the right place.
 *
 * Also, this function can nest inside ext4_writepage() ->
 * block_write_full_page(). In that case, we *know* that ext4_writepage()
 * has generated enough buffer credits to do the whole page.  So we won't
 * block on the journal in that case, which is good, because the caller may
 * be PF_MEMALLOC.
 *
 * By accident, ext4 can be reentered when a transaction is open via
 * quota file writes.  If we were to commit the transaction while thus
 * reentered, there can be a deadlock - we would be holding a quota
 * lock, and the commit would never complete if another thread had a
 * transaction open and was blocking on the quota lock - a ranking
 * violation.
 *
 * So what we do is to rely on the fact that jbd2_journal_stop/journal_start
 * will _not_ run commit under these circumstances because handle->h_ref
 * is elevated.  We'll still have enough credits for the tiny quotafile
 * write.
 */
static int do_journal_get_write_access(handle_t *handle,
				       struct buffer_head *bh)
{
	if (!buffer_mapped(bh) || buffer_freed(bh))
		return 0;
	return ext4_journal_get_write_access(handle, bh);
}

/*
 * Truncate blocks that were not used by write. We have to truncate the
 * pagecache as well so that corresponding buffers get properly unmapped.
 */
static void ext4_truncate_failed_write(struct inode *inode)
{
	truncate_inode_pages(inode->i_mapping, inode->i_size);
	ext4_truncate(inode);
}

static int ext4_get_block_write(struct inode *inode, sector_t iblock,
		   struct buffer_head *bh_result, int create);
static int ext4_write_begin(struct file *file, struct address_space *mapping,
			    loff_t pos, unsigned len, unsigned flags,
			    struct page **pagep, void **fsdata)
{
	struct inode *inode = mapping->host;
	int ret, needed_blocks;
	handle_t *handle;
	int retries = 0;
	struct page *page;
	pgoff_t index;
	unsigned from, to;

	trace_ext4_write_begin(inode, pos, len, flags);
	/*
	 * Reserve one block more for addition to orphan list in case
	 * we allocate blocks but write fails for some reason
	 */
	needed_blocks = ext4_writepage_trans_blocks(inode) + 1;
	index = pos >> PAGE_CACHE_SHIFT;
	from = pos & (PAGE_CACHE_SIZE - 1);
	to = from + len;

retry:
	handle = ext4_journal_start(inode, needed_blocks);
	if (IS_ERR(handle)) {
		ret = PTR_ERR(handle);
		goto out;
	}

	/* We cannot recurse into the filesystem as the transaction is already
	 * started */
	flags |= AOP_FLAG_NOFS;

	page = grab_cache_page_write_begin(mapping, index, flags);
	if (!page) {
		ext4_journal_stop(handle);
		ret = -ENOMEM;
		goto out;
	}
	*pagep = page;

	if (ext4_should_dioread_nolock(inode))
		ret = block_write_begin(file, mapping, pos, len, flags, pagep,
				fsdata, ext4_get_block_write);
	else
		ret = block_write_begin(file, mapping, pos, len, flags, pagep,
				fsdata, ext4_get_block);

	if (!ret && ext4_should_journal_data(inode)) {
		ret = walk_page_buffers(handle, page_buffers(page),
				from, to, NULL, do_journal_get_write_access);
	}

	if (ret) {
		unlock_page(page);
		page_cache_release(page);
		/*
		 * block_write_begin may have instantiated a few blocks
		 * outside i_size.  Trim these off again. Don't need
		 * i_size_read because we hold i_mutex.
		 *
		 * Add inode to orphan list in case we crash before
		 * truncate finishes
		 */
		if (pos + len > inode->i_size && ext4_can_truncate(inode))
			ext4_orphan_add(handle, inode);

		ext4_journal_stop(handle);
		if (pos + len > inode->i_size) {
			ext4_truncate_failed_write(inode);
			/*
			 * If truncate failed early the inode might
			 * still be on the orphan list; we need to
			 * make sure the inode is removed from the
			 * orphan list in that case.
			 */
			if (inode->i_nlink)
				ext4_orphan_del(NULL, inode);
		}
	}

	if (ret == -ENOSPC && ext4_should_retry_alloc(inode->i_sb, &retries))
		goto retry;
out:
	return ret;
}

/* For write_end() in data=journal mode */
static int write_end_fn(handle_t *handle, struct buffer_head *bh)
{
	if (!buffer_mapped(bh) || buffer_freed(bh))
		return 0;
	set_buffer_uptodate(bh);
	return ext4_handle_dirty_metadata(handle, NULL, bh);
}

static int ext4_generic_write_end(struct file *file,
				  struct address_space *mapping,
				  loff_t pos, unsigned len, unsigned copied,
				  struct page *page, void *fsdata)
{
	int i_size_changed = 0;
	struct inode *inode = mapping->host;
	handle_t *handle = ext4_journal_current_handle();

	copied = block_write_end(file, mapping, pos, len, copied, page, fsdata);

	/*
	 * No need to use i_size_read() here, the i_size
	 * cannot change under us because we hold i_mutex.
	 *
	 * But it's important to update i_size while still holding page lock:
	 * page writeout could otherwise come in and zero beyond i_size.
	 */
	if (pos + copied > inode->i_size) {
		i_size_write(inode, pos + copied);
		i_size_changed = 1;
	}

	if (pos + copied >  EXT4_I(inode)->i_disksize) {
		/* We need to mark inode dirty even if
		 * new_i_size is less that inode->i_size
		 * bu greater than i_disksize.(hint delalloc)
		 */
		ext4_update_i_disksize(inode, (pos + copied));
		i_size_changed = 1;
	}
	unlock_page(page);
	page_cache_release(page);

	/*
	 * Don't mark the inode dirty under page lock. First, it unnecessarily
	 * makes the holding time of page lock longer. Second, it forces lock
	 * ordering of page lock and transaction start for journaling
	 * filesystems.
	 */
	if (i_size_changed)
		ext4_mark_inode_dirty(handle, inode);

	return copied;
}

/*
 * We need to pick up the new inode size which generic_commit_write gave us
 * `file' can be NULL - eg, when called from page_symlink().
 *
 * ext4 never places buffers on inode->i_mapping->private_list.  metadata
 * buffers are managed internally.
 */
static int ext4_ordered_write_end(struct file *file,
				  struct address_space *mapping,
				  loff_t pos, unsigned len, unsigned copied,
				  struct page *page, void *fsdata)
{
	handle_t *handle = ext4_journal_current_handle();
	struct inode *inode = mapping->host;
	int ret = 0, ret2;

	trace_ext4_ordered_write_end(inode, pos, len, copied);
	ret = ext4_jbd2_file_inode(handle, inode);

	if (ret == 0) {
		ret2 = ext4_generic_write_end(file, mapping, pos, len, copied,
							page, fsdata);
		copied = ret2;
		if (pos + len > inode->i_size && ext4_can_truncate(inode))
			/* if we have allocated more blocks and copied
			 * less. We will have blocks allocated outside
			 * inode->i_size. So truncate them
			 */
			ext4_orphan_add(handle, inode);
		if (ret2 < 0)
			ret = ret2;
	}
	ret2 = ext4_journal_stop(handle);
	if (!ret)
		ret = ret2;

	if (pos + len > inode->i_size) {
		ext4_truncate_failed_write(inode);
		/*
		 * If truncate failed early the inode might still be
		 * on the orphan list; we need to make sure the inode
		 * is removed from the orphan list in that case.
		 */
		if (inode->i_nlink)
			ext4_orphan_del(NULL, inode);
	}


	return ret ? ret : copied;
}

static int ext4_writeback_write_end(struct file *file,
				    struct address_space *mapping,
				    loff_t pos, unsigned len, unsigned copied,
				    struct page *page, void *fsdata)
{
	handle_t *handle = ext4_journal_current_handle();
	struct inode *inode = mapping->host;
	int ret = 0, ret2;

	trace_ext4_writeback_write_end(inode, pos, len, copied);
	ret2 = ext4_generic_write_end(file, mapping, pos, len, copied,
							page, fsdata);
	copied = ret2;
	if (pos + len > inode->i_size && ext4_can_truncate(inode))
		/* if we have allocated more blocks and copied
		 * less. We will have blocks allocated outside
		 * inode->i_size. So truncate them
		 */
		ext4_orphan_add(handle, inode);

	if (ret2 < 0)
		ret = ret2;

	ret2 = ext4_journal_stop(handle);
	if (!ret)
		ret = ret2;

	if (pos + len > inode->i_size) {
		ext4_truncate_failed_write(inode);
		/*
		 * If truncate failed early the inode might still be
		 * on the orphan list; we need to make sure the inode
		 * is removed from the orphan list in that case.
		 */
		if (inode->i_nlink)
			ext4_orphan_del(NULL, inode);
	}

	return ret ? ret : copied;
}

static int ext4_journalled_write_end(struct file *file,
				     struct address_space *mapping,
				     loff_t pos, unsigned len, unsigned copied,
				     struct page *page, void *fsdata)
{
	handle_t *handle = ext4_journal_current_handle();
	struct inode *inode = mapping->host;
	int ret = 0, ret2;
	int partial = 0;
	unsigned from, to;
	loff_t new_i_size;

	trace_ext4_journalled_write_end(inode, pos, len, copied);
	from = pos & (PAGE_CACHE_SIZE - 1);
	to = from + len;

	if (copied < len) {
		if (!PageUptodate(page))
			copied = 0;
		page_zero_new_buffers(page, from+copied, to);
	}

	ret = walk_page_buffers(handle, page_buffers(page), from,
				to, &partial, write_end_fn);
	if (!partial)
		SetPageUptodate(page);
	new_i_size = pos + copied;
	if (new_i_size > inode->i_size)
		i_size_write(inode, pos+copied);
	ext4_set_inode_state(inode, EXT4_STATE_JDATA);
	if (new_i_size > EXT4_I(inode)->i_disksize) {
		ext4_update_i_disksize(inode, new_i_size);
		ret2 = ext4_mark_inode_dirty(handle, inode);
		if (!ret)
			ret = ret2;
	}

	unlock_page(page);
	page_cache_release(page);
	if (pos + len > inode->i_size && ext4_can_truncate(inode))
		/* if we have allocated more blocks and copied
		 * less. We will have blocks allocated outside
		 * inode->i_size. So truncate them
		 */
		ext4_orphan_add(handle, inode);

	ret2 = ext4_journal_stop(handle);
	if (!ret)
		ret = ret2;
	if (pos + len > inode->i_size) {
		ext4_truncate_failed_write(inode);
		/*
		 * If truncate failed early the inode might still be
		 * on the orphan list; we need to make sure the inode
		 * is removed from the orphan list in that case.
		 */
		if (inode->i_nlink)
			ext4_orphan_del(NULL, inode);
	}

	return ret ? ret : copied;
}

/*
 * Reserve a single block located at lblock
 */
static int ext4_da_reserve_space(struct inode *inode, sector_t lblock)
{
	int retries = 0;
	struct ext4_sb_info *sbi = EXT4_SB(inode->i_sb);
	struct ext4_inode_info *ei = EXT4_I(inode);
	unsigned long md_needed;
	int ret;

	/*
	 * recalculate the amount of metadata blocks to reserve
	 * in order to allocate nrblocks
	 * worse case is one extent per block
	 */
repeat:
	spin_lock(&ei->i_block_reservation_lock);
	md_needed = ext4_calc_metadata_amount(inode, lblock);
	trace_ext4_da_reserve_space(inode, md_needed);
	spin_unlock(&ei->i_block_reservation_lock);

	/*
	 * We will charge metadata quota at writeout time; this saves
	 * us from metadata over-estimation, though we may go over by
	 * a small amount in the end.  Here we just reserve for data.
	 */
	ret = dquot_reserve_block(inode, 1);
	if (ret)
		return ret;
	/*
	 * We do still charge estimated metadata to the sb though;
	 * we cannot afford to run out of free blocks.
	 */
	if (ext4_claim_free_blocks(sbi, md_needed + 1)) {
		dquot_release_reservation_block(inode, 1);
		if (ext4_should_retry_alloc(inode->i_sb, &retries)) {
			yield();
			goto repeat;
		}
		return -ENOSPC;
	}
	spin_lock(&ei->i_block_reservation_lock);
	ei->i_reserved_data_blocks++;
	ei->i_reserved_meta_blocks += md_needed;
	spin_unlock(&ei->i_block_reservation_lock);

	return 0;       /* success */
}

static void ext4_da_release_space(struct inode *inode, int to_free)
{
	struct ext4_sb_info *sbi = EXT4_SB(inode->i_sb);
	struct ext4_inode_info *ei = EXT4_I(inode);

	if (!to_free)
		return;		/* Nothing to release, exit */

	spin_lock(&EXT4_I(inode)->i_block_reservation_lock);

	trace_ext4_da_release_space(inode, to_free);
	if (unlikely(to_free > ei->i_reserved_data_blocks)) {
		/*
		 * if there aren't enough reserved blocks, then the
		 * counter is messed up somewhere.  Since this
		 * function is called from invalidate page, it's
		 * harmless to return without any action.
		 */
		ext4_msg(inode->i_sb, KERN_NOTICE, "ext4_da_release_space: "
			 "ino %lu, to_free %d with only %d reserved "
			 "data blocks\n", inode->i_ino, to_free,
			 ei->i_reserved_data_blocks);
		WARN_ON(1);
		to_free = ei->i_reserved_data_blocks;
	}
	ei->i_reserved_data_blocks -= to_free;

	if (ei->i_reserved_data_blocks == 0) {
		/*
		 * We can release all of the reserved metadata blocks
		 * only when we have written all of the delayed
		 * allocation blocks.
		 */
		percpu_counter_sub(&sbi->s_dirtyblocks_counter,
				   ei->i_reserved_meta_blocks);
		ei->i_reserved_meta_blocks = 0;
		ei->i_da_metadata_calc_len = 0;
	}

	/* update fs dirty data blocks counter */
	percpu_counter_sub(&sbi->s_dirtyblocks_counter, to_free);

	spin_unlock(&EXT4_I(inode)->i_block_reservation_lock);

	dquot_release_reservation_block(inode, to_free);
}

static void ext4_da_page_release_reservation(struct page *page,
					     unsigned long offset)
{
	int to_release = 0;
	struct buffer_head *head, *bh;
	unsigned int curr_off = 0;

	head = page_buffers(page);
	bh = head;
	do {
		unsigned int next_off = curr_off + bh->b_size;

		if ((offset <= curr_off) && (buffer_delay(bh))) {
			to_release++;
			clear_buffer_delay(bh);
		}
		curr_off = next_off;
	} while ((bh = bh->b_this_page) != head);
	ext4_da_release_space(page->mapping->host, to_release);
}

/*
 * Delayed allocation stuff
 */

/*
 * mpage_da_submit_io - walks through extent of pages and try to write
 * them with writepage() call back
 *
 * @mpd->inode: inode
 * @mpd->first_page: first page of the extent
 * @mpd->next_page: page after the last page of the extent
 *
 * By the time mpage_da_submit_io() is called we expect all blocks
 * to be allocated. this may be wrong if allocation failed.
 *
 * As pages are already locked by write_cache_pages(), we can't use it
 */
static int mpage_da_submit_io(struct mpage_da_data *mpd)
{
	long pages_skipped;
	struct pagevec pvec;
	unsigned long index, end;
	int ret = 0, err, nr_pages, i;
	struct inode *inode = mpd->inode;
	struct address_space *mapping = inode->i_mapping;

	BUG_ON(mpd->next_page <= mpd->first_page);
	/*
	 * We need to start from the first_page to the next_page - 1
	 * to make sure we also write the mapped dirty buffer_heads.
	 * If we look at mpd->b_blocknr we would only be looking
	 * at the currently mapped buffer_heads.
	 */
	index = mpd->first_page;
	end = mpd->next_page - 1;

	pagevec_init(&pvec, 0);
	while (index <= end) {
		nr_pages = pagevec_lookup(&pvec, mapping, index, PAGEVEC_SIZE);
		if (nr_pages == 0)
			break;
		for (i = 0; i < nr_pages; i++) {
			struct page *page = pvec.pages[i];

			index = page->index;
			if (index > end)
				break;
			index++;

			BUG_ON(!PageLocked(page));
			BUG_ON(PageWriteback(page));

			pages_skipped = mpd->wbc->pages_skipped;
			err = mapping->a_ops->writepage(page, mpd->wbc);
			if (!err && (pages_skipped == mpd->wbc->pages_skipped))
				/*
				 * have successfully written the page
				 * without skipping the same
				 */
				mpd->pages_written++;
			/*
			 * In error case, we have to continue because
			 * remaining pages are still locked
			 * XXX: unlock and re-dirty them?
			 */
			if (ret == 0)
				ret = err;
		}
		pagevec_release(&pvec);
	}
	return ret;
}

/*
 * mpage_put_bnr_to_bhs - walk blocks and assign them actual numbers
 *
 * the function goes through all passed space and put actual disk
 * block numbers into buffer heads, dropping BH_Delay and BH_Unwritten
 */
static void mpage_put_bnr_to_bhs(struct mpage_da_data *mpd,
				 struct ext4_map_blocks *map)
{
	struct inode *inode = mpd->inode;
	struct address_space *mapping = inode->i_mapping;
	int blocks = map->m_len;
	sector_t pblock = map->m_pblk, cur_logical;
	struct buffer_head *head, *bh;
	pgoff_t index, end;
	struct pagevec pvec;
	int nr_pages, i;

	index = map->m_lblk >> (PAGE_CACHE_SHIFT - inode->i_blkbits);
	end = (map->m_lblk + blocks - 1) >> (PAGE_CACHE_SHIFT - inode->i_blkbits);
	cur_logical = index << (PAGE_CACHE_SHIFT - inode->i_blkbits);

	pagevec_init(&pvec, 0);

	while (index <= end) {
		/* XXX: optimize tail */
		nr_pages = pagevec_lookup(&pvec, mapping, index, PAGEVEC_SIZE);
		if (nr_pages == 0)
			break;
		for (i = 0; i < nr_pages; i++) {
			struct page *page = pvec.pages[i];

			index = page->index;
			if (index > end)
				break;
			index++;

			BUG_ON(!PageLocked(page));
			BUG_ON(PageWriteback(page));
			BUG_ON(!page_has_buffers(page));

			bh = page_buffers(page);
			head = bh;

			/* skip blocks out of the range */
			do {
				if (cur_logical >= map->m_lblk)
					break;
				cur_logical++;
			} while ((bh = bh->b_this_page) != head);

			do {
				if (cur_logical >= map->m_lblk + blocks)
					break;

				if (buffer_delay(bh) || buffer_unwritten(bh)) {

					BUG_ON(bh->b_bdev != inode->i_sb->s_bdev);

					if (buffer_delay(bh)) {
						clear_buffer_delay(bh);
						bh->b_blocknr = pblock;
					} else {
						/*
						 * unwritten already should have
						 * blocknr assigned. Verify that
						 */
						clear_buffer_unwritten(bh);
						BUG_ON(bh->b_blocknr != pblock);
					}

				} else if (buffer_mapped(bh))
					BUG_ON(bh->b_blocknr != pblock);

				if (map->m_flags & EXT4_MAP_UNINIT)
					set_buffer_uninit(bh);
				cur_logical++;
				pblock++;
			} while ((bh = bh->b_this_page) != head);
		}
		pagevec_release(&pvec);
	}
}


static void ext4_da_block_invalidatepages(struct mpage_da_data *mpd,
					sector_t logical, long blk_cnt)
{
	int nr_pages, i;
	pgoff_t index, end;
	struct pagevec pvec;
	struct inode *inode = mpd->inode;
	struct address_space *mapping = inode->i_mapping;

	index = logical >> (PAGE_CACHE_SHIFT - inode->i_blkbits);
	end   = (logical + blk_cnt - 1) >>
				(PAGE_CACHE_SHIFT - inode->i_blkbits);
	while (index <= end) {
		nr_pages = pagevec_lookup(&pvec, mapping, index, PAGEVEC_SIZE);
		if (nr_pages == 0)
			break;
		for (i = 0; i < nr_pages; i++) {
			struct page *page = pvec.pages[i];
			if (page->index > end)
				break;
			BUG_ON(!PageLocked(page));
			BUG_ON(PageWriteback(page));
			block_invalidatepage(page, 0);
			ClearPageUptodate(page);
			unlock_page(page);
		}
		index = pvec.pages[nr_pages - 1]->index + 1;
		pagevec_release(&pvec);
	}
	return;
}

static void ext4_print_free_blocks(struct inode *inode)
{
	struct ext4_sb_info *sbi = EXT4_SB(inode->i_sb);
	printk(KERN_CRIT "Total free blocks count %lld\n",
	       ext4_count_free_blocks(inode->i_sb));
	printk(KERN_CRIT "Free/Dirty block details\n");
	printk(KERN_CRIT "free_blocks=%lld\n",
	       (long long) percpu_counter_sum(&sbi->s_freeblocks_counter));
	printk(KERN_CRIT "dirty_blocks=%lld\n",
	       (long long) percpu_counter_sum(&sbi->s_dirtyblocks_counter));
	printk(KERN_CRIT "Block reservation details\n");
	printk(KERN_CRIT "i_reserved_data_blocks=%u\n",
	       EXT4_I(inode)->i_reserved_data_blocks);
	printk(KERN_CRIT "i_reserved_meta_blocks=%u\n",
	       EXT4_I(inode)->i_reserved_meta_blocks);
	return;
}

/*
 * mpage_da_map_blocks - go through given space
 *
 * @mpd - bh describing space
 *
 * The function skips space we know is already mapped to disk blocks.
 *
 */
static int mpage_da_map_blocks(struct mpage_da_data *mpd)
{
	int err, blks, get_blocks_flags;
	struct ext4_map_blocks map;
	sector_t next = mpd->b_blocknr;
	unsigned max_blocks = mpd->b_size >> mpd->inode->i_blkbits;
	loff_t disksize = EXT4_I(mpd->inode)->i_disksize;
	handle_t *handle = NULL;

	/*
	 * We consider only non-mapped and non-allocated blocks
	 */
	if ((mpd->b_state  & (1 << BH_Mapped)) &&
		!(mpd->b_state & (1 << BH_Delay)) &&
		!(mpd->b_state & (1 << BH_Unwritten)))
		return 0;

	/*
	 * If we didn't accumulate anything to write simply return
	 */
	if (!mpd->b_size)
		return 0;

	handle = ext4_journal_current_handle();
	BUG_ON(!handle);

	/*
	 * Call ext4_get_blocks() to allocate any delayed allocation
	 * blocks, or to convert an uninitialized extent to be
	 * initialized (in the case where we have written into
	 * one or more preallocated blocks).
	 *
	 * We pass in the magic EXT4_GET_BLOCKS_DELALLOC_RESERVE to
	 * indicate that we are on the delayed allocation path.  This
	 * affects functions in many different parts of the allocation
	 * call path.  This flag exists primarily because we don't
	 * want to change *many* call functions, so ext4_get_blocks()
	 * will set the magic i_delalloc_reserved_flag once the
	 * inode's allocation semaphore is taken.
	 *
	 * If the blocks in questions were delalloc blocks, set
	 * EXT4_GET_BLOCKS_DELALLOC_RESERVE so the delalloc accounting
	 * variables are updated after the blocks have been allocated.
	 */
	map.m_lblk = next;
	map.m_len = max_blocks;
	get_blocks_flags = EXT4_GET_BLOCKS_CREATE;
	if (ext4_should_dioread_nolock(mpd->inode))
		get_blocks_flags |= EXT4_GET_BLOCKS_IO_CREATE_EXT;
	if (mpd->b_state & (1 << BH_Delay))
		get_blocks_flags |= EXT4_GET_BLOCKS_DELALLOC_RESERVE;

	blks = ext4_map_blocks(handle, mpd->inode, &map, get_blocks_flags);
	if (blks < 0) {
		err = blks;
		/*
		 * If get block returns with error we simply
		 * return. Later writepage will redirty the page and
		 * writepages will find the dirty page again
		 */
		if (err == -EAGAIN)
			return 0;

		if (err == -ENOSPC &&
		    ext4_count_free_blocks(mpd->inode->i_sb)) {
			mpd->retval = err;
			return 0;
		}

		/*
		 * get block failure will cause us to loop in
		 * writepages, because a_ops->writepage won't be able
		 * to make progress. The page will be redirtied by
		 * writepage and writepages will again try to write
		 * the same.
		 */
		ext4_msg(mpd->inode->i_sb, KERN_CRIT,
			 "delayed block allocation failed for inode %lu at "
			 "logical offset %llu with max blocks %zd with "
			 "error %d", mpd->inode->i_ino,
			 (unsigned long long) next,
			 mpd->b_size >> mpd->inode->i_blkbits, err);
		printk(KERN_CRIT "This should not happen!!  "
		       "Data will be lost\n");
		if (err == -ENOSPC) {
			ext4_print_free_blocks(mpd->inode);
		}
		/* invalidate all the pages */
		ext4_da_block_invalidatepages(mpd, next,
				mpd->b_size >> mpd->inode->i_blkbits);
		return err;
	}
	BUG_ON(blks == 0);

	if (map.m_flags & EXT4_MAP_NEW) {
		struct block_device *bdev = mpd->inode->i_sb->s_bdev;
		int i;

		for (i = 0; i < map.m_len; i++)
			unmap_underlying_metadata(bdev, map.m_pblk + i);
	}

	/*
	 * If blocks are delayed marked, we need to
	 * put actual blocknr and drop delayed bit
	 */
	if ((mpd->b_state & (1 << BH_Delay)) ||
	    (mpd->b_state & (1 << BH_Unwritten)))
		mpage_put_bnr_to_bhs(mpd, &map);

	if (ext4_should_order_data(mpd->inode)) {
		err = ext4_jbd2_file_inode(handle, mpd->inode);
		if (err)
			return err;
	}

	/*
	 * Update on-disk size along with block allocation.
	 */
	disksize = ((loff_t) next + blks) << mpd->inode->i_blkbits;
	if (disksize > i_size_read(mpd->inode))
		disksize = i_size_read(mpd->inode);
	if (disksize > EXT4_I(mpd->inode)->i_disksize) {
		ext4_update_i_disksize(mpd->inode, disksize);
		return ext4_mark_inode_dirty(handle, mpd->inode);
	}

	return 0;
}

#define BH_FLAGS ((1 << BH_Uptodate) | (1 << BH_Mapped) | \
		(1 << BH_Delay) | (1 << BH_Unwritten))

/*
 * mpage_add_bh_to_extent - try to add one more block to extent of blocks
 *
 * @mpd->lbh - extent of blocks
 * @logical - logical number of the block in the file
 * @bh - bh of the block (used to access block's state)
 *
 * the function is used to collect contig. blocks in same state
 */
static void mpage_add_bh_to_extent(struct mpage_da_data *mpd,
				   sector_t logical, size_t b_size,
				   unsigned long b_state)
{
	sector_t next;
	int nrblocks = mpd->b_size >> mpd->inode->i_blkbits;

	/*
	 * XXX Don't go larger than mballoc is willing to allocate
	 * This is a stopgap solution.  We eventually need to fold
	 * mpage_da_submit_io() into this function and then call
	 * ext4_get_blocks() multiple times in a loop
	 */
	if (nrblocks >= 8*1024*1024/mpd->inode->i_sb->s_blocksize)
		goto flush_it;

	/* check if thereserved journal credits might overflow */
	if (!(ext4_test_inode_flag(mpd->inode, EXT4_INODE_EXTENTS))) {
		if (nrblocks >= EXT4_MAX_TRANS_DATA) {
			/*
			 * With non-extent format we are limited by the journal
			 * credit available.  Total credit needed to insert
			 * nrblocks contiguous blocks is dependent on the
			 * nrblocks.  So limit nrblocks.
			 */
			goto flush_it;
		} else if ((nrblocks + (b_size >> mpd->inode->i_blkbits)) >
				EXT4_MAX_TRANS_DATA) {
			/*
			 * Adding the new buffer_head would make it cross the
			 * allowed limit for which we have journal credit
			 * reserved. So limit the new bh->b_size
			 */
			b_size = (EXT4_MAX_TRANS_DATA - nrblocks) <<
						mpd->inode->i_blkbits;
			/* we will do mpage_da_submit_io in the next loop */
		}
	}
	/*
	 * First block in the extent
	 */
	if (mpd->b_size == 0) {
		mpd->b_blocknr = logical;
		mpd->b_size = b_size;
		mpd->b_state = b_state & BH_FLAGS;
		return;
	}

	next = mpd->b_blocknr + nrblocks;
	/*
	 * Can we merge the block to our big extent?
	 */
	if (logical == next && (b_state & BH_FLAGS) == mpd->b_state) {
		mpd->b_size += b_size;
		return;
	}

flush_it:
	/*
	 * We couldn't merge the block to our extent, so we
	 * need to flush current  extent and start new one
	 */
	if (mpage_da_map_blocks(mpd) == 0)
		mpage_da_submit_io(mpd);
	mpd->io_done = 1;
	return;
}

static int ext4_bh_delay_or_unwritten(handle_t *handle, struct buffer_head *bh)
{
	return (buffer_delay(bh) || buffer_unwritten(bh)) && buffer_dirty(bh);
}

/*
 * __mpage_da_writepage - finds extent of pages and blocks
 *
 * @page: page to consider
 * @wbc: not used, we just follow rules
 * @data: context
 *
 * The function finds extents of pages and scan them for all blocks.
 */
static int __mpage_da_writepage(struct page *page,
				struct writeback_control *wbc, void *data)
{
	struct mpage_da_data *mpd = data;
	struct inode *inode = mpd->inode;
	struct buffer_head *bh, *head;
	sector_t logical;

	/*
	 * Can we merge this page to current extent?
	 */
	if (mpd->next_page != page->index) {
		/*
		 * Nope, we can't. So, we map non-allocated blocks
		 * and start IO on them using writepage()
		 */
		if (mpd->next_page != mpd->first_page) {
			if (mpage_da_map_blocks(mpd) == 0)
				mpage_da_submit_io(mpd);
			/*
			 * skip rest of the page in the page_vec
			 */
			mpd->io_done = 1;
			redirty_page_for_writepage(wbc, page);
			unlock_page(page);
			return MPAGE_DA_EXTENT_TAIL;
		}

		/*
		 * Start next extent of pages ...
		 */
		mpd->first_page = page->index;

		/*
		 * ... and blocks
		 */
		mpd->b_size = 0;
		mpd->b_state = 0;
		mpd->b_blocknr = 0;
	}

	mpd->next_page = page->index + 1;
	logical = (sector_t) page->index <<
		  (PAGE_CACHE_SHIFT - inode->i_blkbits);

	if (!page_has_buffers(page)) {
		mpage_add_bh_to_extent(mpd, logical, PAGE_CACHE_SIZE,
				       (1 << BH_Dirty) | (1 << BH_Uptodate));
		if (mpd->io_done)
			return MPAGE_DA_EXTENT_TAIL;
	} else {
		/*
		 * Page with regular buffer heads, just add all dirty ones
		 */
		head = page_buffers(page);
		bh = head;
		do {
			BUG_ON(buffer_locked(bh));
			/*
			 * We need to try to allocate
			 * unmapped blocks in the same page.
			 * Otherwise we won't make progress
			 * with the page in ext4_writepage
			 */
			if (ext4_bh_delay_or_unwritten(NULL, bh)) {
				mpage_add_bh_to_extent(mpd, logical,
						       bh->b_size,
						       bh->b_state);
				if (mpd->io_done)
					return MPAGE_DA_EXTENT_TAIL;
			} else if (buffer_dirty(bh) && (buffer_mapped(bh))) {
				/*
				 * mapped dirty buffer. We need to update
				 * the b_state because we look at
				 * b_state in mpage_da_map_blocks. We don't
				 * update b_size because if we find an
				 * unmapped buffer_head later we need to
				 * use the b_state flag of that buffer_head.
				 */
				if (mpd->b_size == 0)
					mpd->b_state = bh->b_state & BH_FLAGS;
			}
			logical++;
		} while ((bh = bh->b_this_page) != head);
	}

	return 0;
}

/*
 * This is a special get_blocks_t callback which is used by
 * ext4_da_write_begin().  It will either return mapped block or
 * reserve space for a single block.
 *
 * For delayed buffer_head we have BH_Mapped, BH_New, BH_Delay set.
 * We also have b_blocknr = -1 and b_bdev initialized properly
 *
 * For unwritten buffer_head we have BH_Mapped, BH_New, BH_Unwritten set.
 * We also have b_blocknr = physicalblock mapping unwritten extent and b_bdev
 * initialized properly.
 */
static int ext4_da_get_block_prep(struct inode *inode, sector_t iblock,
				  struct buffer_head *bh, int create)
{
	struct ext4_map_blocks map;
	int ret = 0;
	sector_t invalid_block = ~((sector_t) 0xffff);

	if (invalid_block < ext4_blocks_count(EXT4_SB(inode->i_sb)->s_es))
		invalid_block = ~0;

	BUG_ON(create == 0);
	BUG_ON(bh->b_size != inode->i_sb->s_blocksize);

	map.m_lblk = iblock;
	map.m_len = 1;

	/*
	 * first, we need to know whether the block is allocated already
	 * preallocated blocks are unmapped but should treated
	 * the same as allocated blocks.
	 */
	ret = ext4_map_blocks(NULL, inode, &map, 0);
	if (ret < 0)
		return ret;
	if (ret == 0) {
		if (buffer_delay(bh))
			return 0; /* Not sure this could or should happen */
		/*
		 * XXX: __block_prepare_write() unmaps passed block,
		 * is it OK?
		 */
		ret = ext4_da_reserve_space(inode, iblock);
		if (ret)
			/* not enough space to reserve */
			return ret;

		map_bh(bh, inode->i_sb, invalid_block);
		set_buffer_new(bh);
		set_buffer_delay(bh);
		return 0;
	}

	map_bh(bh, inode->i_sb, map.m_pblk);
	bh->b_state = (bh->b_state & ~EXT4_MAP_FLAGS) | map.m_flags;

	if (buffer_unwritten(bh)) {
		/* A delayed write to unwritten bh should be marked
		 * new and mapped.  Mapped ensures that we don't do
		 * get_block multiple times when we write to the same
		 * offset and new ensures that we do proper zero out
		 * for partial write.
		 */
		set_buffer_new(bh);
		set_buffer_mapped(bh);
	}
	return 0;
}

/*
 * This function is used as a standard get_block_t calback function
 * when there is no desire to allocate any blocks.  It is used as a
 * callback function for block_prepare_write(), nobh_writepage(), and
 * block_write_full_page().  These functions should only try to map a
 * single block at a time.
 *
 * Since this function doesn't do block allocations even if the caller
 * requests it by passing in create=1, it is critically important that
 * any caller checks to make sure that any buffer heads are returned
 * by this function are either all already mapped or marked for
 * delayed allocation before calling nobh_writepage() or
 * block_write_full_page().  Otherwise, b_blocknr could be left
 * unitialized, and the page write functions will be taken by
 * surprise.
 */
static int noalloc_get_block_write(struct inode *inode, sector_t iblock,
				   struct buffer_head *bh_result, int create)
{
	BUG_ON(bh_result->b_size != inode->i_sb->s_blocksize);
	return _ext4_get_block(inode, iblock, bh_result, 0);
}

static int bget_one(handle_t *handle, struct buffer_head *bh)
{
	get_bh(bh);
	return 0;
}

static int bput_one(handle_t *handle, struct buffer_head *bh)
{
	put_bh(bh);
	return 0;
}

static int __ext4_journalled_writepage(struct page *page,
				       unsigned int len)
{
	struct address_space *mapping = page->mapping;
	struct inode *inode = mapping->host;
	struct buffer_head *page_bufs;
	handle_t *handle = NULL;
	int ret = 0;
	int err;

	page_bufs = page_buffers(page);
	BUG_ON(!page_bufs);
	walk_page_buffers(handle, page_bufs, 0, len, NULL, bget_one);
	/* As soon as we unlock the page, it can go away, but we have
	 * references to buffers so we are safe */
	unlock_page(page);

	handle = ext4_journal_start(inode, ext4_writepage_trans_blocks(inode));
	if (IS_ERR(handle)) {
		ret = PTR_ERR(handle);
		goto out;
	}

	ret = walk_page_buffers(handle, page_bufs, 0, len, NULL,
				do_journal_get_write_access);

	err = walk_page_buffers(handle, page_bufs, 0, len, NULL,
				write_end_fn);
	if (ret == 0)
		ret = err;
	err = ext4_journal_stop(handle);
	if (!ret)
		ret = err;

	walk_page_buffers(handle, page_bufs, 0, len, NULL, bput_one);
	ext4_set_inode_state(inode, EXT4_STATE_JDATA);
out:
	return ret;
}

static int ext4_set_bh_endio(struct buffer_head *bh, struct inode *inode);
static void ext4_end_io_buffer_write(struct buffer_head *bh, int uptodate);

/*
 * Note that we don't need to start a transaction unless we're journaling data
 * because we should have holes filled from ext4_page_mkwrite(). We even don't
 * need to file the inode to the transaction's list in ordered mode because if
 * we are writing back data added by write(), the inode is already there and if
 * we are writing back data modified via mmap(), noone guarantees in which
 * transaction the data will hit the disk. In case we are journaling data, we
 * cannot start transaction directly because transaction start ranks above page
 * lock so we have to do some magic.
 *
 * This function can get called via...
 *   - ext4_da_writepages after taking page lock (have journal handle)
 *   - journal_submit_inode_data_buffers (no journal handle)
 *   - shrink_page_list via pdflush (no journal handle)
 *   - grab_page_cache when doing write_begin (have journal handle)
 *
 * We don't do any block allocation in this function. If we have page with
 * multiple blocks we need to write those buffer_heads that are mapped. This
 * is important for mmaped based write. So if we do with blocksize 1K
 * truncate(f, 1024);
 * a = mmap(f, 0, 4096);
 * a[0] = 'a';
 * truncate(f, 4096);
 * we have in the page first buffer_head mapped via page_mkwrite call back
 * but other bufer_heads would be unmapped but dirty(dirty done via the
 * do_wp_page). So writepage should write the first block. If we modify
 * the mmap area beyond 1024 we will again get a page_fault and the
 * page_mkwrite callback will do the block allocation and mark the
 * buffer_heads mapped.
 *
 * We redirty the page if we have any buffer_heads that is either delay or
 * unwritten in the page.
 *
 * We can get recursively called as show below.
 *
 *	ext4_writepage() -> kmalloc() -> __alloc_pages() -> page_launder() ->
 *		ext4_writepage()
 *
 * But since we don't do any block allocation we should not deadlock.
 * Page also have the dirty flag cleared so we don't get recurive page_lock.
 */
static int ext4_writepage(struct page *page,
			  struct writeback_control *wbc)
{
	int ret = 0;
	loff_t size;
	unsigned int len;
	struct buffer_head *page_bufs = NULL;
	struct inode *inode = page->mapping->host;

	trace_ext4_writepage(inode, page);
	size = i_size_read(inode);
	if (page->index == size >> PAGE_CACHE_SHIFT)
		len = size & ~PAGE_CACHE_MASK;
	else
		len = PAGE_CACHE_SIZE;

	if (page_has_buffers(page)) {
		page_bufs = page_buffers(page);
		if (walk_page_buffers(NULL, page_bufs, 0, len, NULL,
					ext4_bh_delay_or_unwritten)) {
			/*
			 * We don't want to do  block allocation
			 * So redirty the page and return
			 * We may reach here when we do a journal commit
			 * via journal_submit_inode_data_buffers.
			 * If we don't have mapping block we just ignore
			 * them. We can also reach here via shrink_page_list
			 */
			redirty_page_for_writepage(wbc, page);
			unlock_page(page);
			return 0;
		}
	} else {
		/*
		 * The test for page_has_buffers() is subtle:
		 * We know the page is dirty but it lost buffers. That means
		 * that at some moment in time after write_begin()/write_end()
		 * has been called all buffers have been clean and thus they
		 * must have been written at least once. So they are all
		 * mapped and we can happily proceed with mapping them
		 * and writing the page.
		 *
		 * Try to initialize the buffer_heads and check whether
		 * all are mapped and non delay. We don't want to
		 * do block allocation here.
		 */
		ret = block_prepare_write(page, 0, len,
					  noalloc_get_block_write);
		if (!ret) {
			page_bufs = page_buffers(page);
			/* check whether all are mapped and non delay */
			if (walk_page_buffers(NULL, page_bufs, 0, len, NULL,
						ext4_bh_delay_or_unwritten)) {
				redirty_page_for_writepage(wbc, page);
				unlock_page(page);
				return 0;
			}
		} else {
			/*
			 * We can't do block allocation here
			 * so just redity the page and unlock
			 * and return
			 */
			redirty_page_for_writepage(wbc, page);
			unlock_page(page);
			return 0;
		}
		/* now mark the buffer_heads as dirty and uptodate */
		block_commit_write(page, 0, len);
	}

	if (PageChecked(page) && ext4_should_journal_data(inode)) {
		/*
		 * It's mmapped pagecache.  Add buffers and journal it.  There
		 * doesn't seem much point in redirtying the page here.
		 */
		ClearPageChecked(page);
		return __ext4_journalled_writepage(page, len);
	}

	if (test_opt(inode->i_sb, NOBH) && ext4_should_writeback_data(inode))
		ret = nobh_writepage(page, noalloc_get_block_write, wbc);
	else if (page_bufs && buffer_uninit(page_bufs)) {
		ext4_set_bh_endio(page_bufs, inode);
		ret = block_write_full_page_endio(page, noalloc_get_block_write,
					    wbc, ext4_end_io_buffer_write);
	} else
		ret = block_write_full_page(page, noalloc_get_block_write,
					    wbc);

	return ret;
}

/*
 * This is called via ext4_da_writepages() to
 * calulate the total number of credits to reserve to fit
 * a single extent allocation into a single transaction,
 * ext4_da_writpeages() will loop calling this before
 * the block allocation.
 */

static int ext4_da_writepages_trans_blocks(struct inode *inode)
{
	int max_blocks = EXT4_I(inode)->i_reserved_data_blocks;

	/*
	 * With non-extent format the journal credit needed to
	 * insert nrblocks contiguous block is dependent on
	 * number of contiguous block. So we will limit
	 * number of contiguous block to a sane value
	 */
	if (!(ext4_test_inode_flag(inode, EXT4_INODE_EXTENTS)) &&
	    (max_blocks > EXT4_MAX_TRANS_DATA))
		max_blocks = EXT4_MAX_TRANS_DATA;

	return ext4_chunk_trans_blocks(inode, max_blocks);
}

/*
 * write_cache_pages_da - walk the list of dirty pages of the given
 * address space and call the callback function (which usually writes
 * the pages).
 *
 * This is a forked version of write_cache_pages().  Differences:
 *	Range cyclic is ignored.
 *	no_nrwrite_index_update is always presumed true
 */
static int write_cache_pages_da(struct address_space *mapping,
				struct writeback_control *wbc,
				struct mpage_da_data *mpd)
{
	int ret = 0;
	int done = 0;
	struct pagevec pvec;
	int nr_pages;
	pgoff_t index;
	pgoff_t end;		/* Inclusive */
	long nr_to_write = wbc->nr_to_write;

	pagevec_init(&pvec, 0);
	index = wbc->range_start >> PAGE_CACHE_SHIFT;
	end = wbc->range_end >> PAGE_CACHE_SHIFT;

	while (!done && (index <= end)) {
		int i;

		nr_pages = pagevec_lookup_tag(&pvec, mapping, &index,
			      PAGECACHE_TAG_DIRTY,
			      min(end - index, (pgoff_t)PAGEVEC_SIZE-1) + 1);
		if (nr_pages == 0)
			break;

		for (i = 0; i < nr_pages; i++) {
			struct page *page = pvec.pages[i];

			/*
			 * At this point, the page may be truncated or
			 * invalidated (changing page->mapping to NULL), or
			 * even swizzled back from swapper_space to tmpfs file
			 * mapping. However, page->index will not change
			 * because we have a reference on the page.
			 */
			if (page->index > end) {
				done = 1;
				break;
			}

			lock_page(page);

			/*
			 * Page truncated or invalidated. We can freely skip it
			 * then, even for data integrity operations: the page
			 * has disappeared concurrently, so there could be no
			 * real expectation of this data interity operation
			 * even if there is now a new, dirty page at the same
			 * pagecache address.
			 */
			if (unlikely(page->mapping != mapping)) {
continue_unlock:
				unlock_page(page);
				continue;
			}

			if (!PageDirty(page)) {
				/* someone wrote it for us */
				goto continue_unlock;
			}

			if (PageWriteback(page)) {
				if (wbc->sync_mode != WB_SYNC_NONE)
					wait_on_page_writeback(page);
				else
					goto continue_unlock;
			}

			BUG_ON(PageWriteback(page));
			if (!clear_page_dirty_for_io(page))
				goto continue_unlock;

			ret = __mpage_da_writepage(page, wbc, mpd);
			if (unlikely(ret)) {
				if (ret == AOP_WRITEPAGE_ACTIVATE) {
					unlock_page(page);
					ret = 0;
				} else {
					done = 1;
					break;
				}
<<<<<<< HEAD
 			}
=======
			}
>>>>>>> ea245056

			if (nr_to_write > 0) {
				nr_to_write--;
				if (nr_to_write == 0 &&
				    wbc->sync_mode == WB_SYNC_NONE) {
					/*
					 * We stop writing back only if we are
					 * not doing integrity sync. In case of
					 * integrity sync we have to keep going
					 * because someone may be concurrently
					 * dirtying pages, and we might have
					 * synced a lot of newly appeared dirty
					 * pages, but have not synced all of the
					 * old dirty pages.
					 */
					done = 1;
					break;
				}
			}
		}
		pagevec_release(&pvec);
		cond_resched();
	}
	return ret;
}


static int ext4_da_writepages(struct address_space *mapping,
			      struct writeback_control *wbc)
{
	pgoff_t	index;
	int range_whole = 0;
	handle_t *handle = NULL;
	struct mpage_da_data mpd;
	struct inode *inode = mapping->host;
	int pages_written = 0;
	long pages_skipped;
	unsigned int max_pages;
	int range_cyclic, cycled = 1, io_done = 0;
	int needed_blocks, ret = 0;
	long desired_nr_to_write, nr_to_writebump = 0;
	loff_t range_start = wbc->range_start;
	struct ext4_sb_info *sbi = EXT4_SB(mapping->host->i_sb);

	trace_ext4_da_writepages(inode, wbc);

	/*
	 * No pages to write? This is mainly a kludge to avoid starting
	 * a transaction for special inodes like journal inode on last iput()
	 * because that could violate lock ordering on umount
	 */
	if (!mapping->nrpages || !mapping_tagged(mapping, PAGECACHE_TAG_DIRTY))
		return 0;

	/*
	 * If the filesystem has aborted, it is read-only, so return
	 * right away instead of dumping stack traces later on that
	 * will obscure the real source of the problem.  We test
	 * EXT4_MF_FS_ABORTED instead of sb->s_flag's MS_RDONLY because
	 * the latter could be true if the filesystem is mounted
	 * read-only, and in that case, ext4_da_writepages should
	 * *never* be called, so if that ever happens, we would want
	 * the stack trace.
	 */
	if (unlikely(sbi->s_mount_flags & EXT4_MF_FS_ABORTED))
		return -EROFS;

	if (wbc->range_start == 0 && wbc->range_end == LLONG_MAX)
		range_whole = 1;

	range_cyclic = wbc->range_cyclic;
	if (wbc->range_cyclic) {
		index = mapping->writeback_index;
		if (index)
			cycled = 0;
		wbc->range_start = index << PAGE_CACHE_SHIFT;
		wbc->range_end  = LLONG_MAX;
		wbc->range_cyclic = 0;
	} else
		index = wbc->range_start >> PAGE_CACHE_SHIFT;

	/*
	 * This works around two forms of stupidity.  The first is in
	 * the writeback code, which caps the maximum number of pages
	 * written to be 1024 pages.  This is wrong on multiple
	 * levels; different architectues have a different page size,
	 * which changes the maximum amount of data which gets
	 * written.  Secondly, 4 megabytes is way too small.  XFS
	 * forces this value to be 16 megabytes by multiplying
	 * nr_to_write parameter by four, and then relies on its
	 * allocator to allocate larger extents to make them
	 * contiguous.  Unfortunately this brings us to the second
	 * stupidity, which is that ext4's mballoc code only allocates
	 * at most 2048 blocks.  So we force contiguous writes up to
	 * the number of dirty blocks in the inode, or
	 * sbi->max_writeback_mb_bump whichever is smaller.
	 */
	max_pages = sbi->s_max_writeback_mb_bump << (20 - PAGE_CACHE_SHIFT);
	if (!range_cyclic && range_whole)
		desired_nr_to_write = wbc->nr_to_write * 8;
	else
		desired_nr_to_write = ext4_num_dirty_pages(inode, index,
							   max_pages);
	if (desired_nr_to_write > max_pages)
		desired_nr_to_write = max_pages;

	if (wbc->nr_to_write < desired_nr_to_write) {
		nr_to_writebump = desired_nr_to_write - wbc->nr_to_write;
		wbc->nr_to_write = desired_nr_to_write;
	}

	mpd.wbc = wbc;
	mpd.inode = mapping->host;

	pages_skipped = wbc->pages_skipped;

retry:
	while (!ret && wbc->nr_to_write > 0) {

		/*
		 * we  insert one extent at a time. So we need
		 * credit needed for single extent allocation.
		 * journalled mode is currently not supported
		 * by delalloc
		 */
		BUG_ON(ext4_should_journal_data(inode));
		needed_blocks = ext4_da_writepages_trans_blocks(inode);

		/* start a new transaction*/
		handle = ext4_journal_start(inode, needed_blocks);
		if (IS_ERR(handle)) {
			ret = PTR_ERR(handle);
			ext4_msg(inode->i_sb, KERN_CRIT, "%s: jbd2_start: "
			       "%ld pages, ino %lu; err %d", __func__,
				wbc->nr_to_write, inode->i_ino, ret);
			goto out_writepages;
		}

		/*
		 * Now call __mpage_da_writepage to find the next
		 * contiguous region of logical blocks that need
		 * blocks to be allocated by ext4.  We don't actually
		 * submit the blocks for I/O here, even though
		 * write_cache_pages thinks it will, and will set the
		 * pages as clean for write before calling
		 * __mpage_da_writepage().
		 */
		mpd.b_size = 0;
		mpd.b_state = 0;
		mpd.b_blocknr = 0;
		mpd.first_page = 0;
		mpd.next_page = 0;
		mpd.io_done = 0;
		mpd.pages_written = 0;
		mpd.retval = 0;
		ret = write_cache_pages_da(mapping, wbc, &mpd);
		/*
		 * If we have a contiguous extent of pages and we
		 * haven't done the I/O yet, map the blocks and submit
		 * them for I/O.
		 */
		if (!mpd.io_done && mpd.next_page != mpd.first_page) {
			if (mpage_da_map_blocks(&mpd) == 0)
				mpage_da_submit_io(&mpd);
			mpd.io_done = 1;
			ret = MPAGE_DA_EXTENT_TAIL;
		}
		trace_ext4_da_write_pages(inode, &mpd);
		wbc->nr_to_write -= mpd.pages_written;

		ext4_journal_stop(handle);

		if ((mpd.retval == -ENOSPC) && sbi->s_journal) {
			/* commit the transaction which would
			 * free blocks released in the transaction
			 * and try again
			 */
			jbd2_journal_force_commit_nested(sbi->s_journal);
			wbc->pages_skipped = pages_skipped;
			ret = 0;
		} else if (ret == MPAGE_DA_EXTENT_TAIL) {
			/*
			 * got one extent now try with
			 * rest of the pages
			 */
			pages_written += mpd.pages_written;
			wbc->pages_skipped = pages_skipped;
			ret = 0;
			io_done = 1;
		} else if (wbc->nr_to_write)
			/*
			 * There is no more writeout needed
			 * or we requested for a noblocking writeout
			 * and we found the device congested
			 */
			break;
	}
	if (!io_done && !cycled) {
		cycled = 1;
		index = 0;
		wbc->range_start = index << PAGE_CACHE_SHIFT;
		wbc->range_end  = mapping->writeback_index - 1;
		goto retry;
	}
	if (pages_skipped != wbc->pages_skipped)
		ext4_msg(inode->i_sb, KERN_CRIT,
			 "This should not happen leaving %s "
			 "with nr_to_write = %ld ret = %d",
			 __func__, wbc->nr_to_write, ret);

	/* Update index */
	index += pages_written;
	wbc->range_cyclic = range_cyclic;
	if (wbc->range_cyclic || (range_whole && wbc->nr_to_write > 0))
		/*
		 * set the writeback_index so that range_cyclic
		 * mode will write it back later
		 */
		mapping->writeback_index = index;

out_writepages:
	wbc->nr_to_write -= nr_to_writebump;
	wbc->range_start = range_start;
	trace_ext4_da_writepages_result(inode, wbc, ret, pages_written);
	return ret;
}

#define FALL_BACK_TO_NONDELALLOC 1
static int ext4_nonda_switch(struct super_block *sb)
{
	s64 free_blocks, dirty_blocks;
	struct ext4_sb_info *sbi = EXT4_SB(sb);

	/*
	 * switch to non delalloc mode if we are running low
	 * on free block. The free block accounting via percpu
	 * counters can get slightly wrong with percpu_counter_batch getting
	 * accumulated on each CPU without updating global counters
	 * Delalloc need an accurate free block accounting. So switch
	 * to non delalloc when we are near to error range.
	 */
	free_blocks  = percpu_counter_read_positive(&sbi->s_freeblocks_counter);
	dirty_blocks = percpu_counter_read_positive(&sbi->s_dirtyblocks_counter);
	if (2 * free_blocks < 3 * dirty_blocks ||
		free_blocks < (dirty_blocks + EXT4_FREEBLOCKS_WATERMARK)) {
		/*
		 * free block count is less than 150% of dirty blocks
		 * or free blocks is less than watermark
		 */
		return 1;
	}
	/*
	 * Even if we don't switch but are nearing capacity,
	 * start pushing delalloc when 1/2 of free blocks are dirty.
	 */
	if (free_blocks < 2 * dirty_blocks)
		writeback_inodes_sb_if_idle(sb);

	return 0;
}

static int ext4_da_write_begin(struct file *file, struct address_space *mapping,
			       loff_t pos, unsigned len, unsigned flags,
			       struct page **pagep, void **fsdata)
{
	int ret, retries = 0;
	struct page *page;
	pgoff_t index;
	unsigned from, to;
	struct inode *inode = mapping->host;
	handle_t *handle;

	index = pos >> PAGE_CACHE_SHIFT;
	from = pos & (PAGE_CACHE_SIZE - 1);
	to = from + len;

	if (ext4_nonda_switch(inode->i_sb)) {
		*fsdata = (void *)FALL_BACK_TO_NONDELALLOC;
		return ext4_write_begin(file, mapping, pos,
					len, flags, pagep, fsdata);
	}
	*fsdata = (void *)0;
	trace_ext4_da_write_begin(inode, pos, len, flags);
retry:
	/*
	 * With delayed allocation, we don't log the i_disksize update
	 * if there is delayed block allocation. But we still need
	 * to journalling the i_disksize update if writes to the end
	 * of file which has an already mapped buffer.
	 */
	handle = ext4_journal_start(inode, 1);
	if (IS_ERR(handle)) {
		ret = PTR_ERR(handle);
		goto out;
	}
	/* We cannot recurse into the filesystem as the transaction is already
	 * started */
	flags |= AOP_FLAG_NOFS;

	page = grab_cache_page_write_begin(mapping, index, flags);
	if (!page) {
		ext4_journal_stop(handle);
		ret = -ENOMEM;
		goto out;
	}
	*pagep = page;

	ret = block_write_begin(file, mapping, pos, len, flags, pagep, fsdata,
				ext4_da_get_block_prep);
	if (ret < 0) {
		unlock_page(page);
		ext4_journal_stop(handle);
		page_cache_release(page);
		/*
		 * block_write_begin may have instantiated a few blocks
		 * outside i_size.  Trim these off again. Don't need
		 * i_size_read because we hold i_mutex.
		 */
		if (pos + len > inode->i_size)
			ext4_truncate_failed_write(inode);
	}

	if (ret == -ENOSPC && ext4_should_retry_alloc(inode->i_sb, &retries))
		goto retry;
out:
	return ret;
}

/*
 * Check if we should update i_disksize
 * when write to the end of file but not require block allocation
 */
static int ext4_da_should_update_i_disksize(struct page *page,
					    unsigned long offset)
{
	struct buffer_head *bh;
	struct inode *inode = page->mapping->host;
	unsigned int idx;
	int i;

	bh = page_buffers(page);
	idx = offset >> inode->i_blkbits;

	for (i = 0; i < idx; i++)
		bh = bh->b_this_page;

	if (!buffer_mapped(bh) || (buffer_delay(bh)) || buffer_unwritten(bh))
		return 0;
	return 1;
}

static int ext4_da_write_end(struct file *file,
			     struct address_space *mapping,
			     loff_t pos, unsigned len, unsigned copied,
			     struct page *page, void *fsdata)
{
	struct inode *inode = mapping->host;
	int ret = 0, ret2;
	handle_t *handle = ext4_journal_current_handle();
	loff_t new_i_size;
	unsigned long start, end;
	int write_mode = (int)(unsigned long)fsdata;

	if (write_mode == FALL_BACK_TO_NONDELALLOC) {
		if (ext4_should_order_data(inode)) {
			return ext4_ordered_write_end(file, mapping, pos,
					len, copied, page, fsdata);
		} else if (ext4_should_writeback_data(inode)) {
			return ext4_writeback_write_end(file, mapping, pos,
					len, copied, page, fsdata);
		} else {
			BUG();
		}
	}

	trace_ext4_da_write_end(inode, pos, len, copied);
	start = pos & (PAGE_CACHE_SIZE - 1);
	end = start + copied - 1;

	/*
	 * generic_write_end() will run mark_inode_dirty() if i_size
	 * changes.  So let's piggyback the i_disksize mark_inode_dirty
	 * into that.
	 */

	new_i_size = pos + copied;
	if (new_i_size > EXT4_I(inode)->i_disksize) {
		if (ext4_da_should_update_i_disksize(page, end)) {
			down_write(&EXT4_I(inode)->i_data_sem);
			if (new_i_size > EXT4_I(inode)->i_disksize) {
				/*
				 * Updating i_disksize when extending file
				 * without needing block allocation
				 */
				if (ext4_should_order_data(inode))
					ret = ext4_jbd2_file_inode(handle,
								   inode);

				EXT4_I(inode)->i_disksize = new_i_size;
			}
			up_write(&EXT4_I(inode)->i_data_sem);
			/* We need to mark inode dirty even if
			 * new_i_size is less that inode->i_size
			 * bu greater than i_disksize.(hint delalloc)
			 */
			ext4_mark_inode_dirty(handle, inode);
		}
	}
	ret2 = generic_write_end(file, mapping, pos, len, copied,
							page, fsdata);
	copied = ret2;
	if (ret2 < 0)
		ret = ret2;
	ret2 = ext4_journal_stop(handle);
	if (!ret)
		ret = ret2;

	return ret ? ret : copied;
}

static void ext4_da_invalidatepage(struct page *page, unsigned long offset)
{
	/*
	 * Drop reserved blocks
	 */
	BUG_ON(!PageLocked(page));
	if (!page_has_buffers(page))
		goto out;

	ext4_da_page_release_reservation(page, offset);

out:
	ext4_invalidatepage(page, offset);

	return;
}

/*
 * Force all delayed allocation blocks to be allocated for a given inode.
 */
int ext4_alloc_da_blocks(struct inode *inode)
{
	trace_ext4_alloc_da_blocks(inode);

	if (!EXT4_I(inode)->i_reserved_data_blocks &&
	    !EXT4_I(inode)->i_reserved_meta_blocks)
		return 0;

	/*
	 * We do something simple for now.  The filemap_flush() will
	 * also start triggering a write of the data blocks, which is
	 * not strictly speaking necessary (and for users of
	 * laptop_mode, not even desirable).  However, to do otherwise
	 * would require replicating code paths in:
	 *
	 * ext4_da_writepages() ->
	 *    write_cache_pages() ---> (via passed in callback function)
	 *        __mpage_da_writepage() -->
	 *           mpage_add_bh_to_extent()
	 *           mpage_da_map_blocks()
	 *
	 * The problem is that write_cache_pages(), located in
	 * mm/page-writeback.c, marks pages clean in preparation for
	 * doing I/O, which is not desirable if we're not planning on
	 * doing I/O at all.
	 *
	 * We could call write_cache_pages(), and then redirty all of
	 * the pages by calling redirty_page_for_writeback() but that
	 * would be ugly in the extreme.  So instead we would need to
	 * replicate parts of the code in the above functions,
	 * simplifying them becuase we wouldn't actually intend to
	 * write out the pages, but rather only collect contiguous
	 * logical block extents, call the multi-block allocator, and
	 * then update the buffer heads with the block allocations.
	 *
	 * For now, though, we'll cheat by calling filemap_flush(),
	 * which will map the blocks, and start the I/O, but not
	 * actually wait for the I/O to complete.
	 */
	return filemap_flush(inode->i_mapping);
}

/*
 * bmap() is special.  It gets used by applications such as lilo and by
 * the swapper to find the on-disk block of a specific piece of data.
 *
 * Naturally, this is dangerous if the block concerned is still in the
 * journal.  If somebody makes a swapfile on an ext4 data-journaling
 * filesystem and enables swap, then they may get a nasty shock when the
 * data getting swapped to that swapfile suddenly gets overwritten by
 * the original zero's written out previously to the journal and
 * awaiting writeback in the kernel's buffer cache.
 *
 * So, if we see any bmap calls here on a modified, data-journaled file,
 * take extra steps to flush any blocks which might be in the cache.
 */
static sector_t ext4_bmap(struct address_space *mapping, sector_t block)
{
	struct inode *inode = mapping->host;
	journal_t *journal;
	int err;

	if (mapping_tagged(mapping, PAGECACHE_TAG_DIRTY) &&
			test_opt(inode->i_sb, DELALLOC)) {
		/*
		 * With delalloc we want to sync the file
		 * so that we can make sure we allocate
		 * blocks for file
		 */
		filemap_write_and_wait(mapping);
	}

	if (EXT4_JOURNAL(inode) &&
	    ext4_test_inode_state(inode, EXT4_STATE_JDATA)) {
		/*
		 * This is a REALLY heavyweight approach, but the use of
		 * bmap on dirty files is expected to be extremely rare:
		 * only if we run lilo or swapon on a freshly made file
		 * do we expect this to happen.
		 *
		 * (bmap requires CAP_SYS_RAWIO so this does not
		 * represent an unprivileged user DOS attack --- we'd be
		 * in trouble if mortal users could trigger this path at
		 * will.)
		 *
		 * NB. EXT4_STATE_JDATA is not set on files other than
		 * regular files.  If somebody wants to bmap a directory
		 * or symlink and gets confused because the buffer
		 * hasn't yet been flushed to disk, they deserve
		 * everything they get.
		 */

		ext4_clear_inode_state(inode, EXT4_STATE_JDATA);
		journal = EXT4_JOURNAL(inode);
		jbd2_journal_lock_updates(journal);
		err = jbd2_journal_flush(journal);
		jbd2_journal_unlock_updates(journal);

		if (err)
			return 0;
	}

	return generic_block_bmap(mapping, block, ext4_get_block);
}

static int ext4_readpage(struct file *file, struct page *page)
{
	return mpage_readpage(page, ext4_get_block);
}

static int
ext4_readpages(struct file *file, struct address_space *mapping,
		struct list_head *pages, unsigned nr_pages)
{
	return mpage_readpages(mapping, pages, nr_pages, ext4_get_block);
}

static void ext4_free_io_end(ext4_io_end_t *io)
{
	BUG_ON(!io);
	if (io->page)
		put_page(io->page);
	iput(io->inode);
	kfree(io);
}

static void ext4_invalidatepage_free_endio(struct page *page, unsigned long offset)
{
	struct buffer_head *head, *bh;
	unsigned int curr_off = 0;

	if (!page_has_buffers(page))
		return;
	head = bh = page_buffers(page);
	do {
		if (offset <= curr_off && test_clear_buffer_uninit(bh)
					&& bh->b_private) {
			ext4_free_io_end(bh->b_private);
			bh->b_private = NULL;
			bh->b_end_io = NULL;
		}
		curr_off = curr_off + bh->b_size;
		bh = bh->b_this_page;
	} while (bh != head);
}

static void ext4_invalidatepage(struct page *page, unsigned long offset)
{
	journal_t *journal = EXT4_JOURNAL(page->mapping->host);

	/*
	 * free any io_end structure allocated for buffers to be discarded
	 */
	if (ext4_should_dioread_nolock(page->mapping->host))
		ext4_invalidatepage_free_endio(page, offset);
	/*
	 * If it's a full truncate we just forget about the pending dirtying
	 */
	if (offset == 0)
		ClearPageChecked(page);

	if (journal)
		jbd2_journal_invalidatepage(journal, page, offset);
	else
		block_invalidatepage(page, offset);
}

static int ext4_releasepage(struct page *page, gfp_t wait)
{
	journal_t *journal = EXT4_JOURNAL(page->mapping->host);

	WARN_ON(PageChecked(page));
	if (!page_has_buffers(page))
		return 0;
	if (journal)
		return jbd2_journal_try_to_free_buffers(journal, page, wait);
	else
		return try_to_free_buffers(page);
}

/*
 * O_DIRECT for ext3 (or indirect map) based files
 *
 * If the O_DIRECT write will extend the file then add this inode to the
 * orphan list.  So recovery will truncate it back to the original size
 * if the machine crashes during the write.
 *
 * If the O_DIRECT write is intantiating holes inside i_size and the machine
 * crashes then stale disk data _may_ be exposed inside the file. But current
 * VFS code falls back into buffered path in that case so we are safe.
 */
static ssize_t ext4_ind_direct_IO(int rw, struct kiocb *iocb,
			      const struct iovec *iov, loff_t offset,
			      unsigned long nr_segs)
{
	struct file *file = iocb->ki_filp;
	struct inode *inode = file->f_mapping->host;
	struct ext4_inode_info *ei = EXT4_I(inode);
	handle_t *handle;
	ssize_t ret;
	int orphan = 0;
	size_t count = iov_length(iov, nr_segs);
	int retries = 0;

	if (rw == WRITE) {
		loff_t final_size = offset + count;

		if (final_size > inode->i_size) {
			/* Credits for sb + inode write */
			handle = ext4_journal_start(inode, 2);
			if (IS_ERR(handle)) {
				ret = PTR_ERR(handle);
				goto out;
			}
			ret = ext4_orphan_add(handle, inode);
			if (ret) {
				ext4_journal_stop(handle);
				goto out;
			}
			orphan = 1;
			ei->i_disksize = inode->i_size;
			ext4_journal_stop(handle);
		}
	}

retry:
	if (rw == READ && ext4_should_dioread_nolock(inode))
		ret = blockdev_direct_IO_no_locking(rw, iocb, inode,
				 inode->i_sb->s_bdev, iov,
				 offset, nr_segs,
				 ext4_get_block, NULL);
	else
		ret = blockdev_direct_IO(rw, iocb, inode,
				 inode->i_sb->s_bdev, iov,
				 offset, nr_segs,
				 ext4_get_block, NULL);
	if (ret == -ENOSPC && ext4_should_retry_alloc(inode->i_sb, &retries))
		goto retry;

	if (orphan) {
		int err;

		/* Credits for sb + inode write */
		handle = ext4_journal_start(inode, 2);
		if (IS_ERR(handle)) {
			/* This is really bad luck. We've written the data
			 * but cannot extend i_size. Bail out and pretend
			 * the write failed... */
			ret = PTR_ERR(handle);
			if (inode->i_nlink)
				ext4_orphan_del(NULL, inode);

			goto out;
		}
		if (inode->i_nlink)
			ext4_orphan_del(handle, inode);
		if (ret > 0) {
			loff_t end = offset + ret;
			if (end > inode->i_size) {
				ei->i_disksize = end;
				i_size_write(inode, end);
				/*
				 * We're going to return a positive `ret'
				 * here due to non-zero-length I/O, so there's
				 * no way of reporting error returns from
				 * ext4_mark_inode_dirty() to userspace.  So
				 * ignore it.
				 */
				ext4_mark_inode_dirty(handle, inode);
			}
		}
		err = ext4_journal_stop(handle);
		if (ret == 0)
			ret = err;
	}
out:
	return ret;
}

/*
 * ext4_get_block used when preparing for a DIO write or buffer write.
 * We allocate an uinitialized extent if blocks haven't been allocated.
 * The extent will be converted to initialized after the IO is complete.
 */
static int ext4_get_block_write(struct inode *inode, sector_t iblock,
		   struct buffer_head *bh_result, int create)
{
	ext4_debug("ext4_get_block_write: inode %lu, create flag %d\n",
		   inode->i_ino, create);
	return _ext4_get_block(inode, iblock, bh_result,
			       EXT4_GET_BLOCKS_IO_CREATE_EXT);
}

static void dump_completed_IO(struct inode * inode)
{
#ifdef	EXT4_DEBUG
	struct list_head *cur, *before, *after;
	ext4_io_end_t *io, *io0, *io1;
	unsigned long flags;

	if (list_empty(&EXT4_I(inode)->i_completed_io_list)){
		ext4_debug("inode %lu completed_io list is empty\n", inode->i_ino);
		return;
	}

	ext4_debug("Dump inode %lu completed_io list \n", inode->i_ino);
	spin_lock_irqsave(&EXT4_I(inode)->i_completed_io_lock, flags);
	list_for_each_entry(io, &EXT4_I(inode)->i_completed_io_list, list){
		cur = &io->list;
		before = cur->prev;
		io0 = container_of(before, ext4_io_end_t, list);
		after = cur->next;
		io1 = container_of(after, ext4_io_end_t, list);

		ext4_debug("io 0x%p from inode %lu,prev 0x%p,next 0x%p\n",
			    io, inode->i_ino, io0, io1);
	}
	spin_unlock_irqrestore(&EXT4_I(inode)->i_completed_io_lock, flags);
#endif
}

/*
 * check a range of space and convert unwritten extents to written.
 */
static int ext4_end_io_nolock(ext4_io_end_t *io)
{
	struct inode *inode = io->inode;
	loff_t offset = io->offset;
	ssize_t size = io->size;
	int ret = 0;

	ext4_debug("ext4_end_io_nolock: io 0x%p from inode %lu,list->next 0x%p,"
		   "list->prev 0x%p\n",
	           io, inode->i_ino, io->list.next, io->list.prev);

	if (list_empty(&io->list))
		return ret;

	if (io->flag != EXT4_IO_UNWRITTEN)
		return ret;

	ret = ext4_convert_unwritten_extents(inode, offset, size);
	if (ret < 0) {
		printk(KERN_EMERG "%s: failed to convert unwritten"
			"extents to written extents, error is %d"
			" io is still on inode %lu aio dio list\n",
                       __func__, ret, inode->i_ino);
		return ret;
	}

	/* clear the DIO AIO unwritten flag */
	io->flag = 0;
	return ret;
}

/*
 * work on completed aio dio IO, to convert unwritten extents to extents
 */
static void ext4_end_io_work(struct work_struct *work)
{
	ext4_io_end_t		*io = container_of(work, ext4_io_end_t, work);
	struct inode		*inode = io->inode;
	struct ext4_inode_info	*ei = EXT4_I(inode);
	unsigned long		flags;
	int			ret;

	mutex_lock(&inode->i_mutex);
	ret = ext4_end_io_nolock(io);
	if (ret < 0) {
		mutex_unlock(&inode->i_mutex);
		return;
	}

	spin_lock_irqsave(&ei->i_completed_io_lock, flags);
	if (!list_empty(&io->list))
		list_del_init(&io->list);
	spin_unlock_irqrestore(&ei->i_completed_io_lock, flags);
	mutex_unlock(&inode->i_mutex);
	ext4_free_io_end(io);
}

/*
 * This function is called from ext4_sync_file().
 *
 * When IO is completed, the work to convert unwritten extents to
 * written is queued on workqueue but may not get immediately
 * scheduled. When fsync is called, we need to ensure the
 * conversion is complete before fsync returns.
 * The inode keeps track of a list of pending/completed IO that
 * might needs to do the conversion. This function walks through
 * the list and convert the related unwritten extents for completed IO
 * to written.
 * The function return the number of pending IOs on success.
 */
int flush_completed_IO(struct inode *inode)
{
	ext4_io_end_t *io;
	struct ext4_inode_info *ei = EXT4_I(inode);
	unsigned long flags;
	int ret = 0;
	int ret2 = 0;

	if (list_empty(&ei->i_completed_io_list))
		return ret;

	dump_completed_IO(inode);
	spin_lock_irqsave(&ei->i_completed_io_lock, flags);
	while (!list_empty(&ei->i_completed_io_list)){
		io = list_entry(ei->i_completed_io_list.next,
				ext4_io_end_t, list);
		/*
		 * Calling ext4_end_io_nolock() to convert completed
		 * IO to written.
		 *
		 * When ext4_sync_file() is called, run_queue() may already
		 * about to flush the work corresponding to this io structure.
		 * It will be upset if it founds the io structure related
		 * to the work-to-be schedule is freed.
		 *
		 * Thus we need to keep the io structure still valid here after
		 * convertion finished. The io structure has a flag to
		 * avoid double converting from both fsync and background work
		 * queue work.
		 */
		spin_unlock_irqrestore(&ei->i_completed_io_lock, flags);
		ret = ext4_end_io_nolock(io);
		spin_lock_irqsave(&ei->i_completed_io_lock, flags);
		if (ret < 0)
			ret2 = ret;
		else
			list_del_init(&io->list);
	}
	spin_unlock_irqrestore(&ei->i_completed_io_lock, flags);
	return (ret2 < 0) ? ret2 : 0;
}

static ext4_io_end_t *ext4_init_io_end (struct inode *inode, gfp_t flags)
{
	ext4_io_end_t *io = NULL;

	io = kmalloc(sizeof(*io), flags);

	if (io) {
		igrab(inode);
		io->inode = inode;
		io->flag = 0;
		io->offset = 0;
		io->size = 0;
		io->page = NULL;
		INIT_WORK(&io->work, ext4_end_io_work);
		INIT_LIST_HEAD(&io->list);
	}

	return io;
}

static void ext4_end_io_dio(struct kiocb *iocb, loff_t offset,
			    ssize_t size, void *private)
{
        ext4_io_end_t *io_end = iocb->private;
	struct workqueue_struct *wq;
	unsigned long flags;
	struct ext4_inode_info *ei;

	/* if not async direct IO or dio with 0 bytes write, just return */
	if (!io_end || !size)
		return;

	ext_debug("ext4_end_io_dio(): io_end 0x%p"
		  "for inode %lu, iocb 0x%p, offset %llu, size %llu\n",
 		  iocb->private, io_end->inode->i_ino, iocb, offset,
		  size);

	/* if not aio dio with unwritten extents, just free io and return */
	if (io_end->flag != EXT4_IO_UNWRITTEN){
		ext4_free_io_end(io_end);
		iocb->private = NULL;
		return;
	}

	io_end->offset = offset;
	io_end->size = size;
	io_end->flag = EXT4_IO_UNWRITTEN;
	wq = EXT4_SB(io_end->inode->i_sb)->dio_unwritten_wq;

	/* queue the work to convert unwritten extents to written */
	queue_work(wq, &io_end->work);

	/* Add the io_end to per-inode completed aio dio list*/
	ei = EXT4_I(io_end->inode);
	spin_lock_irqsave(&ei->i_completed_io_lock, flags);
	list_add_tail(&io_end->list, &ei->i_completed_io_list);
	spin_unlock_irqrestore(&ei->i_completed_io_lock, flags);
	iocb->private = NULL;
}

static void ext4_end_io_buffer_write(struct buffer_head *bh, int uptodate)
{
	ext4_io_end_t *io_end = bh->b_private;
	struct workqueue_struct *wq;
	struct inode *inode;
	unsigned long flags;

	if (!test_clear_buffer_uninit(bh) || !io_end)
		goto out;

	if (!(io_end->inode->i_sb->s_flags & MS_ACTIVE)) {
		printk("sb umounted, discard end_io request for inode %lu\n",
			io_end->inode->i_ino);
		ext4_free_io_end(io_end);
		goto out;
	}

	io_end->flag = EXT4_IO_UNWRITTEN;
	inode = io_end->inode;

	/* Add the io_end to per-inode completed io list*/
	spin_lock_irqsave(&EXT4_I(inode)->i_completed_io_lock, flags);
	list_add_tail(&io_end->list, &EXT4_I(inode)->i_completed_io_list);
	spin_unlock_irqrestore(&EXT4_I(inode)->i_completed_io_lock, flags);

	wq = EXT4_SB(inode->i_sb)->dio_unwritten_wq;
	/* queue the work to convert unwritten extents to written */
	queue_work(wq, &io_end->work);
out:
	bh->b_private = NULL;
	bh->b_end_io = NULL;
	clear_buffer_uninit(bh);
	end_buffer_async_write(bh, uptodate);
}

static int ext4_set_bh_endio(struct buffer_head *bh, struct inode *inode)
{
	ext4_io_end_t *io_end;
	struct page *page = bh->b_page;
	loff_t offset = (sector_t)page->index << PAGE_CACHE_SHIFT;
	size_t size = bh->b_size;

retry:
	io_end = ext4_init_io_end(inode, GFP_ATOMIC);
	if (!io_end) {
		if (printk_ratelimit())
			printk(KERN_WARNING "%s: allocation fail\n", __func__);
		schedule();
		goto retry;
	}
	io_end->offset = offset;
	io_end->size = size;
	/*
	 * We need to hold a reference to the page to make sure it
	 * doesn't get evicted before ext4_end_io_work() has a chance
	 * to convert the extent from written to unwritten.
	 */
	io_end->page = page;
	get_page(io_end->page);

	bh->b_private = io_end;
	bh->b_end_io = ext4_end_io_buffer_write;
	return 0;
}

/*
 * For ext4 extent files, ext4 will do direct-io write to holes,
 * preallocated extents, and those write extend the file, no need to
 * fall back to buffered IO.
 *
 * For holes, we fallocate those blocks, mark them as unintialized
 * If those blocks were preallocated, we mark sure they are splited, but
 * still keep the range to write as unintialized.
 *
 * The unwrritten extents will be converted to written when DIO is completed.
 * For async direct IO, since the IO may still pending when return, we
 * set up an end_io call back function, which will do the convertion
 * when async direct IO completed.
 *
 * If the O_DIRECT write will extend the file then add this inode to the
 * orphan list.  So recovery will truncate it back to the original size
 * if the machine crashes during the write.
 *
 */
static ssize_t ext4_ext_direct_IO(int rw, struct kiocb *iocb,
			      const struct iovec *iov, loff_t offset,
			      unsigned long nr_segs)
{
	struct file *file = iocb->ki_filp;
	struct inode *inode = file->f_mapping->host;
	ssize_t ret;
	size_t count = iov_length(iov, nr_segs);

	loff_t final_size = offset + count;
	if (rw == WRITE && final_size <= inode->i_size) {
		/*
 		 * We could direct write to holes and fallocate.
		 *
 		 * Allocated blocks to fill the hole are marked as uninitialized
 		 * to prevent paralel buffered read to expose the stale data
 		 * before DIO complete the data IO.
		 *
 		 * As to previously fallocated extents, ext4 get_block
 		 * will just simply mark the buffer mapped but still
 		 * keep the extents uninitialized.
 		 *
		 * for non AIO case, we will convert those unwritten extents
		 * to written after return back from blockdev_direct_IO.
		 *
		 * for async DIO, the conversion needs to be defered when
		 * the IO is completed. The ext4 end_io callback function
		 * will be called to take care of the conversion work.
		 * Here for async case, we allocate an io_end structure to
		 * hook to the iocb.
 		 */
		iocb->private = NULL;
		EXT4_I(inode)->cur_aio_dio = NULL;
		if (!is_sync_kiocb(iocb)) {
			iocb->private = ext4_init_io_end(inode, GFP_NOFS);
			if (!iocb->private)
				return -ENOMEM;
			/*
			 * we save the io structure for current async
			 * direct IO, so that later ext4_get_blocks()
			 * could flag the io structure whether there
			 * is a unwritten extents needs to be converted
			 * when IO is completed.
			 */
			EXT4_I(inode)->cur_aio_dio = iocb->private;
		}

		ret = blockdev_direct_IO(rw, iocb, inode,
					 inode->i_sb->s_bdev, iov,
					 offset, nr_segs,
					 ext4_get_block_write,
					 ext4_end_io_dio);
		if (iocb->private)
			EXT4_I(inode)->cur_aio_dio = NULL;
		/*
		 * The io_end structure takes a reference to the inode,
		 * that structure needs to be destroyed and the
		 * reference to the inode need to be dropped, when IO is
		 * complete, even with 0 byte write, or failed.
		 *
		 * In the successful AIO DIO case, the io_end structure will be
		 * desctroyed and the reference to the inode will be dropped
		 * after the end_io call back function is called.
		 *
		 * In the case there is 0 byte write, or error case, since
		 * VFS direct IO won't invoke the end_io call back function,
		 * we need to free the end_io structure here.
		 */
		if (ret != -EIOCBQUEUED && ret <= 0 && iocb->private) {
			ext4_free_io_end(iocb->private);
			iocb->private = NULL;
		} else if (ret > 0 && ext4_test_inode_state(inode,
						EXT4_STATE_DIO_UNWRITTEN)) {
			int err;
			/*
			 * for non AIO case, since the IO is already
			 * completed, we could do the convertion right here
			 */
			err = ext4_convert_unwritten_extents(inode,
							     offset, ret);
			if (err < 0)
				ret = err;
			ext4_clear_inode_state(inode, EXT4_STATE_DIO_UNWRITTEN);
		}
		return ret;
	}

	/* for write the the end of file case, we fall back to old way */
	return ext4_ind_direct_IO(rw, iocb, iov, offset, nr_segs);
}

static ssize_t ext4_direct_IO(int rw, struct kiocb *iocb,
			      const struct iovec *iov, loff_t offset,
			      unsigned long nr_segs)
{
	struct file *file = iocb->ki_filp;
	struct inode *inode = file->f_mapping->host;

	if (ext4_test_inode_flag(inode, EXT4_INODE_EXTENTS))
		return ext4_ext_direct_IO(rw, iocb, iov, offset, nr_segs);

	return ext4_ind_direct_IO(rw, iocb, iov, offset, nr_segs);
}

/*
 * Pages can be marked dirty completely asynchronously from ext4's journalling
 * activity.  By filemap_sync_pte(), try_to_unmap_one(), etc.  We cannot do
 * much here because ->set_page_dirty is called under VFS locks.  The page is
 * not necessarily locked.
 *
 * We cannot just dirty the page and leave attached buffers clean, because the
 * buffers' dirty state is "definitive".  We cannot just set the buffers dirty
 * or jbddirty because all the journalling code will explode.
 *
 * So what we do is to mark the page "pending dirty" and next time writepage
 * is called, propagate that into the buffers appropriately.
 */
static int ext4_journalled_set_page_dirty(struct page *page)
{
	SetPageChecked(page);
	return __set_page_dirty_nobuffers(page);
}

static const struct address_space_operations ext4_ordered_aops = {
	.readpage		= ext4_readpage,
	.readpages		= ext4_readpages,
	.writepage		= ext4_writepage,
	.sync_page		= block_sync_page,
	.write_begin		= ext4_write_begin,
	.write_end		= ext4_ordered_write_end,
	.bmap			= ext4_bmap,
	.invalidatepage		= ext4_invalidatepage,
	.releasepage		= ext4_releasepage,
	.direct_IO		= ext4_direct_IO,
	.migratepage		= buffer_migrate_page,
	.is_partially_uptodate  = block_is_partially_uptodate,
	.error_remove_page	= generic_error_remove_page,
};

static const struct address_space_operations ext4_writeback_aops = {
	.readpage		= ext4_readpage,
	.readpages		= ext4_readpages,
	.writepage		= ext4_writepage,
	.sync_page		= block_sync_page,
	.write_begin		= ext4_write_begin,
	.write_end		= ext4_writeback_write_end,
	.bmap			= ext4_bmap,
	.invalidatepage		= ext4_invalidatepage,
	.releasepage		= ext4_releasepage,
	.direct_IO		= ext4_direct_IO,
	.migratepage		= buffer_migrate_page,
	.is_partially_uptodate  = block_is_partially_uptodate,
	.error_remove_page	= generic_error_remove_page,
};

static const struct address_space_operations ext4_journalled_aops = {
	.readpage		= ext4_readpage,
	.readpages		= ext4_readpages,
	.writepage		= ext4_writepage,
	.sync_page		= block_sync_page,
	.write_begin		= ext4_write_begin,
	.write_end		= ext4_journalled_write_end,
	.set_page_dirty		= ext4_journalled_set_page_dirty,
	.bmap			= ext4_bmap,
	.invalidatepage		= ext4_invalidatepage,
	.releasepage		= ext4_releasepage,
	.is_partially_uptodate  = block_is_partially_uptodate,
	.error_remove_page	= generic_error_remove_page,
};

static const struct address_space_operations ext4_da_aops = {
	.readpage		= ext4_readpage,
	.readpages		= ext4_readpages,
	.writepage		= ext4_writepage,
	.writepages		= ext4_da_writepages,
	.sync_page		= block_sync_page,
	.write_begin		= ext4_da_write_begin,
	.write_end		= ext4_da_write_end,
	.bmap			= ext4_bmap,
	.invalidatepage		= ext4_da_invalidatepage,
	.releasepage		= ext4_releasepage,
	.direct_IO		= ext4_direct_IO,
	.migratepage		= buffer_migrate_page,
	.is_partially_uptodate  = block_is_partially_uptodate,
	.error_remove_page	= generic_error_remove_page,
};

void ext4_set_aops(struct inode *inode)
{
	if (ext4_should_order_data(inode) &&
		test_opt(inode->i_sb, DELALLOC))
		inode->i_mapping->a_ops = &ext4_da_aops;
	else if (ext4_should_order_data(inode))
		inode->i_mapping->a_ops = &ext4_ordered_aops;
	else if (ext4_should_writeback_data(inode) &&
		 test_opt(inode->i_sb, DELALLOC))
		inode->i_mapping->a_ops = &ext4_da_aops;
	else if (ext4_should_writeback_data(inode))
		inode->i_mapping->a_ops = &ext4_writeback_aops;
	else
		inode->i_mapping->a_ops = &ext4_journalled_aops;
}

/*
 * ext4_block_truncate_page() zeroes out a mapping from file offset `from'
 * up to the end of the block which corresponds to `from'.
 * This required during truncate. We need to physically zero the tail end
 * of that block so it doesn't yield old data if the file is later grown.
 */
int ext4_block_truncate_page(handle_t *handle,
		struct address_space *mapping, loff_t from)
{
	ext4_fsblk_t index = from >> PAGE_CACHE_SHIFT;
	unsigned offset = from & (PAGE_CACHE_SIZE-1);
	unsigned blocksize, length, pos;
	ext4_lblk_t iblock;
	struct inode *inode = mapping->host;
	struct buffer_head *bh;
	struct page *page;
	int err = 0;

	page = find_or_create_page(mapping, from >> PAGE_CACHE_SHIFT,
				   mapping_gfp_mask(mapping) & ~__GFP_FS);
	if (!page)
		return -EINVAL;

	blocksize = inode->i_sb->s_blocksize;
	length = blocksize - (offset & (blocksize - 1));
	iblock = index << (PAGE_CACHE_SHIFT - inode->i_sb->s_blocksize_bits);

	/*
	 * For "nobh" option,  we can only work if we don't need to
	 * read-in the page - otherwise we create buffers to do the IO.
	 */
	if (!page_has_buffers(page) && test_opt(inode->i_sb, NOBH) &&
	     ext4_should_writeback_data(inode) && PageUptodate(page)) {
		zero_user(page, offset, length);
		set_page_dirty(page);
		goto unlock;
	}

	if (!page_has_buffers(page))
		create_empty_buffers(page, blocksize, 0);

	/* Find the buffer that contains "offset" */
	bh = page_buffers(page);
	pos = blocksize;
	while (offset >= pos) {
		bh = bh->b_this_page;
		iblock++;
		pos += blocksize;
	}

	err = 0;
	if (buffer_freed(bh)) {
		BUFFER_TRACE(bh, "freed: skip");
		goto unlock;
	}

	if (!buffer_mapped(bh)) {
		BUFFER_TRACE(bh, "unmapped");
		ext4_get_block(inode, iblock, bh, 0);
		/* unmapped? It's a hole - nothing to do */
		if (!buffer_mapped(bh)) {
			BUFFER_TRACE(bh, "still unmapped");
			goto unlock;
		}
	}

	/* Ok, it's mapped. Make sure it's up-to-date */
	if (PageUptodate(page))
		set_buffer_uptodate(bh);

	if (!buffer_uptodate(bh)) {
		err = -EIO;
		ll_rw_block(READ, 1, &bh);
		wait_on_buffer(bh);
		/* Uhhuh. Read error. Complain and punt. */
		if (!buffer_uptodate(bh))
			goto unlock;
	}

	if (ext4_should_journal_data(inode)) {
		BUFFER_TRACE(bh, "get write access");
		err = ext4_journal_get_write_access(handle, bh);
		if (err)
			goto unlock;
	}

	zero_user(page, offset, length);

	BUFFER_TRACE(bh, "zeroed end of block");

	err = 0;
	if (ext4_should_journal_data(inode)) {
		err = ext4_handle_dirty_metadata(handle, inode, bh);
	} else {
		if (ext4_should_order_data(inode))
			err = ext4_jbd2_file_inode(handle, inode);
		mark_buffer_dirty(bh);
	}

unlock:
	unlock_page(page);
	page_cache_release(page);
	return err;
}

/*
 * Probably it should be a library function... search for first non-zero word
 * or memcmp with zero_page, whatever is better for particular architecture.
 * Linus?
 */
static inline int all_zeroes(__le32 *p, __le32 *q)
{
	while (p < q)
		if (*p++)
			return 0;
	return 1;
}

/**
 *	ext4_find_shared - find the indirect blocks for partial truncation.
 *	@inode:	  inode in question
 *	@depth:	  depth of the affected branch
 *	@offsets: offsets of pointers in that branch (see ext4_block_to_path)
 *	@chain:	  place to store the pointers to partial indirect blocks
 *	@top:	  place to the (detached) top of branch
 *
 *	This is a helper function used by ext4_truncate().
 *
 *	When we do truncate() we may have to clean the ends of several
 *	indirect blocks but leave the blocks themselves alive. Block is
 *	partially truncated if some data below the new i_size is refered
 *	from it (and it is on the path to the first completely truncated
 *	data block, indeed).  We have to free the top of that path along
 *	with everything to the right of the path. Since no allocation
 *	past the truncation point is possible until ext4_truncate()
 *	finishes, we may safely do the latter, but top of branch may
 *	require special attention - pageout below the truncation point
 *	might try to populate it.
 *
 *	We atomically detach the top of branch from the tree, store the
 *	block number of its root in *@top, pointers to buffer_heads of
 *	partially truncated blocks - in @chain[].bh and pointers to
 *	their last elements that should not be removed - in
 *	@chain[].p. Return value is the pointer to last filled element
 *	of @chain.
 *
 *	The work left to caller to do the actual freeing of subtrees:
 *		a) free the subtree starting from *@top
 *		b) free the subtrees whose roots are stored in
 *			(@chain[i].p+1 .. end of @chain[i].bh->b_data)
 *		c) free the subtrees growing from the inode past the @chain[0].
 *			(no partially truncated stuff there).  */

static Indirect *ext4_find_shared(struct inode *inode, int depth,
				  ext4_lblk_t offsets[4], Indirect chain[4],
				  __le32 *top)
{
	Indirect *partial, *p;
	int k, err;

	*top = 0;
	/* Make k index the deepest non-null offset + 1 */
	for (k = depth; k > 1 && !offsets[k-1]; k--)
		;
	partial = ext4_get_branch(inode, k, offsets, chain, &err);
	/* Writer: pointers */
	if (!partial)
		partial = chain + k-1;
	/*
	 * If the branch acquired continuation since we've looked at it -
	 * fine, it should all survive and (new) top doesn't belong to us.
	 */
	if (!partial->key && *partial->p)
		/* Writer: end */
		goto no_top;
	for (p = partial; (p > chain) && all_zeroes((__le32 *) p->bh->b_data, p->p); p--)
		;
	/*
	 * OK, we've found the last block that must survive. The rest of our
	 * branch should be detached before unlocking. However, if that rest
	 * of branch is all ours and does not grow immediately from the inode
	 * it's easier to cheat and just decrement partial->p.
	 */
	if (p == chain + k - 1 && p > chain) {
		p->p--;
	} else {
		*top = *p->p;
		/* Nope, don't do this in ext4.  Must leave the tree intact */
#if 0
		*p->p = 0;
#endif
	}
	/* Writer: end */

	while (partial > p) {
		brelse(partial->bh);
		partial--;
	}
no_top:
	return partial;
}

/*
 * Zero a number of block pointers in either an inode or an indirect block.
 * If we restart the transaction we must again get write access to the
 * indirect block for further modification.
 *
 * We release `count' blocks on disk, but (last - first) may be greater
 * than `count' because there can be holes in there.
 */
static int ext4_clear_blocks(handle_t *handle, struct inode *inode,
			     struct buffer_head *bh,
			     ext4_fsblk_t block_to_free,
			     unsigned long count, __le32 *first,
			     __le32 *last)
{
	__le32 *p;
	int	flags = EXT4_FREE_BLOCKS_FORGET | EXT4_FREE_BLOCKS_VALIDATED;

	if (S_ISDIR(inode->i_mode) || S_ISLNK(inode->i_mode))
		flags |= EXT4_FREE_BLOCKS_METADATA;

	if (!ext4_data_block_valid(EXT4_SB(inode->i_sb), block_to_free,
				   count)) {
		EXT4_ERROR_INODE(inode, "attempt to clear invalid "
				 "blocks %llu len %lu",
				 (unsigned long long) block_to_free, count);
		return 1;
	}

	if (try_to_extend_transaction(handle, inode)) {
		if (bh) {
			BUFFER_TRACE(bh, "call ext4_handle_dirty_metadata");
			ext4_handle_dirty_metadata(handle, inode, bh);
		}
		ext4_mark_inode_dirty(handle, inode);
		ext4_truncate_restart_trans(handle, inode,
					    blocks_for_truncate(inode));
		if (bh) {
			BUFFER_TRACE(bh, "retaking write access");
			ext4_journal_get_write_access(handle, bh);
		}
	}

	for (p = first; p < last; p++)
		*p = 0;

	ext4_free_blocks(handle, inode, 0, block_to_free, count, flags);
	return 0;
}

/**
 * ext4_free_data - free a list of data blocks
 * @handle:	handle for this transaction
 * @inode:	inode we are dealing with
 * @this_bh:	indirect buffer_head which contains *@first and *@last
 * @first:	array of block numbers
 * @last:	points immediately past the end of array
 *
 * We are freeing all blocks refered from that array (numbers are stored as
 * little-endian 32-bit) and updating @inode->i_blocks appropriately.
 *
 * We accumulate contiguous runs of blocks to free.  Conveniently, if these
 * blocks are contiguous then releasing them at one time will only affect one
 * or two bitmap blocks (+ group descriptor(s) and superblock) and we won't
 * actually use a lot of journal space.
 *
 * @this_bh will be %NULL if @first and @last point into the inode's direct
 * block pointers.
 */
static void ext4_free_data(handle_t *handle, struct inode *inode,
			   struct buffer_head *this_bh,
			   __le32 *first, __le32 *last)
{
	ext4_fsblk_t block_to_free = 0;    /* Starting block # of a run */
	unsigned long count = 0;	    /* Number of blocks in the run */
	__le32 *block_to_free_p = NULL;	    /* Pointer into inode/ind
					       corresponding to
					       block_to_free */
	ext4_fsblk_t nr;		    /* Current block # */
	__le32 *p;			    /* Pointer into inode/ind
					       for current block */
	int err;

	if (this_bh) {				/* For indirect block */
		BUFFER_TRACE(this_bh, "get_write_access");
		err = ext4_journal_get_write_access(handle, this_bh);
		/* Important: if we can't update the indirect pointers
		 * to the blocks, we can't free them. */
		if (err)
			return;
	}

	for (p = first; p < last; p++) {
		nr = le32_to_cpu(*p);
		if (nr) {
			/* accumulate blocks to free if they're contiguous */
			if (count == 0) {
				block_to_free = nr;
				block_to_free_p = p;
				count = 1;
			} else if (nr == block_to_free + count) {
				count++;
			} else {
				if (ext4_clear_blocks(handle, inode, this_bh,
						      block_to_free, count,
						      block_to_free_p, p))
					break;
				block_to_free = nr;
				block_to_free_p = p;
				count = 1;
			}
		}
	}

	if (count > 0)
		ext4_clear_blocks(handle, inode, this_bh, block_to_free,
				  count, block_to_free_p, p);

	if (this_bh) {
		BUFFER_TRACE(this_bh, "call ext4_handle_dirty_metadata");

		/*
		 * The buffer head should have an attached journal head at this
		 * point. However, if the data is corrupted and an indirect
		 * block pointed to itself, it would have been detached when
		 * the block was cleared. Check for this instead of OOPSing.
		 */
		if ((EXT4_JOURNAL(inode) == NULL) || bh2jh(this_bh))
			ext4_handle_dirty_metadata(handle, inode, this_bh);
		else
			EXT4_ERROR_INODE(inode,
					 "circular indirect block detected at "
					 "block %llu",
				(unsigned long long) this_bh->b_blocknr);
	}
}

/**
 *	ext4_free_branches - free an array of branches
 *	@handle: JBD handle for this transaction
 *	@inode:	inode we are dealing with
 *	@parent_bh: the buffer_head which contains *@first and *@last
 *	@first:	array of block numbers
 *	@last:	pointer immediately past the end of array
 *	@depth:	depth of the branches to free
 *
 *	We are freeing all blocks refered from these branches (numbers are
 *	stored as little-endian 32-bit) and updating @inode->i_blocks
 *	appropriately.
 */
static void ext4_free_branches(handle_t *handle, struct inode *inode,
			       struct buffer_head *parent_bh,
			       __le32 *first, __le32 *last, int depth)
{
	ext4_fsblk_t nr;
	__le32 *p;

	if (ext4_handle_is_aborted(handle))
		return;

	if (depth--) {
		struct buffer_head *bh;
		int addr_per_block = EXT4_ADDR_PER_BLOCK(inode->i_sb);
		p = last;
		while (--p >= first) {
			nr = le32_to_cpu(*p);
			if (!nr)
				continue;		/* A hole */

			if (!ext4_data_block_valid(EXT4_SB(inode->i_sb),
						   nr, 1)) {
				EXT4_ERROR_INODE(inode,
						 "invalid indirect mapped "
						 "block %lu (level %d)",
						 (unsigned long) nr, depth);
				break;
			}

			/* Go read the buffer for the next level down */
			bh = sb_bread(inode->i_sb, nr);

			/*
			 * A read failure? Report error and clear slot
			 * (should be rare).
			 */
			if (!bh) {
				EXT4_ERROR_INODE(inode,
						 "Read failure block=%llu",
						 (unsigned long long) nr);
				continue;
			}

			/* This zaps the entire block.  Bottom up. */
			BUFFER_TRACE(bh, "free child branches");
			ext4_free_branches(handle, inode, bh,
					(__le32 *) bh->b_data,
					(__le32 *) bh->b_data + addr_per_block,
					depth);

			/*
			 * We've probably journalled the indirect block several
			 * times during the truncate.  But it's no longer
			 * needed and we now drop it from the transaction via
			 * jbd2_journal_revoke().
			 *
			 * That's easy if it's exclusively part of this
			 * transaction.  But if it's part of the committing
			 * transaction then jbd2_journal_forget() will simply
			 * brelse() it.  That means that if the underlying
			 * block is reallocated in ext4_get_block(),
			 * unmap_underlying_metadata() will find this block
			 * and will try to get rid of it.  damn, damn.
			 *
			 * If this block has already been committed to the
			 * journal, a revoke record will be written.  And
			 * revoke records must be emitted *before* clearing
			 * this block's bit in the bitmaps.
			 */
			ext4_forget(handle, 1, inode, bh, bh->b_blocknr);

			/*
			 * Everything below this this pointer has been
			 * released.  Now let this top-of-subtree go.
			 *
			 * We want the freeing of this indirect block to be
			 * atomic in the journal with the updating of the
			 * bitmap block which owns it.  So make some room in
			 * the journal.
			 *
			 * We zero the parent pointer *after* freeing its
			 * pointee in the bitmaps, so if extend_transaction()
			 * for some reason fails to put the bitmap changes and
			 * the release into the same transaction, recovery
			 * will merely complain about releasing a free block,
			 * rather than leaking blocks.
			 */
			if (ext4_handle_is_aborted(handle))
				return;
			if (try_to_extend_transaction(handle, inode)) {
				ext4_mark_inode_dirty(handle, inode);
				ext4_truncate_restart_trans(handle, inode,
					    blocks_for_truncate(inode));
			}

			ext4_free_blocks(handle, inode, 0, nr, 1,
					 EXT4_FREE_BLOCKS_METADATA);

			if (parent_bh) {
				/*
				 * The block which we have just freed is
				 * pointed to by an indirect block: journal it
				 */
				BUFFER_TRACE(parent_bh, "get_write_access");
				if (!ext4_journal_get_write_access(handle,
								   parent_bh)){
					*p = 0;
					BUFFER_TRACE(parent_bh,
					"call ext4_handle_dirty_metadata");
					ext4_handle_dirty_metadata(handle,
								   inode,
								   parent_bh);
				}
			}
		}
	} else {
		/* We have reached the bottom of the tree. */
		BUFFER_TRACE(parent_bh, "free data blocks");
		ext4_free_data(handle, inode, parent_bh, first, last);
	}
}

int ext4_can_truncate(struct inode *inode)
{
	if (IS_APPEND(inode) || IS_IMMUTABLE(inode))
		return 0;
	if (S_ISREG(inode->i_mode))
		return 1;
	if (S_ISDIR(inode->i_mode))
		return 1;
	if (S_ISLNK(inode->i_mode))
		return !ext4_inode_is_fast_symlink(inode);
	return 0;
}

/*
 * ext4_truncate()
 *
 * We block out ext4_get_block() block instantiations across the entire
 * transaction, and VFS/VM ensures that ext4_truncate() cannot run
 * simultaneously on behalf of the same inode.
 *
 * As we work through the truncate and commmit bits of it to the journal there
 * is one core, guiding principle: the file's tree must always be consistent on
 * disk.  We must be able to restart the truncate after a crash.
 *
 * The file's tree may be transiently inconsistent in memory (although it
 * probably isn't), but whenever we close off and commit a journal transaction,
 * the contents of (the filesystem + the journal) must be consistent and
 * restartable.  It's pretty simple, really: bottom up, right to left (although
 * left-to-right works OK too).
 *
 * Note that at recovery time, journal replay occurs *before* the restart of
 * truncate against the orphan inode list.
 *
 * The committed inode has the new, desired i_size (which is the same as
 * i_disksize in this case).  After a crash, ext4_orphan_cleanup() will see
 * that this inode's truncate did not complete and it will again call
 * ext4_truncate() to have another go.  So there will be instantiated blocks
 * to the right of the truncation point in a crashed ext4 filesystem.  But
 * that's fine - as long as they are linked from the inode, the post-crash
 * ext4_truncate() run will find them and release them.
 */
void ext4_truncate(struct inode *inode)
{
	handle_t *handle;
	struct ext4_inode_info *ei = EXT4_I(inode);
	__le32 *i_data = ei->i_data;
	int addr_per_block = EXT4_ADDR_PER_BLOCK(inode->i_sb);
	struct address_space *mapping = inode->i_mapping;
	ext4_lblk_t offsets[4];
	Indirect chain[4];
	Indirect *partial;
	__le32 nr = 0;
	int n;
	ext4_lblk_t last_block;
	unsigned blocksize = inode->i_sb->s_blocksize;

	if (!ext4_can_truncate(inode))
		return;

	ext4_clear_inode_flag(inode, EXT4_INODE_EOFBLOCKS);

	if (inode->i_size == 0 && !test_opt(inode->i_sb, NO_AUTO_DA_ALLOC))
		ext4_set_inode_state(inode, EXT4_STATE_DA_ALLOC_CLOSE);

	if (ext4_test_inode_flag(inode, EXT4_INODE_EXTENTS)) {
		ext4_ext_truncate(inode);
		return;
	}

	handle = start_transaction(inode);
	if (IS_ERR(handle))
		return;		/* AKPM: return what? */

	last_block = (inode->i_size + blocksize-1)
					>> EXT4_BLOCK_SIZE_BITS(inode->i_sb);

	if (inode->i_size & (blocksize - 1))
		if (ext4_block_truncate_page(handle, mapping, inode->i_size))
			goto out_stop;

	n = ext4_block_to_path(inode, last_block, offsets, NULL);
	if (n == 0)
		goto out_stop;	/* error */

	/*
	 * OK.  This truncate is going to happen.  We add the inode to the
	 * orphan list, so that if this truncate spans multiple transactions,
	 * and we crash, we will resume the truncate when the filesystem
	 * recovers.  It also marks the inode dirty, to catch the new size.
	 *
	 * Implication: the file must always be in a sane, consistent
	 * truncatable state while each transaction commits.
	 */
	if (ext4_orphan_add(handle, inode))
		goto out_stop;

	/*
	 * From here we block out all ext4_get_block() callers who want to
	 * modify the block allocation tree.
	 */
	down_write(&ei->i_data_sem);

	ext4_discard_preallocations(inode);

	/*
	 * The orphan list entry will now protect us from any crash which
	 * occurs before the truncate completes, so it is now safe to propagate
	 * the new, shorter inode size (held for now in i_size) into the
	 * on-disk inode. We do this via i_disksize, which is the value which
	 * ext4 *really* writes onto the disk inode.
	 */
	ei->i_disksize = inode->i_size;

	if (n == 1) {		/* direct blocks */
		ext4_free_data(handle, inode, NULL, i_data+offsets[0],
			       i_data + EXT4_NDIR_BLOCKS);
		goto do_indirects;
	}

	partial = ext4_find_shared(inode, n, offsets, chain, &nr);
	/* Kill the top of shared branch (not detached) */
	if (nr) {
		if (partial == chain) {
			/* Shared branch grows from the inode */
			ext4_free_branches(handle, inode, NULL,
					   &nr, &nr+1, (chain+n-1) - partial);
			*partial->p = 0;
			/*
			 * We mark the inode dirty prior to restart,
			 * and prior to stop.  No need for it here.
			 */
		} else {
			/* Shared branch grows from an indirect block */
			BUFFER_TRACE(partial->bh, "get_write_access");
			ext4_free_branches(handle, inode, partial->bh,
					partial->p,
					partial->p+1, (chain+n-1) - partial);
		}
	}
	/* Clear the ends of indirect blocks on the shared branch */
	while (partial > chain) {
		ext4_free_branches(handle, inode, partial->bh, partial->p + 1,
				   (__le32*)partial->bh->b_data+addr_per_block,
				   (chain+n-1) - partial);
		BUFFER_TRACE(partial->bh, "call brelse");
		brelse(partial->bh);
		partial--;
	}
do_indirects:
	/* Kill the remaining (whole) subtrees */
	switch (offsets[0]) {
	default:
		nr = i_data[EXT4_IND_BLOCK];
		if (nr) {
			ext4_free_branches(handle, inode, NULL, &nr, &nr+1, 1);
			i_data[EXT4_IND_BLOCK] = 0;
		}
	case EXT4_IND_BLOCK:
		nr = i_data[EXT4_DIND_BLOCK];
		if (nr) {
			ext4_free_branches(handle, inode, NULL, &nr, &nr+1, 2);
			i_data[EXT4_DIND_BLOCK] = 0;
		}
	case EXT4_DIND_BLOCK:
		nr = i_data[EXT4_TIND_BLOCK];
		if (nr) {
			ext4_free_branches(handle, inode, NULL, &nr, &nr+1, 3);
			i_data[EXT4_TIND_BLOCK] = 0;
		}
	case EXT4_TIND_BLOCK:
		;
	}

	up_write(&ei->i_data_sem);
	inode->i_mtime = inode->i_ctime = ext4_current_time(inode);
	ext4_mark_inode_dirty(handle, inode);

	/*
	 * In a multi-transaction truncate, we only make the final transaction
	 * synchronous
	 */
	if (IS_SYNC(inode))
		ext4_handle_sync(handle);
out_stop:
	/*
	 * If this was a simple ftruncate(), and the file will remain alive
	 * then we need to clear up the orphan record which we created above.
	 * However, if this was a real unlink then we were called by
	 * ext4_delete_inode(), and we allow that function to clean up the
	 * orphan info for us.
	 */
	if (inode->i_nlink)
		ext4_orphan_del(handle, inode);

	ext4_journal_stop(handle);
}

/*
 * ext4_get_inode_loc returns with an extra refcount against the inode's
 * underlying buffer_head on success. If 'in_mem' is true, we have all
 * data in memory that is needed to recreate the on-disk version of this
 * inode.
 */
static int __ext4_get_inode_loc(struct inode *inode,
				struct ext4_iloc *iloc, int in_mem)
{
	struct ext4_group_desc	*gdp;
	struct buffer_head	*bh;
	struct super_block	*sb = inode->i_sb;
	ext4_fsblk_t		block;
	int			inodes_per_block, inode_offset;

	iloc->bh = NULL;
	if (!ext4_valid_inum(sb, inode->i_ino))
		return -EIO;

	iloc->block_group = (inode->i_ino - 1) / EXT4_INODES_PER_GROUP(sb);
	gdp = ext4_get_group_desc(sb, iloc->block_group, NULL);
	if (!gdp)
		return -EIO;

	/*
	 * Figure out the offset within the block group inode table
	 */
	inodes_per_block = (EXT4_BLOCK_SIZE(sb) / EXT4_INODE_SIZE(sb));
	inode_offset = ((inode->i_ino - 1) %
			EXT4_INODES_PER_GROUP(sb));
	block = ext4_inode_table(sb, gdp) + (inode_offset / inodes_per_block);
	iloc->offset = (inode_offset % inodes_per_block) * EXT4_INODE_SIZE(sb);

	bh = sb_getblk(sb, block);
	if (!bh) {
		EXT4_ERROR_INODE(inode, "unable to read inode block - "
				 "block %llu", block);
		return -EIO;
	}
	if (!buffer_uptodate(bh)) {
		lock_buffer(bh);

		/*
		 * If the buffer has the write error flag, we have failed
		 * to write out another inode in the same block.  In this
		 * case, we don't have to read the block because we may
		 * read the old inode data successfully.
		 */
		if (buffer_write_io_error(bh) && !buffer_uptodate(bh))
			set_buffer_uptodate(bh);

		if (buffer_uptodate(bh)) {
			/* someone brought it uptodate while we waited */
			unlock_buffer(bh);
			goto has_buffer;
		}

		/*
		 * If we have all information of the inode in memory and this
		 * is the only valid inode in the block, we need not read the
		 * block.
		 */
		if (in_mem) {
			struct buffer_head *bitmap_bh;
			int i, start;

			start = inode_offset & ~(inodes_per_block - 1);

			/* Is the inode bitmap in cache? */
			bitmap_bh = sb_getblk(sb, ext4_inode_bitmap(sb, gdp));
			if (!bitmap_bh)
				goto make_io;

			/*
			 * If the inode bitmap isn't in cache then the
			 * optimisation may end up performing two reads instead
			 * of one, so skip it.
			 */
			if (!buffer_uptodate(bitmap_bh)) {
				brelse(bitmap_bh);
				goto make_io;
			}
			for (i = start; i < start + inodes_per_block; i++) {
				if (i == inode_offset)
					continue;
				if (ext4_test_bit(i, bitmap_bh->b_data))
					break;
			}
			brelse(bitmap_bh);
			if (i == start + inodes_per_block) {
				/* all other inodes are free, so skip I/O */
				memset(bh->b_data, 0, bh->b_size);
				set_buffer_uptodate(bh);
				unlock_buffer(bh);
				goto has_buffer;
			}
		}

make_io:
		/*
		 * If we need to do any I/O, try to pre-readahead extra
		 * blocks from the inode table.
		 */
		if (EXT4_SB(sb)->s_inode_readahead_blks) {
			ext4_fsblk_t b, end, table;
			unsigned num;

			table = ext4_inode_table(sb, gdp);
			/* s_inode_readahead_blks is always a power of 2 */
			b = block & ~(EXT4_SB(sb)->s_inode_readahead_blks-1);
			if (table > b)
				b = table;
			end = b + EXT4_SB(sb)->s_inode_readahead_blks;
			num = EXT4_INODES_PER_GROUP(sb);
			if (EXT4_HAS_RO_COMPAT_FEATURE(sb,
				       EXT4_FEATURE_RO_COMPAT_GDT_CSUM))
				num -= ext4_itable_unused_count(sb, gdp);
			table += num / inodes_per_block;
			if (end > table)
				end = table;
			while (b <= end)
				sb_breadahead(sb, b++);
		}

		/*
		 * There are other valid inodes in the buffer, this inode
		 * has in-inode xattrs, or we don't have this inode in memory.
		 * Read the block from disk.
		 */
		get_bh(bh);
		bh->b_end_io = end_buffer_read_sync;
		submit_bh(READ_META, bh);
		wait_on_buffer(bh);
		if (!buffer_uptodate(bh)) {
			EXT4_ERROR_INODE(inode, "unable to read inode "
					 "block %llu", block);
			brelse(bh);
			return -EIO;
		}
	}
has_buffer:
	iloc->bh = bh;
	return 0;
}

int ext4_get_inode_loc(struct inode *inode, struct ext4_iloc *iloc)
{
	/* We have all inode data except xattrs in memory here. */
	return __ext4_get_inode_loc(inode, iloc,
		!ext4_test_inode_state(inode, EXT4_STATE_XATTR));
}

void ext4_set_inode_flags(struct inode *inode)
{
	unsigned int flags = EXT4_I(inode)->i_flags;

	inode->i_flags &= ~(S_SYNC|S_APPEND|S_IMMUTABLE|S_NOATIME|S_DIRSYNC);
	if (flags & EXT4_SYNC_FL)
		inode->i_flags |= S_SYNC;
	if (flags & EXT4_APPEND_FL)
		inode->i_flags |= S_APPEND;
	if (flags & EXT4_IMMUTABLE_FL)
		inode->i_flags |= S_IMMUTABLE;
	if (flags & EXT4_NOATIME_FL)
		inode->i_flags |= S_NOATIME;
	if (flags & EXT4_DIRSYNC_FL)
		inode->i_flags |= S_DIRSYNC;
}

/* Propagate flags from i_flags to EXT4_I(inode)->i_flags */
void ext4_get_inode_flags(struct ext4_inode_info *ei)
{
	unsigned int flags = ei->vfs_inode.i_flags;

	ei->i_flags &= ~(EXT4_SYNC_FL|EXT4_APPEND_FL|
			EXT4_IMMUTABLE_FL|EXT4_NOATIME_FL|EXT4_DIRSYNC_FL);
	if (flags & S_SYNC)
		ei->i_flags |= EXT4_SYNC_FL;
	if (flags & S_APPEND)
		ei->i_flags |= EXT4_APPEND_FL;
	if (flags & S_IMMUTABLE)
		ei->i_flags |= EXT4_IMMUTABLE_FL;
	if (flags & S_NOATIME)
		ei->i_flags |= EXT4_NOATIME_FL;
	if (flags & S_DIRSYNC)
		ei->i_flags |= EXT4_DIRSYNC_FL;
}

static blkcnt_t ext4_inode_blocks(struct ext4_inode *raw_inode,
				  struct ext4_inode_info *ei)
{
	blkcnt_t i_blocks ;
	struct inode *inode = &(ei->vfs_inode);
	struct super_block *sb = inode->i_sb;

	if (EXT4_HAS_RO_COMPAT_FEATURE(sb,
				EXT4_FEATURE_RO_COMPAT_HUGE_FILE)) {
		/* we are using combined 48 bit field */
		i_blocks = ((u64)le16_to_cpu(raw_inode->i_blocks_high)) << 32 |
					le32_to_cpu(raw_inode->i_blocks_lo);
		if (ei->i_flags & EXT4_HUGE_FILE_FL) {
			/* i_blocks represent file system block size */
			return i_blocks  << (inode->i_blkbits - 9);
		} else {
			return i_blocks;
		}
	} else {
		return le32_to_cpu(raw_inode->i_blocks_lo);
	}
}

struct inode *ext4_iget(struct super_block *sb, unsigned long ino)
{
	struct ext4_iloc iloc;
	struct ext4_inode *raw_inode;
	struct ext4_inode_info *ei;
	struct inode *inode;
	journal_t *journal = EXT4_SB(sb)->s_journal;
	long ret;
	int block;

	inode = iget_locked(sb, ino);
	if (!inode)
		return ERR_PTR(-ENOMEM);
	if (!(inode->i_state & I_NEW))
		return inode;

	ei = EXT4_I(inode);
	iloc.bh = 0;

	ret = __ext4_get_inode_loc(inode, &iloc, 0);
	if (ret < 0)
		goto bad_inode;
	raw_inode = ext4_raw_inode(&iloc);
	inode->i_mode = le16_to_cpu(raw_inode->i_mode);
	inode->i_uid = (uid_t)le16_to_cpu(raw_inode->i_uid_low);
	inode->i_gid = (gid_t)le16_to_cpu(raw_inode->i_gid_low);
	if (!(test_opt(inode->i_sb, NO_UID32))) {
		inode->i_uid |= le16_to_cpu(raw_inode->i_uid_high) << 16;
		inode->i_gid |= le16_to_cpu(raw_inode->i_gid_high) << 16;
	}
	inode->i_nlink = le16_to_cpu(raw_inode->i_links_count);

	ei->i_state_flags = 0;
	ei->i_dir_start_lookup = 0;
	ei->i_dtime = le32_to_cpu(raw_inode->i_dtime);
	/* We now have enough fields to check if the inode was active or not.
	 * This is needed because nfsd might try to access dead inodes
	 * the test is that same one that e2fsck uses
	 * NeilBrown 1999oct15
	 */
	if (inode->i_nlink == 0) {
		if (inode->i_mode == 0 ||
		    !(EXT4_SB(inode->i_sb)->s_mount_state & EXT4_ORPHAN_FS)) {
			/* this inode is deleted */
			ret = -ESTALE;
			goto bad_inode;
		}
		/* The only unlinked inodes we let through here have
		 * valid i_mode and are being read by the orphan
		 * recovery code: that's fine, we're about to complete
		 * the process of deleting those. */
	}
	ei->i_flags = le32_to_cpu(raw_inode->i_flags);
	inode->i_blocks = ext4_inode_blocks(raw_inode, ei);
	ei->i_file_acl = le32_to_cpu(raw_inode->i_file_acl_lo);
	if (EXT4_HAS_INCOMPAT_FEATURE(sb, EXT4_FEATURE_INCOMPAT_64BIT))
		ei->i_file_acl |=
			((__u64)le16_to_cpu(raw_inode->i_file_acl_high)) << 32;
	inode->i_size = ext4_isize(raw_inode);
	ei->i_disksize = inode->i_size;
#ifdef CONFIG_QUOTA
	ei->i_reserved_quota = 0;
#endif
	inode->i_generation = le32_to_cpu(raw_inode->i_generation);
	ei->i_block_group = iloc.block_group;
	ei->i_last_alloc_group = ~0;
	/*
	 * NOTE! The in-memory inode i_data array is in little-endian order
	 * even on big-endian machines: we do NOT byteswap the block numbers!
	 */
	for (block = 0; block < EXT4_N_BLOCKS; block++)
		ei->i_data[block] = raw_inode->i_block[block];
	INIT_LIST_HEAD(&ei->i_orphan);

	/*
	 * Set transaction id's of transactions that have to be committed
	 * to finish f[data]sync. We set them to currently running transaction
	 * as we cannot be sure that the inode or some of its metadata isn't
	 * part of the transaction - the inode could have been reclaimed and
	 * now it is reread from disk.
	 */
	if (journal) {
		transaction_t *transaction;
		tid_t tid;

		spin_lock(&journal->j_state_lock);
		if (journal->j_running_transaction)
			transaction = journal->j_running_transaction;
		else
			transaction = journal->j_committing_transaction;
		if (transaction)
			tid = transaction->t_tid;
		else
			tid = journal->j_commit_sequence;
		spin_unlock(&journal->j_state_lock);
		ei->i_sync_tid = tid;
		ei->i_datasync_tid = tid;
	}

	if (EXT4_INODE_SIZE(inode->i_sb) > EXT4_GOOD_OLD_INODE_SIZE) {
		ei->i_extra_isize = le16_to_cpu(raw_inode->i_extra_isize);
		if (EXT4_GOOD_OLD_INODE_SIZE + ei->i_extra_isize >
		    EXT4_INODE_SIZE(inode->i_sb)) {
			ret = -EIO;
			goto bad_inode;
		}
		if (ei->i_extra_isize == 0) {
			/* The extra space is currently unused. Use it. */
			ei->i_extra_isize = sizeof(struct ext4_inode) -
					    EXT4_GOOD_OLD_INODE_SIZE;
		} else {
			__le32 *magic = (void *)raw_inode +
					EXT4_GOOD_OLD_INODE_SIZE +
					ei->i_extra_isize;
			if (*magic == cpu_to_le32(EXT4_XATTR_MAGIC))
				ext4_set_inode_state(inode, EXT4_STATE_XATTR);
		}
	} else
		ei->i_extra_isize = 0;

	EXT4_INODE_GET_XTIME(i_ctime, inode, raw_inode);
	EXT4_INODE_GET_XTIME(i_mtime, inode, raw_inode);
	EXT4_INODE_GET_XTIME(i_atime, inode, raw_inode);
	EXT4_EINODE_GET_XTIME(i_crtime, ei, raw_inode);

	inode->i_version = le32_to_cpu(raw_inode->i_disk_version);
	if (EXT4_INODE_SIZE(inode->i_sb) > EXT4_GOOD_OLD_INODE_SIZE) {
		if (EXT4_FITS_IN_INODE(raw_inode, ei, i_version_hi))
			inode->i_version |=
			(__u64)(le32_to_cpu(raw_inode->i_version_hi)) << 32;
	}

	ret = 0;
	if (ei->i_file_acl &&
	    !ext4_data_block_valid(EXT4_SB(sb), ei->i_file_acl, 1)) {
		EXT4_ERROR_INODE(inode, "bad extended attribute block %llu",
				 ei->i_file_acl);
		ret = -EIO;
		goto bad_inode;
	} else if (ei->i_flags & EXT4_EXTENTS_FL) {
		if (S_ISREG(inode->i_mode) || S_ISDIR(inode->i_mode) ||
		    (S_ISLNK(inode->i_mode) &&
		     !ext4_inode_is_fast_symlink(inode)))
			/* Validate extent which is part of inode */
			ret = ext4_ext_check_inode(inode);
	} else if (S_ISREG(inode->i_mode) || S_ISDIR(inode->i_mode) ||
		   (S_ISLNK(inode->i_mode) &&
		    !ext4_inode_is_fast_symlink(inode))) {
		/* Validate block references which are part of inode */
		ret = ext4_check_inode_blockref(inode);
	}
	if (ret)
		goto bad_inode;

	if (S_ISREG(inode->i_mode)) {
		inode->i_op = &ext4_file_inode_operations;
		inode->i_fop = &ext4_file_operations;
		ext4_set_aops(inode);
	} else if (S_ISDIR(inode->i_mode)) {
		inode->i_op = &ext4_dir_inode_operations;
		inode->i_fop = &ext4_dir_operations;
	} else if (S_ISLNK(inode->i_mode)) {
		if (ext4_inode_is_fast_symlink(inode)) {
			inode->i_op = &ext4_fast_symlink_inode_operations;
			nd_terminate_link(ei->i_data, inode->i_size,
				sizeof(ei->i_data) - 1);
		} else {
			inode->i_op = &ext4_symlink_inode_operations;
			ext4_set_aops(inode);
		}
	} else if (S_ISCHR(inode->i_mode) || S_ISBLK(inode->i_mode) ||
	      S_ISFIFO(inode->i_mode) || S_ISSOCK(inode->i_mode)) {
		inode->i_op = &ext4_special_inode_operations;
		if (raw_inode->i_block[0])
			init_special_inode(inode, inode->i_mode,
			   old_decode_dev(le32_to_cpu(raw_inode->i_block[0])));
		else
			init_special_inode(inode, inode->i_mode,
			   new_decode_dev(le32_to_cpu(raw_inode->i_block[1])));
	} else {
		ret = -EIO;
		EXT4_ERROR_INODE(inode, "bogus i_mode (%o)", inode->i_mode);
		goto bad_inode;
	}
	brelse(iloc.bh);
	ext4_set_inode_flags(inode);
	unlock_new_inode(inode);
	return inode;

bad_inode:
	brelse(iloc.bh);
	iget_failed(inode);
	return ERR_PTR(ret);
}

static int ext4_inode_blocks_set(handle_t *handle,
				struct ext4_inode *raw_inode,
				struct ext4_inode_info *ei)
{
	struct inode *inode = &(ei->vfs_inode);
	u64 i_blocks = inode->i_blocks;
	struct super_block *sb = inode->i_sb;

	if (i_blocks <= ~0U) {
		/*
		 * i_blocks can be represnted in a 32 bit variable
		 * as multiple of 512 bytes
		 */
		raw_inode->i_blocks_lo   = cpu_to_le32(i_blocks);
		raw_inode->i_blocks_high = 0;
		ei->i_flags &= ~EXT4_HUGE_FILE_FL;
		return 0;
	}
	if (!EXT4_HAS_RO_COMPAT_FEATURE(sb, EXT4_FEATURE_RO_COMPAT_HUGE_FILE))
		return -EFBIG;

	if (i_blocks <= 0xffffffffffffULL) {
		/*
		 * i_blocks can be represented in a 48 bit variable
		 * as multiple of 512 bytes
		 */
		raw_inode->i_blocks_lo   = cpu_to_le32(i_blocks);
		raw_inode->i_blocks_high = cpu_to_le16(i_blocks >> 32);
		ei->i_flags &= ~EXT4_HUGE_FILE_FL;
	} else {
		ei->i_flags |= EXT4_HUGE_FILE_FL;
		/* i_block is stored in file system block size */
		i_blocks = i_blocks >> (inode->i_blkbits - 9);
		raw_inode->i_blocks_lo   = cpu_to_le32(i_blocks);
		raw_inode->i_blocks_high = cpu_to_le16(i_blocks >> 32);
	}
	return 0;
}

/*
 * Post the struct inode info into an on-disk inode location in the
 * buffer-cache.  This gobbles the caller's reference to the
 * buffer_head in the inode location struct.
 *
 * The caller must have write access to iloc->bh.
 */
static int ext4_do_update_inode(handle_t *handle,
				struct inode *inode,
				struct ext4_iloc *iloc)
{
	struct ext4_inode *raw_inode = ext4_raw_inode(iloc);
	struct ext4_inode_info *ei = EXT4_I(inode);
	struct buffer_head *bh = iloc->bh;
	int err = 0, rc, block;

	/* For fields not not tracking in the in-memory inode,
	 * initialise them to zero for new inodes. */
	if (ext4_test_inode_state(inode, EXT4_STATE_NEW))
		memset(raw_inode, 0, EXT4_SB(inode->i_sb)->s_inode_size);

	ext4_get_inode_flags(ei);
	raw_inode->i_mode = cpu_to_le16(inode->i_mode);
	if (!(test_opt(inode->i_sb, NO_UID32))) {
		raw_inode->i_uid_low = cpu_to_le16(low_16_bits(inode->i_uid));
		raw_inode->i_gid_low = cpu_to_le16(low_16_bits(inode->i_gid));
/*
 * Fix up interoperability with old kernels. Otherwise, old inodes get
 * re-used with the upper 16 bits of the uid/gid intact
 */
		if (!ei->i_dtime) {
			raw_inode->i_uid_high =
				cpu_to_le16(high_16_bits(inode->i_uid));
			raw_inode->i_gid_high =
				cpu_to_le16(high_16_bits(inode->i_gid));
		} else {
			raw_inode->i_uid_high = 0;
			raw_inode->i_gid_high = 0;
		}
	} else {
		raw_inode->i_uid_low =
			cpu_to_le16(fs_high2lowuid(inode->i_uid));
		raw_inode->i_gid_low =
			cpu_to_le16(fs_high2lowgid(inode->i_gid));
		raw_inode->i_uid_high = 0;
		raw_inode->i_gid_high = 0;
	}
	raw_inode->i_links_count = cpu_to_le16(inode->i_nlink);

	EXT4_INODE_SET_XTIME(i_ctime, inode, raw_inode);
	EXT4_INODE_SET_XTIME(i_mtime, inode, raw_inode);
	EXT4_INODE_SET_XTIME(i_atime, inode, raw_inode);
	EXT4_EINODE_SET_XTIME(i_crtime, ei, raw_inode);

	if (ext4_inode_blocks_set(handle, raw_inode, ei))
		goto out_brelse;
	raw_inode->i_dtime = cpu_to_le32(ei->i_dtime);
	raw_inode->i_flags = cpu_to_le32(ei->i_flags);
	if (EXT4_SB(inode->i_sb)->s_es->s_creator_os !=
	    cpu_to_le32(EXT4_OS_HURD))
		raw_inode->i_file_acl_high =
			cpu_to_le16(ei->i_file_acl >> 32);
	raw_inode->i_file_acl_lo = cpu_to_le32(ei->i_file_acl);
	ext4_isize_set(raw_inode, ei->i_disksize);
	if (ei->i_disksize > 0x7fffffffULL) {
		struct super_block *sb = inode->i_sb;
		if (!EXT4_HAS_RO_COMPAT_FEATURE(sb,
				EXT4_FEATURE_RO_COMPAT_LARGE_FILE) ||
				EXT4_SB(sb)->s_es->s_rev_level ==
				cpu_to_le32(EXT4_GOOD_OLD_REV)) {
			/* If this is the first large file
			 * created, add a flag to the superblock.
			 */
			err = ext4_journal_get_write_access(handle,
					EXT4_SB(sb)->s_sbh);
			if (err)
				goto out_brelse;
			ext4_update_dynamic_rev(sb);
			EXT4_SET_RO_COMPAT_FEATURE(sb,
					EXT4_FEATURE_RO_COMPAT_LARGE_FILE);
			sb->s_dirt = 1;
			ext4_handle_sync(handle);
			err = ext4_handle_dirty_metadata(handle, NULL,
					EXT4_SB(sb)->s_sbh);
		}
	}
	raw_inode->i_generation = cpu_to_le32(inode->i_generation);
	if (S_ISCHR(inode->i_mode) || S_ISBLK(inode->i_mode)) {
		if (old_valid_dev(inode->i_rdev)) {
			raw_inode->i_block[0] =
				cpu_to_le32(old_encode_dev(inode->i_rdev));
			raw_inode->i_block[1] = 0;
		} else {
			raw_inode->i_block[0] = 0;
			raw_inode->i_block[1] =
				cpu_to_le32(new_encode_dev(inode->i_rdev));
			raw_inode->i_block[2] = 0;
		}
	} else
		for (block = 0; block < EXT4_N_BLOCKS; block++)
			raw_inode->i_block[block] = ei->i_data[block];

	raw_inode->i_disk_version = cpu_to_le32(inode->i_version);
	if (ei->i_extra_isize) {
		if (EXT4_FITS_IN_INODE(raw_inode, ei, i_version_hi))
			raw_inode->i_version_hi =
			cpu_to_le32(inode->i_version >> 32);
		raw_inode->i_extra_isize = cpu_to_le16(ei->i_extra_isize);
	}

	BUFFER_TRACE(bh, "call ext4_handle_dirty_metadata");
	rc = ext4_handle_dirty_metadata(handle, NULL, bh);
	if (!err)
		err = rc;
	ext4_clear_inode_state(inode, EXT4_STATE_NEW);

	ext4_update_inode_fsync_trans(handle, inode, 0);
out_brelse:
	brelse(bh);
	ext4_std_error(inode->i_sb, err);
	return err;
}

/*
 * ext4_write_inode()
 *
 * We are called from a few places:
 *
 * - Within generic_file_write() for O_SYNC files.
 *   Here, there will be no transaction running. We wait for any running
 *   trasnaction to commit.
 *
 * - Within sys_sync(), kupdate and such.
 *   We wait on commit, if tol to.
 *
 * - Within prune_icache() (PF_MEMALLOC == true)
 *   Here we simply return.  We can't afford to block kswapd on the
 *   journal commit.
 *
 * In all cases it is actually safe for us to return without doing anything,
 * because the inode has been copied into a raw inode buffer in
 * ext4_mark_inode_dirty().  This is a correctness thing for O_SYNC and for
 * knfsd.
 *
 * Note that we are absolutely dependent upon all inode dirtiers doing the
 * right thing: they *must* call mark_inode_dirty() after dirtying info in
 * which we are interested.
 *
 * It would be a bug for them to not do this.  The code:
 *
 *	mark_inode_dirty(inode)
 *	stuff();
 *	inode->i_size = expr;
 *
 * is in error because a kswapd-driven write_inode() could occur while
 * `stuff()' is running, and the new i_size will be lost.  Plus the inode
 * will no longer be on the superblock's dirty inode list.
 */
int ext4_write_inode(struct inode *inode, struct writeback_control *wbc)
{
	int err;

	if (current->flags & PF_MEMALLOC)
		return 0;

	if (EXT4_SB(inode->i_sb)->s_journal) {
		if (ext4_journal_current_handle()) {
			jbd_debug(1, "called recursively, non-PF_MEMALLOC!\n");
			dump_stack();
			return -EIO;
		}

		if (wbc->sync_mode != WB_SYNC_ALL)
			return 0;

		err = ext4_force_commit(inode->i_sb);
	} else {
		struct ext4_iloc iloc;

		err = __ext4_get_inode_loc(inode, &iloc, 0);
		if (err)
			return err;
		if (wbc->sync_mode == WB_SYNC_ALL)
			sync_dirty_buffer(iloc.bh);
		if (buffer_req(iloc.bh) && !buffer_uptodate(iloc.bh)) {
			EXT4_ERROR_INODE(inode,
				"IO error syncing inode (block=%llu)",
				(unsigned long long) iloc.bh->b_blocknr);
			err = -EIO;
		}
		brelse(iloc.bh);
	}
	return err;
}

/*
 * ext4_setattr()
 *
 * Called from notify_change.
 *
 * We want to trap VFS attempts to truncate the file as soon as
 * possible.  In particular, we want to make sure that when the VFS
 * shrinks i_size, we put the inode on the orphan list and modify
 * i_disksize immediately, so that during the subsequent flushing of
 * dirty pages and freeing of disk blocks, we can guarantee that any
 * commit will leave the blocks being flushed in an unused state on
 * disk.  (On recovery, the inode will get truncated and the blocks will
 * be freed, so we have a strong guarantee that no future commit will
 * leave these blocks visible to the user.)
 *
 * Another thing we have to assure is that if we are in ordered mode
 * and inode is still attached to the committing transaction, we must
 * we start writeout of all the dirty pages which are being truncated.
 * This way we are sure that all the data written in the previous
 * transaction are already on disk (truncate waits for pages under
 * writeback).
 *
 * Called with inode->i_mutex down.
 */
int ext4_setattr(struct dentry *dentry, struct iattr *attr)
{
	struct inode *inode = dentry->d_inode;
	int error, rc = 0;
	const unsigned int ia_valid = attr->ia_valid;

	error = inode_change_ok(inode, attr);
	if (error)
		return error;

	if (ia_valid & ATTR_SIZE)
		dquot_initialize(inode);
	if ((ia_valid & ATTR_UID && attr->ia_uid != inode->i_uid) ||
		(ia_valid & ATTR_GID && attr->ia_gid != inode->i_gid)) {
		handle_t *handle;

		/* (user+group)*(old+new) structure, inode write (sb,
		 * inode block, ? - but truncate inode update has it) */
		handle = ext4_journal_start(inode, (EXT4_MAXQUOTAS_INIT_BLOCKS(inode->i_sb)+
					EXT4_MAXQUOTAS_DEL_BLOCKS(inode->i_sb))+3);
		if (IS_ERR(handle)) {
			error = PTR_ERR(handle);
			goto err_out;
		}
		error = dquot_transfer(inode, attr);
		if (error) {
			ext4_journal_stop(handle);
			return error;
		}
		/* Update corresponding info in inode so that everything is in
		 * one transaction */
		if (attr->ia_valid & ATTR_UID)
			inode->i_uid = attr->ia_uid;
		if (attr->ia_valid & ATTR_GID)
			inode->i_gid = attr->ia_gid;
		error = ext4_mark_inode_dirty(handle, inode);
		ext4_journal_stop(handle);
	}

	if (attr->ia_valid & ATTR_SIZE) {
		if (!(ext4_test_inode_flag(inode, EXT4_INODE_EXTENTS))) {
			struct ext4_sb_info *sbi = EXT4_SB(inode->i_sb);

			if (attr->ia_size > sbi->s_bitmap_maxbytes) {
				error = -EFBIG;
				goto err_out;
			}
		}
	}

	if (S_ISREG(inode->i_mode) &&
	    attr->ia_valid & ATTR_SIZE &&
	    (attr->ia_size < inode->i_size ||
	     (ext4_test_inode_flag(inode, EXT4_INODE_EOFBLOCKS)))) {
		handle_t *handle;

		handle = ext4_journal_start(inode, 3);
		if (IS_ERR(handle)) {
			error = PTR_ERR(handle);
			goto err_out;
		}

		error = ext4_orphan_add(handle, inode);
		EXT4_I(inode)->i_disksize = attr->ia_size;
		rc = ext4_mark_inode_dirty(handle, inode);
		if (!error)
			error = rc;
		ext4_journal_stop(handle);

		if (ext4_should_order_data(inode)) {
			error = ext4_begin_ordered_truncate(inode,
							    attr->ia_size);
			if (error) {
				/* Do as much error cleanup as possible */
				handle = ext4_journal_start(inode, 3);
				if (IS_ERR(handle)) {
					ext4_orphan_del(NULL, inode);
					goto err_out;
				}
				ext4_orphan_del(handle, inode);
				ext4_journal_stop(handle);
				goto err_out;
			}
		}
		/* ext4_truncate will clear the flag */
		if ((ext4_test_inode_flag(inode, EXT4_INODE_EOFBLOCKS)))
			ext4_truncate(inode);
	}

	rc = inode_setattr(inode, attr);

	/* If inode_setattr's call to ext4_truncate failed to get a
	 * transaction handle at all, we need to clean up the in-core
	 * orphan list manually. */
	if (inode->i_nlink)
		ext4_orphan_del(NULL, inode);

	if (!rc && (ia_valid & ATTR_MODE))
		rc = ext4_acl_chmod(inode);

err_out:
	ext4_std_error(inode->i_sb, error);
	if (!error)
		error = rc;
	return error;
}

int ext4_getattr(struct vfsmount *mnt, struct dentry *dentry,
		 struct kstat *stat)
{
	struct inode *inode;
	unsigned long delalloc_blocks;

	inode = dentry->d_inode;
	generic_fillattr(inode, stat);

	/*
	 * We can't update i_blocks if the block allocation is delayed
	 * otherwise in the case of system crash before the real block
	 * allocation is done, we will have i_blocks inconsistent with
	 * on-disk file blocks.
	 * We always keep i_blocks updated together with real
	 * allocation. But to not confuse with user, stat
	 * will return the blocks that include the delayed allocation
	 * blocks for this file.
	 */
	spin_lock(&EXT4_I(inode)->i_block_reservation_lock);
	delalloc_blocks = EXT4_I(inode)->i_reserved_data_blocks;
	spin_unlock(&EXT4_I(inode)->i_block_reservation_lock);

	stat->blocks += (delalloc_blocks << inode->i_sb->s_blocksize_bits)>>9;
	return 0;
}

static int ext4_indirect_trans_blocks(struct inode *inode, int nrblocks,
				      int chunk)
{
	int indirects;

	/* if nrblocks are contiguous */
	if (chunk) {
		/*
		 * With N contiguous data blocks, it need at most
		 * N/EXT4_ADDR_PER_BLOCK(inode->i_sb) indirect blocks
		 * 2 dindirect blocks
		 * 1 tindirect block
		 */
		indirects = nrblocks / EXT4_ADDR_PER_BLOCK(inode->i_sb);
		return indirects + 3;
	}
	/*
	 * if nrblocks are not contiguous, worse case, each block touch
	 * a indirect block, and each indirect block touch a double indirect
	 * block, plus a triple indirect block
	 */
	indirects = nrblocks * 2 + 1;
	return indirects;
}

static int ext4_index_trans_blocks(struct inode *inode, int nrblocks, int chunk)
{
	if (!(ext4_test_inode_flag(inode, EXT4_INODE_EXTENTS)))
		return ext4_indirect_trans_blocks(inode, nrblocks, chunk);
	return ext4_ext_index_trans_blocks(inode, nrblocks, chunk);
}

/*
 * Account for index blocks, block groups bitmaps and block group
 * descriptor blocks if modify datablocks and index blocks
 * worse case, the indexs blocks spread over different block groups
 *
 * If datablocks are discontiguous, they are possible to spread over
 * different block groups too. If they are contiuguous, with flexbg,
 * they could still across block group boundary.
 *
 * Also account for superblock, inode, quota and xattr blocks
 */
int ext4_meta_trans_blocks(struct inode *inode, int nrblocks, int chunk)
{
	ext4_group_t groups, ngroups = ext4_get_groups_count(inode->i_sb);
	int gdpblocks;
	int idxblocks;
	int ret = 0;

	/*
	 * How many index blocks need to touch to modify nrblocks?
	 * The "Chunk" flag indicating whether the nrblocks is
	 * physically contiguous on disk
	 *
	 * For Direct IO and fallocate, they calls get_block to allocate
	 * one single extent at a time, so they could set the "Chunk" flag
	 */
	idxblocks = ext4_index_trans_blocks(inode, nrblocks, chunk);

	ret = idxblocks;

	/*
	 * Now let's see how many group bitmaps and group descriptors need
	 * to account
	 */
	groups = idxblocks;
	if (chunk)
		groups += 1;
	else
		groups += nrblocks;

	gdpblocks = groups;
	if (groups > ngroups)
		groups = ngroups;
	if (groups > EXT4_SB(inode->i_sb)->s_gdb_count)
		gdpblocks = EXT4_SB(inode->i_sb)->s_gdb_count;

	/* bitmaps and block group descriptor blocks */
	ret += groups + gdpblocks;

	/* Blocks for super block, inode, quota and xattr blocks */
	ret += EXT4_META_TRANS_BLOCKS(inode->i_sb);

	return ret;
}

/*
 * Calulate the total number of credits to reserve to fit
 * the modification of a single pages into a single transaction,
 * which may include multiple chunks of block allocations.
 *
 * This could be called via ext4_write_begin()
 *
 * We need to consider the worse case, when
 * one new block per extent.
 */
int ext4_writepage_trans_blocks(struct inode *inode)
{
	int bpp = ext4_journal_blocks_per_page(inode);
	int ret;

	ret = ext4_meta_trans_blocks(inode, bpp, 0);

	/* Account for data blocks for journalled mode */
	if (ext4_should_journal_data(inode))
		ret += bpp;
	return ret;
}

/*
 * Calculate the journal credits for a chunk of data modification.
 *
 * This is called from DIO, fallocate or whoever calling
 * ext4_get_blocks() to map/allocate a chunk of contiguous disk blocks.
 *
 * journal buffers for data blocks are not included here, as DIO
 * and fallocate do no need to journal data buffers.
 */
int ext4_chunk_trans_blocks(struct inode *inode, int nrblocks)
{
	return ext4_meta_trans_blocks(inode, nrblocks, 1);
}

/*
 * The caller must have previously called ext4_reserve_inode_write().
 * Give this, we know that the caller already has write access to iloc->bh.
 */
int ext4_mark_iloc_dirty(handle_t *handle,
			 struct inode *inode, struct ext4_iloc *iloc)
{
	int err = 0;

	if (test_opt(inode->i_sb, I_VERSION))
		inode_inc_iversion(inode);

	/* the do_update_inode consumes one bh->b_count */
	get_bh(iloc->bh);

	/* ext4_do_update_inode() does jbd2_journal_dirty_metadata */
	err = ext4_do_update_inode(handle, inode, iloc);
	put_bh(iloc->bh);
	return err;
}

/*
 * On success, We end up with an outstanding reference count against
 * iloc->bh.  This _must_ be cleaned up later.
 */

int
ext4_reserve_inode_write(handle_t *handle, struct inode *inode,
			 struct ext4_iloc *iloc)
{
	int err;

	err = ext4_get_inode_loc(inode, iloc);
	if (!err) {
		BUFFER_TRACE(iloc->bh, "get_write_access");
		err = ext4_journal_get_write_access(handle, iloc->bh);
		if (err) {
			brelse(iloc->bh);
			iloc->bh = NULL;
		}
	}
	ext4_std_error(inode->i_sb, err);
	return err;
}

/*
 * Expand an inode by new_extra_isize bytes.
 * Returns 0 on success or negative error number on failure.
 */
static int ext4_expand_extra_isize(struct inode *inode,
				   unsigned int new_extra_isize,
				   struct ext4_iloc iloc,
				   handle_t *handle)
{
	struct ext4_inode *raw_inode;
	struct ext4_xattr_ibody_header *header;
	struct ext4_xattr_entry *entry;

	if (EXT4_I(inode)->i_extra_isize >= new_extra_isize)
		return 0;

	raw_inode = ext4_raw_inode(&iloc);

	header = IHDR(inode, raw_inode);
	entry = IFIRST(header);

	/* No extended attributes present */
	if (!ext4_test_inode_state(inode, EXT4_STATE_XATTR) ||
	    header->h_magic != cpu_to_le32(EXT4_XATTR_MAGIC)) {
		memset((void *)raw_inode + EXT4_GOOD_OLD_INODE_SIZE, 0,
			new_extra_isize);
		EXT4_I(inode)->i_extra_isize = new_extra_isize;
		return 0;
	}

	/* try to expand with EAs present */
	return ext4_expand_extra_isize_ea(inode, new_extra_isize,
					  raw_inode, handle);
}

/*
 * What we do here is to mark the in-core inode as clean with respect to inode
 * dirtiness (it may still be data-dirty).
 * This means that the in-core inode may be reaped by prune_icache
 * without having to perform any I/O.  This is a very good thing,
 * because *any* task may call prune_icache - even ones which
 * have a transaction open against a different journal.
 *
 * Is this cheating?  Not really.  Sure, we haven't written the
 * inode out, but prune_icache isn't a user-visible syncing function.
 * Whenever the user wants stuff synced (sys_sync, sys_msync, sys_fsync)
 * we start and wait on commits.
 *
 * Is this efficient/effective?  Well, we're being nice to the system
 * by cleaning up our inodes proactively so they can be reaped
 * without I/O.  But we are potentially leaving up to five seconds'
 * worth of inodes floating about which prune_icache wants us to
 * write out.  One way to fix that would be to get prune_icache()
 * to do a write_super() to free up some memory.  It has the desired
 * effect.
 */
int ext4_mark_inode_dirty(handle_t *handle, struct inode *inode)
{
	struct ext4_iloc iloc;
	struct ext4_sb_info *sbi = EXT4_SB(inode->i_sb);
	static unsigned int mnt_count;
	int err, ret;

	might_sleep();
	err = ext4_reserve_inode_write(handle, inode, &iloc);
	if (ext4_handle_valid(handle) &&
	    EXT4_I(inode)->i_extra_isize < sbi->s_want_extra_isize &&
	    !ext4_test_inode_state(inode, EXT4_STATE_NO_EXPAND)) {
		/*
		 * We need extra buffer credits since we may write into EA block
		 * with this same handle. If journal_extend fails, then it will
		 * only result in a minor loss of functionality for that inode.
		 * If this is felt to be critical, then e2fsck should be run to
		 * force a large enough s_min_extra_isize.
		 */
		if ((jbd2_journal_extend(handle,
			     EXT4_DATA_TRANS_BLOCKS(inode->i_sb))) == 0) {
			ret = ext4_expand_extra_isize(inode,
						      sbi->s_want_extra_isize,
						      iloc, handle);
			if (ret) {
				ext4_set_inode_state(inode,
						     EXT4_STATE_NO_EXPAND);
				if (mnt_count !=
					le16_to_cpu(sbi->s_es->s_mnt_count)) {
					ext4_warning(inode->i_sb,
					"Unable to expand inode %lu. Delete"
					" some EAs or run e2fsck.",
					inode->i_ino);
					mnt_count =
					  le16_to_cpu(sbi->s_es->s_mnt_count);
				}
			}
		}
	}
	if (!err)
		err = ext4_mark_iloc_dirty(handle, inode, &iloc);
	return err;
}

/*
 * ext4_dirty_inode() is called from __mark_inode_dirty()
 *
 * We're really interested in the case where a file is being extended.
 * i_size has been changed by generic_commit_write() and we thus need
 * to include the updated inode in the current transaction.
 *
 * Also, dquot_alloc_block() will always dirty the inode when blocks
 * are allocated to the file.
 *
 * If the inode is marked synchronous, we don't honour that here - doing
 * so would cause a commit on atime updates, which we don't bother doing.
 * We handle synchronous inodes at the highest possible level.
 */
void ext4_dirty_inode(struct inode *inode)
{
	handle_t *handle;

	handle = ext4_journal_start(inode, 2);
	if (IS_ERR(handle))
		goto out;

	ext4_mark_inode_dirty(handle, inode);

	ext4_journal_stop(handle);
out:
	return;
}

#if 0
/*
 * Bind an inode's backing buffer_head into this transaction, to prevent
 * it from being flushed to disk early.  Unlike
 * ext4_reserve_inode_write, this leaves behind no bh reference and
 * returns no iloc structure, so the caller needs to repeat the iloc
 * lookup to mark the inode dirty later.
 */
static int ext4_pin_inode(handle_t *handle, struct inode *inode)
{
	struct ext4_iloc iloc;

	int err = 0;
	if (handle) {
		err = ext4_get_inode_loc(inode, &iloc);
		if (!err) {
			BUFFER_TRACE(iloc.bh, "get_write_access");
			err = jbd2_journal_get_write_access(handle, iloc.bh);
			if (!err)
				err = ext4_handle_dirty_metadata(handle,
								 NULL,
								 iloc.bh);
			brelse(iloc.bh);
		}
	}
	ext4_std_error(inode->i_sb, err);
	return err;
}
#endif

int ext4_change_inode_journal_flag(struct inode *inode, int val)
{
	journal_t *journal;
	handle_t *handle;
	int err;

	/*
	 * We have to be very careful here: changing a data block's
	 * journaling status dynamically is dangerous.  If we write a
	 * data block to the journal, change the status and then delete
	 * that block, we risk forgetting to revoke the old log record
	 * from the journal and so a subsequent replay can corrupt data.
	 * So, first we make sure that the journal is empty and that
	 * nobody is changing anything.
	 */

	journal = EXT4_JOURNAL(inode);
	if (!journal)
		return 0;
	if (is_journal_aborted(journal))
		return -EROFS;

	jbd2_journal_lock_updates(journal);
	jbd2_journal_flush(journal);

	/*
	 * OK, there are no updates running now, and all cached data is
	 * synced to disk.  We are now in a completely consistent state
	 * which doesn't have anything in the journal, and we know that
	 * no filesystem updates are running, so it is safe to modify
	 * the inode's in-core data-journaling state flag now.
	 */

	if (val)
		ext4_set_inode_flag(inode, EXT4_INODE_JOURNAL_DATA);
	else
		ext4_clear_inode_flag(inode, EXT4_INODE_JOURNAL_DATA);
	ext4_set_aops(inode);

	jbd2_journal_unlock_updates(journal);

	/* Finally we can mark the inode as dirty. */

	handle = ext4_journal_start(inode, 1);
	if (IS_ERR(handle))
		return PTR_ERR(handle);

	err = ext4_mark_inode_dirty(handle, inode);
	ext4_handle_sync(handle);
	ext4_journal_stop(handle);
	ext4_std_error(inode->i_sb, err);

	return err;
}

static int ext4_bh_unmapped(handle_t *handle, struct buffer_head *bh)
{
	return !buffer_mapped(bh);
}

int ext4_page_mkwrite(struct vm_area_struct *vma, struct vm_fault *vmf)
{
	struct page *page = vmf->page;
	loff_t size;
	unsigned long len;
	int ret = -EINVAL;
	void *fsdata;
	struct file *file = vma->vm_file;
	struct inode *inode = file->f_path.dentry->d_inode;
	struct address_space *mapping = inode->i_mapping;

	/*
	 * Get i_alloc_sem to stop truncates messing with the inode. We cannot
	 * get i_mutex because we are already holding mmap_sem.
	 */
	down_read(&inode->i_alloc_sem);
	size = i_size_read(inode);
	if (page->mapping != mapping || size <= page_offset(page)
	    || !PageUptodate(page)) {
		/* page got truncated from under us? */
		goto out_unlock;
	}
	ret = 0;
	if (PageMappedToDisk(page))
		goto out_unlock;

	if (page->index == size >> PAGE_CACHE_SHIFT)
		len = size & ~PAGE_CACHE_MASK;
	else
		len = PAGE_CACHE_SIZE;

	lock_page(page);
	/*
	 * return if we have all the buffers mapped. This avoid
	 * the need to call write_begin/write_end which does a
	 * journal_start/journal_stop which can block and take
	 * long time
	 */
	if (page_has_buffers(page)) {
		if (!walk_page_buffers(NULL, page_buffers(page), 0, len, NULL,
					ext4_bh_unmapped)) {
			unlock_page(page);
			goto out_unlock;
		}
	}
	unlock_page(page);
	/*
	 * OK, we need to fill the hole... Do write_begin write_end
	 * to do block allocation/reservation.We are not holding
	 * inode.i__mutex here. That allow * parallel write_begin,
	 * write_end call. lock_page prevent this from happening
	 * on the same page though
	 */
	ret = mapping->a_ops->write_begin(file, mapping, page_offset(page),
			len, AOP_FLAG_UNINTERRUPTIBLE, &page, &fsdata);
	if (ret < 0)
		goto out_unlock;
	ret = mapping->a_ops->write_end(file, mapping, page_offset(page),
			len, len, page, fsdata);
	if (ret < 0)
		goto out_unlock;
	ret = 0;
out_unlock:
	if (ret)
		ret = VM_FAULT_SIGBUS;
	up_read(&inode->i_alloc_sem);
	return ret;
}<|MERGE_RESOLUTION|>--- conflicted
+++ resolved
@@ -2877,11 +2877,7 @@
 					done = 1;
 					break;
 				}
-<<<<<<< HEAD
  			}
-=======
-			}
->>>>>>> ea245056
 
 			if (nr_to_write > 0) {
 				nr_to_write--;
