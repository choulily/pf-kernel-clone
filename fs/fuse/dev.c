/*
  FUSE: Filesystem in Userspace
  Copyright (C) 2001-2008  Miklos Szeredi <miklos@szeredi.hu>

  This program can be distributed under the terms of the GNU GPL.
  See the file COPYING.
*/

#include "fuse_i.h"
#include "fuse.h"

#include <linux/init.h>
#include <linux/module.h>
#include <linux/poll.h>
#include <linux/uio.h>
#include <linux/miscdevice.h>
#include <linux/pagemap.h>
#include <linux/file.h>
#include <linux/slab.h>
<<<<<<< HEAD
#include <linux/freezer.h>
=======
#include <linux/pipe_fs_i.h>
#include <linux/swap.h>
#include <linux/splice.h>
>>>>>>> 67a3e12b

MODULE_ALIAS_MISCDEV(FUSE_MINOR);
MODULE_ALIAS("devname:fuse");

static struct kmem_cache *fuse_req_cachep;

static struct fuse_conn *fuse_get_conn(struct file *file)
{
	/*
	 * Lockless access is OK, because file->private data is set
	 * once during mount and is valid until the file is released.
	 */
	return file->private_data;
}

static void fuse_request_init(struct fuse_req *req)
{
	memset(req, 0, sizeof(*req));
	INIT_LIST_HEAD(&req->list);
	INIT_LIST_HEAD(&req->intr_entry);
	init_waitqueue_head(&req->waitq);
	atomic_set(&req->count, 1);
}

struct fuse_req *fuse_request_alloc(void)
{
	struct fuse_req *req = kmem_cache_alloc(fuse_req_cachep, GFP_KERNEL);
	if (req)
		fuse_request_init(req);
	return req;
}
EXPORT_SYMBOL_GPL(fuse_request_alloc);

struct fuse_req *fuse_request_alloc_nofs(void)
{
	struct fuse_req *req = kmem_cache_alloc(fuse_req_cachep, GFP_NOFS);
	if (req)
		fuse_request_init(req);
	return req;
}

void fuse_request_free(struct fuse_req *req)
{
	kmem_cache_free(fuse_req_cachep, req);
}

static void block_sigs(sigset_t *oldset)
{
	sigset_t mask;

	siginitsetinv(&mask, sigmask(SIGKILL));
	sigprocmask(SIG_BLOCK, &mask, oldset);
}

static void restore_sigs(sigset_t *oldset)
{
	sigprocmask(SIG_SETMASK, oldset, NULL);
}

static void __fuse_get_request(struct fuse_req *req)
{
	atomic_inc(&req->count);
}

/* Must be called with > 1 refcount */
static void __fuse_put_request(struct fuse_req *req)
{
	BUG_ON(atomic_read(&req->count) < 2);
	atomic_dec(&req->count);
}

static void fuse_req_init_context(struct fuse_req *req)
{
	req->in.h.uid = current_fsuid();
	req->in.h.gid = current_fsgid();
	req->in.h.pid = current->pid;
}

struct fuse_req *fuse_get_req(struct fuse_conn *fc)
{
	struct fuse_req *req;
	sigset_t oldset;
	int intr;
	int err;

	atomic_inc(&fc->num_waiting);
	block_sigs(&oldset);
	intr = wait_event_interruptible(fc->blocked_waitq, !fc->blocked);
	restore_sigs(&oldset);
	err = -EINTR;
	if (intr)
		goto out;

	err = -ENOTCONN;
	if (!fc->connected)
		goto out;

	req = fuse_request_alloc();
	err = -ENOMEM;
	if (!req)
		goto out;

	fuse_req_init_context(req);
	req->waiting = 1;
	return req;

 out:
	atomic_dec(&fc->num_waiting);
	return ERR_PTR(err);
}
EXPORT_SYMBOL_GPL(fuse_get_req);

/*
 * Return request in fuse_file->reserved_req.  However that may
 * currently be in use.  If that is the case, wait for it to become
 * available.
 */
static struct fuse_req *get_reserved_req(struct fuse_conn *fc,
					 struct file *file)
{
	struct fuse_req *req = NULL;
	struct fuse_file *ff = file->private_data;

	do {
		wait_event(fc->reserved_req_waitq, ff->reserved_req);
		spin_lock(&fc->lock);
		if (ff->reserved_req) {
			req = ff->reserved_req;
			ff->reserved_req = NULL;
			get_file(file);
			req->stolen_file = file;
		}
		spin_unlock(&fc->lock);
	} while (!req);

	return req;
}

/*
 * Put stolen request back into fuse_file->reserved_req
 */
static void put_reserved_req(struct fuse_conn *fc, struct fuse_req *req)
{
	struct file *file = req->stolen_file;
	struct fuse_file *ff = file->private_data;

	spin_lock(&fc->lock);
	fuse_request_init(req);
	BUG_ON(ff->reserved_req);
	ff->reserved_req = req;
	wake_up_all(&fc->reserved_req_waitq);
	spin_unlock(&fc->lock);
	fput(file);
}

/*
 * Gets a requests for a file operation, always succeeds
 *
 * This is used for sending the FLUSH request, which must get to
 * userspace, due to POSIX locks which may need to be unlocked.
 *
 * If allocation fails due to OOM, use the reserved request in
 * fuse_file.
 *
 * This is very unlikely to deadlock accidentally, since the
 * filesystem should not have it's own file open.  If deadlock is
 * intentional, it can still be broken by "aborting" the filesystem.
 */
struct fuse_req *fuse_get_req_nofail(struct fuse_conn *fc, struct file *file)
{
	struct fuse_req *req;

	atomic_inc(&fc->num_waiting);
	wait_event(fc->blocked_waitq, !fc->blocked);
	req = fuse_request_alloc();
	if (!req)
		req = get_reserved_req(fc, file);

	fuse_req_init_context(req);
	req->waiting = 1;
	return req;
}

void fuse_put_request(struct fuse_conn *fc, struct fuse_req *req)
{
	if (atomic_dec_and_test(&req->count)) {
		if (req->waiting)
			atomic_dec(&fc->num_waiting);

		if (req->stolen_file)
			put_reserved_req(fc, req);
		else
			fuse_request_free(req);
	}
}
EXPORT_SYMBOL_GPL(fuse_put_request);

static unsigned len_args(unsigned numargs, struct fuse_arg *args)
{
	unsigned nbytes = 0;
	unsigned i;

	for (i = 0; i < numargs; i++)
		nbytes += args[i].size;

	return nbytes;
}

static u64 fuse_get_unique(struct fuse_conn *fc)
{
	fc->reqctr++;
	/* zero is special */
	if (fc->reqctr == 0)
		fc->reqctr = 1;

	return fc->reqctr;
}

static void queue_request(struct fuse_conn *fc, struct fuse_req *req)
{
	req->in.h.unique = fuse_get_unique(fc);
	req->in.h.len = sizeof(struct fuse_in_header) +
		len_args(req->in.numargs, (struct fuse_arg *) req->in.args);
	list_add_tail(&req->list, &fc->pending);
	req->state = FUSE_REQ_PENDING;
	if (!req->waiting) {
		req->waiting = 1;
		atomic_inc(&fc->num_waiting);
	}
	wake_up(&fc->waitq);
	kill_fasync(&fc->fasync, SIGIO, POLL_IN);
}

static void flush_bg_queue(struct fuse_conn *fc)
{
	while (fc->active_background < fc->max_background &&
	       !list_empty(&fc->bg_queue)) {
		struct fuse_req *req;

		req = list_entry(fc->bg_queue.next, struct fuse_req, list);
		list_del(&req->list);
		fc->active_background++;
		queue_request(fc, req);
	}
}

/*
 * This function is called when a request is finished.  Either a reply
 * has arrived or it was aborted (and not yet sent) or some error
 * occurred during communication with userspace, or the device file
 * was closed.  The requester thread is woken up (if still waiting),
 * the 'end' callback is called if given, else the reference to the
 * request is released
 *
 * Called with fc->lock, unlocks it
 */
static void request_end(struct fuse_conn *fc, struct fuse_req *req)
__releases(&fc->lock)
{
	void (*end) (struct fuse_conn *, struct fuse_req *) = req->end;
	req->end = NULL;
	list_del(&req->list);
	list_del(&req->intr_entry);
	req->state = FUSE_REQ_FINISHED;
	if (req->background) {
		if (fc->num_background == fc->max_background) {
			fc->blocked = 0;
			wake_up_all(&fc->blocked_waitq);
		}
		if (fc->num_background == fc->congestion_threshold &&
		    fc->connected && fc->bdi_initialized) {
			clear_bdi_congested(&fc->bdi, BLK_RW_SYNC);
			clear_bdi_congested(&fc->bdi, BLK_RW_ASYNC);
		}
		fc->num_background--;
		fc->active_background--;
		flush_bg_queue(fc);
	}
	spin_unlock(&fc->lock);
	wake_up(&req->waitq);
	if (end)
		end(fc, req);
	fuse_put_request(fc, req);
}

static void wait_answer_interruptible(struct fuse_conn *fc,
				      struct fuse_req *req)
__releases(&fc->lock)
__acquires(&fc->lock)
{
	if (signal_pending(current))
		return;

	spin_unlock(&fc->lock);
	wait_event_interruptible(req->waitq, req->state == FUSE_REQ_FINISHED);
	spin_lock(&fc->lock);
}

static void queue_interrupt(struct fuse_conn *fc, struct fuse_req *req)
{
	list_add_tail(&req->intr_entry, &fc->interrupts);
	wake_up(&fc->waitq);
	kill_fasync(&fc->fasync, SIGIO, POLL_IN);
}

static void request_wait_answer(struct fuse_conn *fc, struct fuse_req *req)
__releases(&fc->lock)
__acquires(&fc->lock)
{
	if (!fc->no_interrupt) {
		/* Any signal may interrupt this */
		wait_answer_interruptible(fc, req);

		if (req->aborted)
			goto aborted;
		if (req->state == FUSE_REQ_FINISHED)
			return;

		req->interrupted = 1;
		if (req->state == FUSE_REQ_SENT)
			queue_interrupt(fc, req);
	}

	if (!req->force) {
		sigset_t oldset;

		/* Only fatal signals may interrupt this */
		block_sigs(&oldset);
		wait_answer_interruptible(fc, req);
		restore_sigs(&oldset);

		if (req->aborted)
			goto aborted;
		if (req->state == FUSE_REQ_FINISHED)
			return;

		/* Request is not yet in userspace, bail out */
		if (req->state == FUSE_REQ_PENDING) {
			list_del(&req->list);
			__fuse_put_request(req);
			req->out.h.error = -EINTR;
			return;
		}
	}

	/*
	 * Either request is already in userspace, or it was forced.
	 * Wait it out.
	 */
	spin_unlock(&fc->lock);
	wait_event(req->waitq, req->state == FUSE_REQ_FINISHED);
	spin_lock(&fc->lock);

	if (!req->aborted)
		return;

 aborted:
	BUG_ON(req->state != FUSE_REQ_FINISHED);
	if (req->locked) {
		/* This is uninterruptible sleep, because data is
		   being copied to/from the buffers of req.  During
		   locked state, there mustn't be any filesystem
		   operation (e.g. page fault), since that could lead
		   to deadlock */
		spin_unlock(&fc->lock);
		wait_event(req->waitq, !req->locked);
		spin_lock(&fc->lock);
	}
}

void fuse_request_send(struct fuse_conn *fc, struct fuse_req *req)
{
	req->isreply = 1;
	spin_lock(&fc->lock);
	if (!fc->connected)
		req->out.h.error = -ENOTCONN;
	else if (fc->conn_error)
		req->out.h.error = -ECONNREFUSED;
	else {
		queue_request(fc, req);
		/* acquire extra reference, since request is still needed
		   after request_end() */
		__fuse_get_request(req);

		request_wait_answer(fc, req);
	}
	spin_unlock(&fc->lock);
}
EXPORT_SYMBOL_GPL(fuse_request_send);

static void fuse_request_send_nowait_locked(struct fuse_conn *fc,
					    struct fuse_req *req)
{
	req->background = 1;
	fc->num_background++;
	if (fc->num_background == fc->max_background)
		fc->blocked = 1;
	if (fc->num_background == fc->congestion_threshold &&
	    fc->bdi_initialized) {
		set_bdi_congested(&fc->bdi, BLK_RW_SYNC);
		set_bdi_congested(&fc->bdi, BLK_RW_ASYNC);
	}
	list_add_tail(&req->list, &fc->bg_queue);
	flush_bg_queue(fc);
}

static void fuse_request_send_nowait(struct fuse_conn *fc, struct fuse_req *req)
{
	spin_lock(&fc->lock);
	if (fc->connected) {
		fuse_request_send_nowait_locked(fc, req);
		spin_unlock(&fc->lock);
	} else {
		req->out.h.error = -ENOTCONN;
		request_end(fc, req);
	}
}

void fuse_request_send_noreply(struct fuse_conn *fc, struct fuse_req *req)
{
	req->isreply = 0;
	fuse_request_send_nowait(fc, req);
}

void fuse_request_send_background(struct fuse_conn *fc, struct fuse_req *req)
{
	req->isreply = 1;
	fuse_request_send_nowait(fc, req);
}
EXPORT_SYMBOL_GPL(fuse_request_send_background);

/*
 * Called under fc->lock
 *
 * fc->connected must have been checked previously
 */
void fuse_request_send_background_locked(struct fuse_conn *fc,
					 struct fuse_req *req)
{
	req->isreply = 1;
	fuse_request_send_nowait_locked(fc, req);
}

/*
 * Lock the request.  Up to the next unlock_request() there mustn't be
 * anything that could cause a page-fault.  If the request was already
 * aborted bail out.
 */
static int lock_request(struct fuse_conn *fc, struct fuse_req *req)
{
	int err = 0;
	if (req) {
		spin_lock(&fc->lock);
		if (req->aborted)
			err = -ENOENT;
		else
			req->locked = 1;
		spin_unlock(&fc->lock);
	}
	return err;
}

/*
 * Unlock request.  If it was aborted during being locked, the
 * requester thread is currently waiting for it to be unlocked, so
 * wake it up.
 */
static void unlock_request(struct fuse_conn *fc, struct fuse_req *req)
{
	if (req) {
		spin_lock(&fc->lock);
		req->locked = 0;
		if (req->aborted)
			wake_up(&req->waitq);
		spin_unlock(&fc->lock);
	}
}

struct fuse_copy_state {
	struct fuse_conn *fc;
	int write;
	struct fuse_req *req;
	const struct iovec *iov;
	struct pipe_buffer *pipebufs;
	struct pipe_buffer *currbuf;
	struct pipe_inode_info *pipe;
	unsigned long nr_segs;
	unsigned long seglen;
	unsigned long addr;
	struct page *pg;
	void *mapaddr;
	void *buf;
	unsigned len;
	unsigned move_pages:1;
};

static void fuse_copy_init(struct fuse_copy_state *cs, struct fuse_conn *fc,
			   int write,
			   const struct iovec *iov, unsigned long nr_segs)
{
	memset(cs, 0, sizeof(*cs));
	cs->fc = fc;
	cs->write = write;
	cs->iov = iov;
	cs->nr_segs = nr_segs;
}

/* Unmap and put previous page of userspace buffer */
static void fuse_copy_finish(struct fuse_copy_state *cs)
{
	if (cs->currbuf) {
		struct pipe_buffer *buf = cs->currbuf;

		if (!cs->write) {
			buf->ops->unmap(cs->pipe, buf, cs->mapaddr);
		} else {
			kunmap_atomic(cs->mapaddr, KM_USER0);
			buf->len = PAGE_SIZE - cs->len;
		}
		cs->currbuf = NULL;
		cs->mapaddr = NULL;
	} else if (cs->mapaddr) {
		kunmap_atomic(cs->mapaddr, KM_USER0);
		if (cs->write) {
			flush_dcache_page(cs->pg);
			set_page_dirty_lock(cs->pg);
		}
		put_page(cs->pg);
		cs->mapaddr = NULL;
	}
}

/*
 * Get another pagefull of userspace buffer, and map it to kernel
 * address space, and lock request
 */
static int fuse_copy_fill(struct fuse_copy_state *cs)
{
	unsigned long offset;
	int err;

	unlock_request(cs->fc, cs->req);
	fuse_copy_finish(cs);
	if (cs->pipebufs) {
		struct pipe_buffer *buf = cs->pipebufs;

		if (!cs->write) {
			err = buf->ops->confirm(cs->pipe, buf);
			if (err)
				return err;

			BUG_ON(!cs->nr_segs);
			cs->currbuf = buf;
			cs->mapaddr = buf->ops->map(cs->pipe, buf, 1);
			cs->len = buf->len;
			cs->buf = cs->mapaddr + buf->offset;
			cs->pipebufs++;
			cs->nr_segs--;
		} else {
			struct page *page;

			if (cs->nr_segs == cs->pipe->buffers)
				return -EIO;

			page = alloc_page(GFP_HIGHUSER);
			if (!page)
				return -ENOMEM;

			buf->page = page;
			buf->offset = 0;
			buf->len = 0;

			cs->currbuf = buf;
			cs->mapaddr = kmap_atomic(page, KM_USER0);
			cs->buf = cs->mapaddr;
			cs->len = PAGE_SIZE;
			cs->pipebufs++;
			cs->nr_segs++;
		}
	} else {
		if (!cs->seglen) {
			BUG_ON(!cs->nr_segs);
			cs->seglen = cs->iov[0].iov_len;
			cs->addr = (unsigned long) cs->iov[0].iov_base;
			cs->iov++;
			cs->nr_segs--;
		}
		err = get_user_pages_fast(cs->addr, 1, cs->write, &cs->pg);
		if (err < 0)
			return err;
		BUG_ON(err != 1);
		offset = cs->addr % PAGE_SIZE;
		cs->mapaddr = kmap_atomic(cs->pg, KM_USER0);
		cs->buf = cs->mapaddr + offset;
		cs->len = min(PAGE_SIZE - offset, cs->seglen);
		cs->seglen -= cs->len;
		cs->addr += cs->len;
	}

	return lock_request(cs->fc, cs->req);
}

/* Do as much copy to/from userspace buffer as we can */
static int fuse_copy_do(struct fuse_copy_state *cs, void **val, unsigned *size)
{
	unsigned ncpy = min(*size, cs->len);
	if (val) {
		if (cs->write)
			memcpy(cs->buf, *val, ncpy);
		else
			memcpy(*val, cs->buf, ncpy);
		*val += ncpy;
	}
	*size -= ncpy;
	cs->len -= ncpy;
	cs->buf += ncpy;
	return ncpy;
}

static int fuse_check_page(struct page *page)
{
	if (page_mapcount(page) ||
	    page->mapping != NULL ||
	    page_count(page) != 1 ||
	    (page->flags & PAGE_FLAGS_CHECK_AT_PREP &
	     ~(1 << PG_locked |
	       1 << PG_referenced |
	       1 << PG_uptodate |
	       1 << PG_lru |
	       1 << PG_active |
	       1 << PG_reclaim))) {
		printk(KERN_WARNING "fuse: trying to steal weird page\n");
		printk(KERN_WARNING "  page=%p index=%li flags=%08lx, count=%i, mapcount=%i, mapping=%p\n", page, page->index, page->flags, page_count(page), page_mapcount(page), page->mapping);
		return 1;
	}
	return 0;
}

static int fuse_try_move_page(struct fuse_copy_state *cs, struct page **pagep)
{
	int err;
	struct page *oldpage = *pagep;
	struct page *newpage;
	struct pipe_buffer *buf = cs->pipebufs;
	struct address_space *mapping;
	pgoff_t index;

	unlock_request(cs->fc, cs->req);
	fuse_copy_finish(cs);

	err = buf->ops->confirm(cs->pipe, buf);
	if (err)
		return err;

	BUG_ON(!cs->nr_segs);
	cs->currbuf = buf;
	cs->len = buf->len;
	cs->pipebufs++;
	cs->nr_segs--;

	if (cs->len != PAGE_SIZE)
		goto out_fallback;

	if (buf->ops->steal(cs->pipe, buf) != 0)
		goto out_fallback;

	newpage = buf->page;

	if (WARN_ON(!PageUptodate(newpage)))
		return -EIO;

	ClearPageMappedToDisk(newpage);

	if (fuse_check_page(newpage) != 0)
		goto out_fallback_unlock;

	mapping = oldpage->mapping;
	index = oldpage->index;

	/*
	 * This is a new and locked page, it shouldn't be mapped or
	 * have any special flags on it
	 */
	if (WARN_ON(page_mapped(oldpage)))
		goto out_fallback_unlock;
	if (WARN_ON(page_has_private(oldpage)))
		goto out_fallback_unlock;
	if (WARN_ON(PageDirty(oldpage) || PageWriteback(oldpage)))
		goto out_fallback_unlock;
	if (WARN_ON(PageMlocked(oldpage)))
		goto out_fallback_unlock;

	remove_from_page_cache(oldpage);
	page_cache_release(oldpage);

	err = add_to_page_cache_locked(newpage, mapping, index, GFP_KERNEL);
	if (err) {
		printk(KERN_WARNING "fuse_try_move_page: failed to add page");
		goto out_fallback_unlock;
	}
	page_cache_get(newpage);

	if (!(buf->flags & PIPE_BUF_FLAG_LRU))
		lru_cache_add_file(newpage);

	err = 0;
	spin_lock(&cs->fc->lock);
	if (cs->req->aborted)
		err = -ENOENT;
	else
		*pagep = newpage;
	spin_unlock(&cs->fc->lock);

	if (err) {
		unlock_page(newpage);
		page_cache_release(newpage);
		return err;
	}

	unlock_page(oldpage);
	page_cache_release(oldpage);
	cs->len = 0;

	return 0;

out_fallback_unlock:
	unlock_page(newpage);
out_fallback:
	cs->mapaddr = buf->ops->map(cs->pipe, buf, 1);
	cs->buf = cs->mapaddr + buf->offset;

	err = lock_request(cs->fc, cs->req);
	if (err)
		return err;

	return 1;
}

static int fuse_ref_page(struct fuse_copy_state *cs, struct page *page,
			 unsigned offset, unsigned count)
{
	struct pipe_buffer *buf;

	if (cs->nr_segs == cs->pipe->buffers)
		return -EIO;

	unlock_request(cs->fc, cs->req);
	fuse_copy_finish(cs);

	buf = cs->pipebufs;
	page_cache_get(page);
	buf->page = page;
	buf->offset = offset;
	buf->len = count;

	cs->pipebufs++;
	cs->nr_segs++;
	cs->len = 0;

	return 0;
}

/*
 * Copy a page in the request to/from the userspace buffer.  Must be
 * done atomically
 */
static int fuse_copy_page(struct fuse_copy_state *cs, struct page **pagep,
			  unsigned offset, unsigned count, int zeroing)
{
	int err;
	struct page *page = *pagep;

	if (page && zeroing && count < PAGE_SIZE) {
		void *mapaddr = kmap_atomic(page, KM_USER1);
		memset(mapaddr, 0, PAGE_SIZE);
		kunmap_atomic(mapaddr, KM_USER1);
	}
	while (count) {
		if (cs->write && cs->pipebufs && page) {
			return fuse_ref_page(cs, page, offset, count);
		} else if (!cs->len) {
			if (cs->move_pages && page &&
			    offset == 0 && count == PAGE_SIZE) {
				err = fuse_try_move_page(cs, pagep);
				if (err <= 0)
					return err;
			} else {
				err = fuse_copy_fill(cs);
				if (err)
					return err;
			}
		}
		if (page) {
			void *mapaddr = kmap_atomic(page, KM_USER1);
			void *buf = mapaddr + offset;
			offset += fuse_copy_do(cs, &buf, &count);
			kunmap_atomic(mapaddr, KM_USER1);
		} else
			offset += fuse_copy_do(cs, NULL, &count);
	}
	if (page && !cs->write)
		flush_dcache_page(page);
	return 0;
}

/* Copy pages in the request to/from userspace buffer */
static int fuse_copy_pages(struct fuse_copy_state *cs, unsigned nbytes,
			   int zeroing)
{
	unsigned i;
	struct fuse_req *req = cs->req;
	unsigned offset = req->page_offset;
	unsigned count = min(nbytes, (unsigned) PAGE_SIZE - offset);

	for (i = 0; i < req->num_pages && (nbytes || zeroing); i++) {
		int err;

		err = fuse_copy_page(cs, &req->pages[i], offset, count,
				     zeroing);
		if (err)
			return err;

		nbytes -= count;
		count = min(nbytes, (unsigned) PAGE_SIZE);
		offset = 0;
	}
	return 0;
}

/* Copy a single argument in the request to/from userspace buffer */
static int fuse_copy_one(struct fuse_copy_state *cs, void *val, unsigned size)
{
	while (size) {
		if (!cs->len) {
			int err = fuse_copy_fill(cs);
			if (err)
				return err;
		}
		fuse_copy_do(cs, &val, &size);
	}
	return 0;
}

/* Copy request arguments to/from userspace buffer */
static int fuse_copy_args(struct fuse_copy_state *cs, unsigned numargs,
			  unsigned argpages, struct fuse_arg *args,
			  int zeroing)
{
	int err = 0;
	unsigned i;

	for (i = 0; !err && i < numargs; i++)  {
		struct fuse_arg *arg = &args[i];
		if (i == numargs - 1 && argpages)
			err = fuse_copy_pages(cs, arg->size, zeroing);
		else
			err = fuse_copy_one(cs, arg->value, arg->size);
	}
	return err;
}

static int request_pending(struct fuse_conn *fc)
{
	return !list_empty(&fc->pending) || !list_empty(&fc->interrupts);
}

/* Wait until a request is available on the pending list */
static void request_wait(struct fuse_conn *fc)
__releases(&fc->lock)
__acquires(&fc->lock)
{
	DECLARE_WAITQUEUE(wait, current);

	add_wait_queue_exclusive(&fc->waitq, &wait);
	while (fc->connected && !request_pending(fc)) {
		set_current_state(TASK_INTERRUPTIBLE);
		if (signal_pending(current))
			break;

		spin_unlock(&fc->lock);
		schedule();
		spin_lock(&fc->lock);
	}
	set_current_state(TASK_RUNNING);
	remove_wait_queue(&fc->waitq, &wait);
}

/*
 * Transfer an interrupt request to userspace
 *
 * Unlike other requests this is assembled on demand, without a need
 * to allocate a separate fuse_req structure.
 *
 * Called with fc->lock held, releases it
 */
static int fuse_read_interrupt(struct fuse_conn *fc, struct fuse_copy_state *cs,
			       size_t nbytes, struct fuse_req *req)
__releases(&fc->lock)
{
	struct fuse_in_header ih;
	struct fuse_interrupt_in arg;
	unsigned reqsize = sizeof(ih) + sizeof(arg);
	int err;

	list_del_init(&req->intr_entry);
	req->intr_unique = fuse_get_unique(fc);
	memset(&ih, 0, sizeof(ih));
	memset(&arg, 0, sizeof(arg));
	ih.len = reqsize;
	ih.opcode = FUSE_INTERRUPT;
	ih.unique = req->intr_unique;
	arg.unique = req->in.h.unique;

	spin_unlock(&fc->lock);
	if (nbytes < reqsize)
		return -EINVAL;

	err = fuse_copy_one(cs, &ih, sizeof(ih));
	if (!err)
		err = fuse_copy_one(cs, &arg, sizeof(arg));
	fuse_copy_finish(cs);

	return err ? err : reqsize;
}

/*
 * Read a single request into the userspace filesystem's buffer.  This
 * function waits until a request is available, then removes it from
 * the pending list and copies request data to userspace buffer.  If
 * no reply is needed (FORGET) or request has been aborted or there
 * was an error during the copying then it's finished by calling
 * request_end().  Otherwise add it to the processing list, and set
 * the 'sent' flag.
 */
static ssize_t fuse_dev_do_read(struct fuse_conn *fc, struct file *file,
				struct fuse_copy_state *cs, size_t nbytes)
{
	int err;
	struct fuse_req *req;
	struct fuse_in *in;
	unsigned reqsize;

	FUSE_MIGHT_FREEZE(file->f_mapping->host->i_sb, "fuse_dev_read");

 restart:
	spin_lock(&fc->lock);
	err = -EAGAIN;
	if ((file->f_flags & O_NONBLOCK) && fc->connected &&
	    !request_pending(fc))
		goto err_unlock;

	request_wait(fc);
	err = -ENODEV;
	if (!fc->connected)
		goto err_unlock;
	err = -ERESTARTSYS;
	if (!request_pending(fc))
		goto err_unlock;

	if (!list_empty(&fc->interrupts)) {
		req = list_entry(fc->interrupts.next, struct fuse_req,
				 intr_entry);
		return fuse_read_interrupt(fc, cs, nbytes, req);
	}

	req = list_entry(fc->pending.next, struct fuse_req, list);
	req->state = FUSE_REQ_READING;
	list_move(&req->list, &fc->io);

	in = &req->in;
	reqsize = in->h.len;
	/* If request is too large, reply with an error and restart the read */
	if (nbytes < reqsize) {
		req->out.h.error = -EIO;
		/* SETXATTR is special, since it may contain too large data */
		if (in->h.opcode == FUSE_SETXATTR)
			req->out.h.error = -E2BIG;
		request_end(fc, req);
		goto restart;
	}
	spin_unlock(&fc->lock);
	cs->req = req;
	err = fuse_copy_one(cs, &in->h, sizeof(in->h));
	if (!err)
		err = fuse_copy_args(cs, in->numargs, in->argpages,
				     (struct fuse_arg *) in->args, 0);
	fuse_copy_finish(cs);
	spin_lock(&fc->lock);
	req->locked = 0;
	if (req->aborted) {
		request_end(fc, req);
		return -ENODEV;
	}
	if (err) {
		req->out.h.error = -EIO;
		request_end(fc, req);
		return err;
	}
	if (!req->isreply)
		request_end(fc, req);
	else {
		req->state = FUSE_REQ_SENT;
		list_move_tail(&req->list, &fc->processing);
		if (req->interrupted)
			queue_interrupt(fc, req);
		spin_unlock(&fc->lock);
	}
	return reqsize;

 err_unlock:
	spin_unlock(&fc->lock);
	return err;
}

static ssize_t fuse_dev_read(struct kiocb *iocb, const struct iovec *iov,
			      unsigned long nr_segs, loff_t pos)
{
	struct fuse_copy_state cs;
	struct file *file = iocb->ki_filp;
	struct fuse_conn *fc = fuse_get_conn(file);
	if (!fc)
		return -EPERM;

	fuse_copy_init(&cs, fc, 1, iov, nr_segs);

	return fuse_dev_do_read(fc, file, &cs, iov_length(iov, nr_segs));
}

static int fuse_dev_pipe_buf_steal(struct pipe_inode_info *pipe,
				   struct pipe_buffer *buf)
{
	return 1;
}

static const struct pipe_buf_operations fuse_dev_pipe_buf_ops = {
	.can_merge = 0,
	.map = generic_pipe_buf_map,
	.unmap = generic_pipe_buf_unmap,
	.confirm = generic_pipe_buf_confirm,
	.release = generic_pipe_buf_release,
	.steal = fuse_dev_pipe_buf_steal,
	.get = generic_pipe_buf_get,
};

static ssize_t fuse_dev_splice_read(struct file *in, loff_t *ppos,
				    struct pipe_inode_info *pipe,
				    size_t len, unsigned int flags)
{
	int ret;
	int page_nr = 0;
	int do_wakeup = 0;
	struct pipe_buffer *bufs;
	struct fuse_copy_state cs;
	struct fuse_conn *fc = fuse_get_conn(in);
	if (!fc)
		return -EPERM;

	bufs = kmalloc(pipe->buffers * sizeof (struct pipe_buffer), GFP_KERNEL);
	if (!bufs)
		return -ENOMEM;

	fuse_copy_init(&cs, fc, 1, NULL, 0);
	cs.pipebufs = bufs;
	cs.pipe = pipe;
	ret = fuse_dev_do_read(fc, in, &cs, len);
	if (ret < 0)
		goto out;

	ret = 0;
	pipe_lock(pipe);

	if (!pipe->readers) {
		send_sig(SIGPIPE, current, 0);
		if (!ret)
			ret = -EPIPE;
		goto out_unlock;
	}

	if (pipe->nrbufs + cs.nr_segs > pipe->buffers) {
		ret = -EIO;
		goto out_unlock;
	}

	while (page_nr < cs.nr_segs) {
		int newbuf = (pipe->curbuf + pipe->nrbufs) & (pipe->buffers - 1);
		struct pipe_buffer *buf = pipe->bufs + newbuf;

		buf->page = bufs[page_nr].page;
		buf->offset = bufs[page_nr].offset;
		buf->len = bufs[page_nr].len;
		buf->ops = &fuse_dev_pipe_buf_ops;

		pipe->nrbufs++;
		page_nr++;
		ret += buf->len;

		if (pipe->inode)
			do_wakeup = 1;
	}

out_unlock:
	pipe_unlock(pipe);

	if (do_wakeup) {
		smp_mb();
		if (waitqueue_active(&pipe->wait))
			wake_up_interruptible(&pipe->wait);
		kill_fasync(&pipe->fasync_readers, SIGIO, POLL_IN);
	}

out:
	for (; page_nr < cs.nr_segs; page_nr++)
		page_cache_release(bufs[page_nr].page);

	kfree(bufs);
	return ret;
}

static int fuse_notify_poll(struct fuse_conn *fc, unsigned int size,
			    struct fuse_copy_state *cs)
{
	struct fuse_notify_poll_wakeup_out outarg;
	int err = -EINVAL;

	if (size != sizeof(outarg))
		goto err;

	err = fuse_copy_one(cs, &outarg, sizeof(outarg));
	if (err)
		goto err;

	fuse_copy_finish(cs);
	return fuse_notify_poll_wakeup(fc, &outarg);

err:
	fuse_copy_finish(cs);
	return err;
}

static int fuse_notify_inval_inode(struct fuse_conn *fc, unsigned int size,
				   struct fuse_copy_state *cs)
{
	struct fuse_notify_inval_inode_out outarg;
	int err = -EINVAL;

	if (size != sizeof(outarg))
		goto err;

	err = fuse_copy_one(cs, &outarg, sizeof(outarg));
	if (err)
		goto err;
	fuse_copy_finish(cs);

	down_read(&fc->killsb);
	err = -ENOENT;
	if (fc->sb) {
		err = fuse_reverse_inval_inode(fc->sb, outarg.ino,
					       outarg.off, outarg.len);
	}
	up_read(&fc->killsb);
	return err;

err:
	fuse_copy_finish(cs);
	return err;
}

static int fuse_notify_inval_entry(struct fuse_conn *fc, unsigned int size,
				   struct fuse_copy_state *cs)
{
	struct fuse_notify_inval_entry_out outarg;
	int err = -ENOMEM;
	char *buf;
	struct qstr name;

	buf = kzalloc(FUSE_NAME_MAX + 1, GFP_KERNEL);
	if (!buf)
		goto err;

	err = -EINVAL;
	if (size < sizeof(outarg))
		goto err;

	err = fuse_copy_one(cs, &outarg, sizeof(outarg));
	if (err)
		goto err;

	err = -ENAMETOOLONG;
	if (outarg.namelen > FUSE_NAME_MAX)
		goto err;

	name.name = buf;
	name.len = outarg.namelen;
	err = fuse_copy_one(cs, buf, outarg.namelen + 1);
	if (err)
		goto err;
	fuse_copy_finish(cs);
	buf[outarg.namelen] = 0;
	name.hash = full_name_hash(name.name, name.len);

	down_read(&fc->killsb);
	err = -ENOENT;
	if (fc->sb)
		err = fuse_reverse_inval_entry(fc->sb, outarg.parent, &name);
	up_read(&fc->killsb);
	kfree(buf);
	return err;

err:
	kfree(buf);
	fuse_copy_finish(cs);
	return err;
}

static int fuse_notify(struct fuse_conn *fc, enum fuse_notify_code code,
		       unsigned int size, struct fuse_copy_state *cs)
{
	switch (code) {
	case FUSE_NOTIFY_POLL:
		return fuse_notify_poll(fc, size, cs);

	case FUSE_NOTIFY_INVAL_INODE:
		return fuse_notify_inval_inode(fc, size, cs);

	case FUSE_NOTIFY_INVAL_ENTRY:
		return fuse_notify_inval_entry(fc, size, cs);

	default:
		fuse_copy_finish(cs);
		return -EINVAL;
	}
}

/* Look up request on processing list by unique ID */
static struct fuse_req *request_find(struct fuse_conn *fc, u64 unique)
{
	struct list_head *entry;

	list_for_each(entry, &fc->processing) {
		struct fuse_req *req;
		req = list_entry(entry, struct fuse_req, list);
		if (req->in.h.unique == unique || req->intr_unique == unique)
			return req;
	}
	return NULL;
}

static int copy_out_args(struct fuse_copy_state *cs, struct fuse_out *out,
			 unsigned nbytes)
{
	unsigned reqsize = sizeof(struct fuse_out_header);

	if (out->h.error)
		return nbytes != reqsize ? -EINVAL : 0;

	reqsize += len_args(out->numargs, out->args);

	if (reqsize < nbytes || (reqsize > nbytes && !out->argvar))
		return -EINVAL;
	else if (reqsize > nbytes) {
		struct fuse_arg *lastarg = &out->args[out->numargs-1];
		unsigned diffsize = reqsize - nbytes;
		if (diffsize > lastarg->size)
			return -EINVAL;
		lastarg->size -= diffsize;
	}
	return fuse_copy_args(cs, out->numargs, out->argpages, out->args,
			      out->page_zeroing);
}

/*
 * Write a single reply to a request.  First the header is copied from
 * the write buffer.  The request is then searched on the processing
 * list by the unique ID found in the header.  If found, then remove
 * it from the list and copy the rest of the buffer to the request.
 * The request is finished by calling request_end()
 */
static ssize_t fuse_dev_do_write(struct fuse_conn *fc,
				 struct fuse_copy_state *cs, size_t nbytes)
{
	int err;
	struct fuse_req *req;
	struct fuse_out_header oh;

<<<<<<< HEAD
	FUSE_MIGHT_FREEZE(iocb->ki_filp->f_mapping->host->i_sb,
			"fuse_dev_write");

	fuse_copy_init(&cs, fc, 0, NULL, iov, nr_segs);
=======
>>>>>>> 67a3e12b
	if (nbytes < sizeof(struct fuse_out_header))
		return -EINVAL;

	err = fuse_copy_one(cs, &oh, sizeof(oh));
	if (err)
		goto err_finish;

	err = -EINVAL;
	if (oh.len != nbytes)
		goto err_finish;

	/*
	 * Zero oh.unique indicates unsolicited notification message
	 * and error contains notification code.
	 */
	if (!oh.unique) {
		err = fuse_notify(fc, oh.error, nbytes - sizeof(oh), cs);
		return err ? err : nbytes;
	}

	err = -EINVAL;
	if (oh.error <= -1000 || oh.error > 0)
		goto err_finish;

	spin_lock(&fc->lock);
	err = -ENOENT;
	if (!fc->connected)
		goto err_unlock;

	req = request_find(fc, oh.unique);
	if (!req)
		goto err_unlock;

	if (req->aborted) {
		spin_unlock(&fc->lock);
		fuse_copy_finish(cs);
		spin_lock(&fc->lock);
		request_end(fc, req);
		return -ENOENT;
	}
	/* Is it an interrupt reply? */
	if (req->intr_unique == oh.unique) {
		err = -EINVAL;
		if (nbytes != sizeof(struct fuse_out_header))
			goto err_unlock;

		if (oh.error == -ENOSYS)
			fc->no_interrupt = 1;
		else if (oh.error == -EAGAIN)
			queue_interrupt(fc, req);

		spin_unlock(&fc->lock);
		fuse_copy_finish(cs);
		return nbytes;
	}

	req->state = FUSE_REQ_WRITING;
	list_move(&req->list, &fc->io);
	req->out.h = oh;
	req->locked = 1;
	cs->req = req;
	if (!req->out.page_replace)
		cs->move_pages = 0;
	spin_unlock(&fc->lock);

	err = copy_out_args(cs, &req->out, nbytes);
	fuse_copy_finish(cs);

	spin_lock(&fc->lock);
	req->locked = 0;
	if (!err) {
		if (req->aborted)
			err = -ENOENT;
	} else if (!req->aborted)
		req->out.h.error = -EIO;
	request_end(fc, req);

	return err ? err : nbytes;

 err_unlock:
	spin_unlock(&fc->lock);
 err_finish:
	fuse_copy_finish(cs);
	return err;
}

static ssize_t fuse_dev_write(struct kiocb *iocb, const struct iovec *iov,
			      unsigned long nr_segs, loff_t pos)
{
	struct fuse_copy_state cs;
	struct fuse_conn *fc = fuse_get_conn(iocb->ki_filp);
	if (!fc)
		return -EPERM;

	fuse_copy_init(&cs, fc, 0, iov, nr_segs);

	return fuse_dev_do_write(fc, &cs, iov_length(iov, nr_segs));
}

static ssize_t fuse_dev_splice_write(struct pipe_inode_info *pipe,
				     struct file *out, loff_t *ppos,
				     size_t len, unsigned int flags)
{
	unsigned nbuf;
	unsigned idx;
	struct pipe_buffer *bufs;
	struct fuse_copy_state cs;
	struct fuse_conn *fc;
	size_t rem;
	ssize_t ret;

	fc = fuse_get_conn(out);
	if (!fc)
		return -EPERM;

	bufs = kmalloc(pipe->buffers * sizeof (struct pipe_buffer), GFP_KERNEL);
	if (!bufs)
		return -ENOMEM;

	pipe_lock(pipe);
	nbuf = 0;
	rem = 0;
	for (idx = 0; idx < pipe->nrbufs && rem < len; idx++)
		rem += pipe->bufs[(pipe->curbuf + idx) & (pipe->buffers - 1)].len;

	ret = -EINVAL;
	if (rem < len) {
		pipe_unlock(pipe);
		goto out;
	}

	rem = len;
	while (rem) {
		struct pipe_buffer *ibuf;
		struct pipe_buffer *obuf;

		BUG_ON(nbuf >= pipe->buffers);
		BUG_ON(!pipe->nrbufs);
		ibuf = &pipe->bufs[pipe->curbuf];
		obuf = &bufs[nbuf];

		if (rem >= ibuf->len) {
			*obuf = *ibuf;
			ibuf->ops = NULL;
			pipe->curbuf = (pipe->curbuf + 1) & (pipe->buffers - 1);
			pipe->nrbufs--;
		} else {
			ibuf->ops->get(pipe, ibuf);
			*obuf = *ibuf;
			obuf->flags &= ~PIPE_BUF_FLAG_GIFT;
			obuf->len = rem;
			ibuf->offset += obuf->len;
			ibuf->len -= obuf->len;
		}
		nbuf++;
		rem -= obuf->len;
	}
	pipe_unlock(pipe);

	fuse_copy_init(&cs, fc, 0, NULL, nbuf);
	cs.pipebufs = bufs;
	cs.pipe = pipe;

	if (flags & SPLICE_F_MOVE)
		cs.move_pages = 1;

	ret = fuse_dev_do_write(fc, &cs, len);

	for (idx = 0; idx < nbuf; idx++) {
		struct pipe_buffer *buf = &bufs[idx];
		buf->ops->release(pipe, buf);
	}
out:
	kfree(bufs);
	return ret;
}

static unsigned fuse_dev_poll(struct file *file, poll_table *wait)
{
	unsigned mask = POLLOUT | POLLWRNORM;
	struct fuse_conn *fc = fuse_get_conn(file);
	if (!fc)
		return POLLERR;

	poll_wait(file, &fc->waitq, wait);

	spin_lock(&fc->lock);
	if (!fc->connected)
		mask = POLLERR;
	else if (request_pending(fc))
		mask |= POLLIN | POLLRDNORM;
	spin_unlock(&fc->lock);

	return mask;
}

/*
 * Abort all requests on the given list (pending or processing)
 *
 * This function releases and reacquires fc->lock
 */
static void end_requests(struct fuse_conn *fc, struct list_head *head)
__releases(&fc->lock)
__acquires(&fc->lock)
{
	while (!list_empty(head)) {
		struct fuse_req *req;
		req = list_entry(head->next, struct fuse_req, list);
		req->out.h.error = -ECONNABORTED;
		request_end(fc, req);
		spin_lock(&fc->lock);
	}
}

/*
 * Abort requests under I/O
 *
 * The requests are set to aborted and finished, and the request
 * waiter is woken up.  This will make request_wait_answer() wait
 * until the request is unlocked and then return.
 *
 * If the request is asynchronous, then the end function needs to be
 * called after waiting for the request to be unlocked (if it was
 * locked).
 */
static void end_io_requests(struct fuse_conn *fc)
__releases(&fc->lock)
__acquires(&fc->lock)
{
	while (!list_empty(&fc->io)) {
		struct fuse_req *req =
			list_entry(fc->io.next, struct fuse_req, list);
		void (*end) (struct fuse_conn *, struct fuse_req *) = req->end;

		req->aborted = 1;
		req->out.h.error = -ECONNABORTED;
		req->state = FUSE_REQ_FINISHED;
		list_del_init(&req->list);
		wake_up(&req->waitq);
		if (end) {
			req->end = NULL;
			__fuse_get_request(req);
			spin_unlock(&fc->lock);
			wait_event(req->waitq, !req->locked);
			end(fc, req);
			fuse_put_request(fc, req);
			spin_lock(&fc->lock);
		}
	}
}

/*
 * Abort all requests.
 *
 * Emergency exit in case of a malicious or accidental deadlock, or
 * just a hung filesystem.
 *
 * The same effect is usually achievable through killing the
 * filesystem daemon and all users of the filesystem.  The exception
 * is the combination of an asynchronous request and the tricky
 * deadlock (see Documentation/filesystems/fuse.txt).
 *
 * During the aborting, progression of requests from the pending and
 * processing lists onto the io list, and progression of new requests
 * onto the pending list is prevented by req->connected being false.
 *
 * Progression of requests under I/O to the processing list is
 * prevented by the req->aborted flag being true for these requests.
 * For this reason requests on the io list must be aborted first.
 */
void fuse_abort_conn(struct fuse_conn *fc)
{
	spin_lock(&fc->lock);
	if (fc->connected) {
		fc->connected = 0;
		fc->blocked = 0;
		end_io_requests(fc);
		end_requests(fc, &fc->pending);
		end_requests(fc, &fc->processing);
		wake_up_all(&fc->waitq);
		wake_up_all(&fc->blocked_waitq);
		kill_fasync(&fc->fasync, SIGIO, POLL_IN);
	}
	spin_unlock(&fc->lock);
}
EXPORT_SYMBOL_GPL(fuse_abort_conn);

int fuse_dev_release(struct inode *inode, struct file *file)
{
	struct fuse_conn *fc = fuse_get_conn(file);
	if (fc) {
		spin_lock(&fc->lock);
		fc->connected = 0;
		end_requests(fc, &fc->pending);
		end_requests(fc, &fc->processing);
		spin_unlock(&fc->lock);
		fuse_conn_put(fc);
	}

	return 0;
}
EXPORT_SYMBOL_GPL(fuse_dev_release);

static int fuse_dev_fasync(int fd, struct file *file, int on)
{
	struct fuse_conn *fc = fuse_get_conn(file);
	if (!fc)
		return -EPERM;

	/* No locking - fasync_helper does its own locking */
	return fasync_helper(fd, file, on, &fc->fasync);
}

const struct file_operations fuse_dev_operations = {
	.owner		= THIS_MODULE,
	.llseek		= no_llseek,
	.read		= do_sync_read,
	.aio_read	= fuse_dev_read,
	.splice_read	= fuse_dev_splice_read,
	.write		= do_sync_write,
	.aio_write	= fuse_dev_write,
	.splice_write	= fuse_dev_splice_write,
	.poll		= fuse_dev_poll,
	.release	= fuse_dev_release,
	.fasync		= fuse_dev_fasync,
};
EXPORT_SYMBOL_GPL(fuse_dev_operations);

static struct miscdevice fuse_miscdevice = {
	.minor = FUSE_MINOR,
	.name  = "fuse",
	.fops = &fuse_dev_operations,
};

int __init fuse_dev_init(void)
{
	int err = -ENOMEM;
	fuse_req_cachep = kmem_cache_create("fuse_request",
					    sizeof(struct fuse_req),
					    0, 0, NULL);
	if (!fuse_req_cachep)
		goto out;

	err = misc_register(&fuse_miscdevice);
	if (err)
		goto out_cache_clean;

	return 0;

 out_cache_clean:
	kmem_cache_destroy(fuse_req_cachep);
 out:
	return err;
}

void fuse_dev_cleanup(void)
{
	misc_deregister(&fuse_miscdevice);
	kmem_cache_destroy(fuse_req_cachep);
}<|MERGE_RESOLUTION|>--- conflicted
+++ resolved
@@ -17,13 +17,10 @@
 #include <linux/pagemap.h>
 #include <linux/file.h>
 #include <linux/slab.h>
-<<<<<<< HEAD
 #include <linux/freezer.h>
-=======
 #include <linux/pipe_fs_i.h>
 #include <linux/swap.h>
 #include <linux/splice.h>
->>>>>>> 67a3e12b
 
 MODULE_ALIAS_MISCDEV(FUSE_MINOR);
 MODULE_ALIAS("devname:fuse");
@@ -1308,13 +1305,6 @@
 	struct fuse_req *req;
 	struct fuse_out_header oh;
 
-<<<<<<< HEAD
-	FUSE_MIGHT_FREEZE(iocb->ki_filp->f_mapping->host->i_sb,
-			"fuse_dev_write");
-
-	fuse_copy_init(&cs, fc, 0, NULL, iov, nr_segs);
-=======
->>>>>>> 67a3e12b
 	if (nbytes < sizeof(struct fuse_out_header))
 		return -EINVAL;
 
@@ -1408,6 +1398,9 @@
 	struct fuse_conn *fc = fuse_get_conn(iocb->ki_filp);
 	if (!fc)
 		return -EPERM;
+
+	FUSE_MIGHT_FREEZE(iocb->ki_filp->f_mapping->host->i_sb,
+			"fuse_dev_write");
 
 	fuse_copy_init(&cs, fc, 0, iov, nr_segs);
 
