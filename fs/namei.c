/*
 *  linux/fs/namei.c
 *
 *  Copyright (C) 1991, 1992  Linus Torvalds
 */

/*
 * Some corrections by tytso.
 */

/* [Feb 1997 T. Schoebel-Theuer] Complete rewrite of the pathname
 * lookup logic.
 */
/* [Feb-Apr 2000, AV] Rewrite to the new namespace architecture.
 */

#include <linux/init.h>
#include <linux/module.h>
#include <linux/slab.h>
#include <linux/fs.h>
#include <linux/namei.h>
#include <linux/quotaops.h>
#include <linux/pagemap.h>
#include <linux/fsnotify.h>
#include <linux/personality.h>
#include <linux/security.h>
#include <linux/ima.h>
#include <linux/syscalls.h>
#include <linux/mount.h>
#include <linux/audit.h>
#include <linux/capability.h>
#include <linux/file.h>
#include <linux/fcntl.h>
#include <linux/device_cgroup.h>
#include <asm/uaccess.h>

#define ACC_MODE(x) ("\000\004\002\006"[(x)&O_ACCMODE])

/* [Feb-1997 T. Schoebel-Theuer]
 * Fundamental changes in the pathname lookup mechanisms (namei)
 * were necessary because of omirr.  The reason is that omirr needs
 * to know the _real_ pathname, not the user-supplied one, in case
 * of symlinks (and also when transname replacements occur).
 *
 * The new code replaces the old recursive symlink resolution with
 * an iterative one (in case of non-nested symlink chains).  It does
 * this with calls to <fs>_follow_link().
 * As a side effect, dir_namei(), _namei() and follow_link() are now 
 * replaced with a single function lookup_dentry() that can handle all 
 * the special cases of the former code.
 *
 * With the new dcache, the pathname is stored at each inode, at least as
 * long as the refcount of the inode is positive.  As a side effect, the
 * size of the dcache depends on the inode cache and thus is dynamic.
 *
 * [29-Apr-1998 C. Scott Ananian] Updated above description of symlink
 * resolution to correspond with current state of the code.
 *
 * Note that the symlink resolution is not *completely* iterative.
 * There is still a significant amount of tail- and mid- recursion in
 * the algorithm.  Also, note that <fs>_readlink() is not used in
 * lookup_dentry(): lookup_dentry() on the result of <fs>_readlink()
 * may return different results than <fs>_follow_link().  Many virtual
 * filesystems (including /proc) exhibit this behavior.
 */

/* [24-Feb-97 T. Schoebel-Theuer] Side effects caused by new implementation:
 * New symlink semantics: when open() is called with flags O_CREAT | O_EXCL
 * and the name already exists in form of a symlink, try to create the new
 * name indicated by the symlink. The old code always complained that the
 * name already exists, due to not following the symlink even if its target
 * is nonexistent.  The new semantics affects also mknod() and link() when
 * the name is a symlink pointing to a non-existant name.
 *
 * I don't know which semantics is the right one, since I have no access
 * to standards. But I found by trial that HP-UX 9.0 has the full "new"
 * semantics implemented, while SunOS 4.1.1 and Solaris (SunOS 5.4) have the
 * "old" one. Personally, I think the new semantics is much more logical.
 * Note that "ln old new" where "new" is a symlink pointing to a non-existing
 * file does succeed in both HP-UX and SunOs, but not in Solaris
 * and in the old Linux semantics.
 */

/* [16-Dec-97 Kevin Buhr] For security reasons, we change some symlink
 * semantics.  See the comments in "open_namei" and "do_link" below.
 *
 * [10-Sep-98 Alan Modra] Another symlink change.
 */

/* [Feb-Apr 2000 AV] Complete rewrite. Rules for symlinks:
 *	inside the path - always follow.
 *	in the last component in creation/removal/renaming - never follow.
 *	if LOOKUP_FOLLOW passed - follow.
 *	if the pathname has trailing slashes - follow.
 *	otherwise - don't follow.
 * (applied in that order).
 *
 * [Jun 2000 AV] Inconsistent behaviour of open() in case if flags==O_CREAT
 * restored for 2.4. This is the last surviving part of old 4.2BSD bug.
 * During the 2.4 we need to fix the userland stuff depending on it -
 * hopefully we will be able to get rid of that wart in 2.5. So far only
 * XEmacs seems to be relying on it...
 */
/*
 * [Sep 2001 AV] Single-semaphore locking scheme (kudos to David Holland)
 * implemented.  Let's see if raised priority of ->s_vfs_rename_mutex gives
 * any extra contention...
 */

static int __link_path_walk(const char *name, struct nameidata *nd);

/* In order to reduce some races, while at the same time doing additional
 * checking and hopefully speeding things up, we copy filenames to the
 * kernel data space before using them..
 *
 * POSIX.1 2.4: an empty pathname is invalid (ENOENT).
 * PATH_MAX includes the nul terminator --RR.
 */
static int do_getname(const char __user *filename, char *page)
{
	int retval;
	unsigned long len = PATH_MAX;

	if (!segment_eq(get_fs(), KERNEL_DS)) {
		if ((unsigned long) filename >= TASK_SIZE)
			return -EFAULT;
		if (TASK_SIZE - (unsigned long) filename < PATH_MAX)
			len = TASK_SIZE - (unsigned long) filename;
	}

	retval = strncpy_from_user(page, filename, len);
	if (retval > 0) {
		if (retval < len)
			return 0;
		return -ENAMETOOLONG;
	} else if (!retval)
		retval = -ENOENT;
	return retval;
}

char * getname(const char __user * filename)
{
	char *tmp, *result;

	result = ERR_PTR(-ENOMEM);
	tmp = __getname();
	if (tmp)  {
		int retval = do_getname(filename, tmp);

		result = tmp;
		if (retval < 0) {
			__putname(tmp);
			result = ERR_PTR(retval);
		}
	}
	audit_getname(result);
	return result;
}

#ifdef CONFIG_AUDITSYSCALL
void putname(const char *name)
{
	if (unlikely(!audit_dummy_context()))
		audit_putname(name);
	else
		__putname(name);
}
EXPORT_SYMBOL(putname);
#endif


/**
 * generic_permission  -  check for access rights on a Posix-like filesystem
 * @inode:	inode to check access rights for
 * @mask:	right to check for (%MAY_READ, %MAY_WRITE, %MAY_EXEC)
 * @check_acl:	optional callback to check for Posix ACLs
 *
 * Used to check for read/write/execute permissions on a file.
 * We use "fsuid" for this, letting us set arbitrary permissions
 * for filesystem access without changing the "normal" uids which
 * are used for other things..
 */
int generic_permission(struct inode *inode, int mask,
		int (*check_acl)(struct inode *inode, int mask))
{
	umode_t			mode = inode->i_mode;

	mask &= MAY_READ | MAY_WRITE | MAY_EXEC;

	if (current_fsuid() == inode->i_uid)
		mode >>= 6;
	else {
		if (IS_POSIXACL(inode) && (mode & S_IRWXG) && check_acl) {
			int error = check_acl(inode, mask);
			if (error == -EACCES)
				goto check_capabilities;
			else if (error != -EAGAIN)
				return error;
		}

		if (in_group_p(inode->i_gid))
			mode >>= 3;
	}

	/*
	 * If the DACs are ok we don't need any capability check.
	 */
	if ((mask & ~mode) == 0)
		return 0;

 check_capabilities:
	/*
	 * Read/write DACs are always overridable.
	 * Executable DACs are overridable if at least one exec bit is set.
	 */
	if (!(mask & MAY_EXEC) || execute_ok(inode))
		if (capable(CAP_DAC_OVERRIDE))
			return 0;

	/*
	 * Searching includes executable on directories, else just read.
	 */
	if (mask == MAY_READ || (S_ISDIR(inode->i_mode) && !(mask & MAY_WRITE)))
		if (capable(CAP_DAC_READ_SEARCH))
			return 0;

	return -EACCES;
}

/**
 * inode_permission  -  check for access rights to a given inode
 * @inode:	inode to check permission on
 * @mask:	right to check for (%MAY_READ, %MAY_WRITE, %MAY_EXEC)
 *
 * Used to check for read/write/execute permissions on an inode.
 * We use "fsuid" for this, letting us set arbitrary permissions
 * for filesystem access without changing the "normal" uids which
 * are used for other things.
 */
int inode_permission(struct inode *inode, int mask)
{
	int retval;

	if (mask & MAY_WRITE) {
		umode_t mode = inode->i_mode;

		/*
		 * Nobody gets write access to a read-only fs.
		 */
		if (IS_RDONLY(inode) &&
		    (S_ISREG(mode) || S_ISDIR(mode) || S_ISLNK(mode)))
			return -EROFS;

		/*
		 * Nobody gets write access to an immutable file.
		 */
		if (IS_IMMUTABLE(inode))
			return -EACCES;
	}

	if (inode->i_op->permission)
		retval = inode->i_op->permission(inode, mask);
	else
		retval = generic_permission(inode, mask, NULL);

	if (retval)
		return retval;

	retval = devcgroup_inode_permission(inode, mask);
	if (retval)
		return retval;

	return security_inode_permission(inode,
			mask & (MAY_READ|MAY_WRITE|MAY_EXEC|MAY_APPEND));
}

/**
 * file_permission  -  check for additional access rights to a given file
 * @file:	file to check access rights for
 * @mask:	right to check for (%MAY_READ, %MAY_WRITE, %MAY_EXEC)
 *
 * Used to check for read/write/execute permissions on an already opened
 * file.
 *
 * Note:
 *	Do not use this function in new code.  All access checks should
 *	be done using inode_permission().
 */
int file_permission(struct file *file, int mask)
{
	return inode_permission(file->f_path.dentry->d_inode, mask);
}

/*
 * get_write_access() gets write permission for a file.
 * put_write_access() releases this write permission.
 * This is used for regular files.
 * We cannot support write (and maybe mmap read-write shared) accesses and
 * MAP_DENYWRITE mmappings simultaneously. The i_writecount field of an inode
 * can have the following values:
 * 0: no writers, no VM_DENYWRITE mappings
 * < 0: (-i_writecount) vm_area_structs with VM_DENYWRITE set exist
 * > 0: (i_writecount) users are writing to the file.
 *
 * Normally we operate on that counter with atomic_{inc,dec} and it's safe
 * except for the cases where we don't hold i_writecount yet. Then we need to
 * use {get,deny}_write_access() - these functions check the sign and refuse
 * to do the change if sign is wrong. Exclusion between them is provided by
 * the inode->i_lock spinlock.
 */

int get_write_access(struct inode * inode)
{
	spin_lock(&inode->i_lock);
	if (atomic_read(&inode->i_writecount) < 0) {
		spin_unlock(&inode->i_lock);
		return -ETXTBSY;
	}
	atomic_inc(&inode->i_writecount);
	spin_unlock(&inode->i_lock);

	return 0;
}

int deny_write_access(struct file * file)
{
	struct inode *inode = file->f_path.dentry->d_inode;

	spin_lock(&inode->i_lock);
	if (atomic_read(&inode->i_writecount) > 0) {
		spin_unlock(&inode->i_lock);
		return -ETXTBSY;
	}
	atomic_dec(&inode->i_writecount);
	spin_unlock(&inode->i_lock);

	return 0;
}

/**
 * path_get - get a reference to a path
 * @path: path to get the reference to
 *
 * Given a path increment the reference count to the dentry and the vfsmount.
 */
void path_get(struct path *path)
{
	mntget(path->mnt);
	dget(path->dentry);
}
EXPORT_SYMBOL(path_get);

/**
 * path_put - put a reference to a path
 * @path: path to put the reference to
 *
 * Given a path decrement the reference count to the dentry and the vfsmount.
 */
void path_put(struct path *path)
{
	dput(path->dentry);
	mntput(path->mnt);
}
EXPORT_SYMBOL(path_put);

/**
 * release_open_intent - free up open intent resources
 * @nd: pointer to nameidata
 */
void release_open_intent(struct nameidata *nd)
{
	if (nd->intent.open.file->f_path.dentry == NULL)
		put_filp(nd->intent.open.file);
	else
		fput(nd->intent.open.file);
}

static inline struct dentry *
do_revalidate(struct dentry *dentry, struct nameidata *nd)
{
	int status = dentry->d_op->d_revalidate(dentry, nd);
	if (unlikely(status <= 0)) {
		/*
		 * The dentry failed validation.
		 * If d_revalidate returned 0 attempt to invalidate
		 * the dentry otherwise d_revalidate is asking us
		 * to return a fail status.
		 */
		if (!status) {
			if (!d_invalidate(dentry)) {
				dput(dentry);
				dentry = NULL;
			}
		} else {
			dput(dentry);
			dentry = ERR_PTR(status);
		}
	}
	return dentry;
}

/*
 * Internal lookup() using the new generic dcache.
 * SMP-safe
 */
static struct dentry * cached_lookup(struct dentry * parent, struct qstr * name, struct nameidata *nd)
{
	struct dentry * dentry = __d_lookup(parent, name);

	/* lockess __d_lookup may fail due to concurrent d_move() 
	 * in some unrelated directory, so try with d_lookup
	 */
	if (!dentry)
		dentry = d_lookup(parent, name);

	if (dentry && dentry->d_op && dentry->d_op->d_revalidate)
		dentry = do_revalidate(dentry, nd);

	return dentry;
}

/*
 * Short-cut version of permission(), for calling by
 * path_walk(), when dcache lock is held.  Combines parts
 * of permission() and generic_permission(), and tests ONLY for
 * MAY_EXEC permission.
 *
 * If appropriate, check DAC only.  If not appropriate, or
 * short-cut DAC fails, then call permission() to do more
 * complete permission check.
 */
static int exec_permission_lite(struct inode *inode)
{
	umode_t	mode = inode->i_mode;

	if (inode->i_op->permission)
		return -EAGAIN;

	if (current_fsuid() == inode->i_uid)
		mode >>= 6;
	else if (in_group_p(inode->i_gid))
		mode >>= 3;

	if (mode & MAY_EXEC)
		goto ok;

	if ((inode->i_mode & S_IXUGO) && capable(CAP_DAC_OVERRIDE))
		goto ok;

	if (S_ISDIR(inode->i_mode) && capable(CAP_DAC_OVERRIDE))
		goto ok;

	if (S_ISDIR(inode->i_mode) && capable(CAP_DAC_READ_SEARCH))
		goto ok;

	return -EACCES;
ok:
	return security_inode_permission(inode, MAY_EXEC);
}

/*
 * This is called when everything else fails, and we actually have
 * to go to the low-level filesystem to find out what we should do..
 *
 * We get the directory semaphore, and after getting that we also
 * make sure that nobody added the entry to the dcache in the meantime..
 * SMP-safe
 */
static struct dentry * real_lookup(struct dentry * parent, struct qstr * name, struct nameidata *nd)
{
	struct dentry * result;
	struct inode *dir = parent->d_inode;

	mutex_lock(&dir->i_mutex);
	/*
	 * First re-do the cached lookup just in case it was created
	 * while we waited for the directory semaphore..
	 *
	 * FIXME! This could use version numbering or similar to
	 * avoid unnecessary cache lookups.
	 *
	 * The "dcache_lock" is purely to protect the RCU list walker
	 * from concurrent renames at this point (we mustn't get false
	 * negatives from the RCU list walk here, unlike the optimistic
	 * fast walk).
	 *
	 * so doing d_lookup() (with seqlock), instead of lockfree __d_lookup
	 */
	result = d_lookup(parent, name);
	if (!result) {
		struct dentry *dentry;

		/* Don't create child dentry for a dead directory. */
		result = ERR_PTR(-ENOENT);
		if (IS_DEADDIR(dir))
			goto out_unlock;

		dentry = d_alloc(parent, name);
		result = ERR_PTR(-ENOMEM);
		if (dentry) {
			result = dir->i_op->lookup(dir, dentry, nd);
			if (result)
				dput(dentry);
			else
				result = dentry;
		}
out_unlock:
		mutex_unlock(&dir->i_mutex);
		return result;
	}

	/*
	 * Uhhuh! Nasty case: the cache was re-populated while
	 * we waited on the semaphore. Need to revalidate.
	 */
	mutex_unlock(&dir->i_mutex);
	if (result->d_op && result->d_op->d_revalidate) {
		result = do_revalidate(result, nd);
		if (!result)
			result = ERR_PTR(-ENOENT);
	}
	return result;
}

/*
 * Wrapper to retry pathname resolution whenever the underlying
 * file system returns an ESTALE.
 *
 * Retry the whole path once, forcing real lookup requests
 * instead of relying on the dcache.
 */
static __always_inline int link_path_walk(const char *name, struct nameidata *nd)
{
	struct path save = nd->path;
	int result;

	/* make sure the stuff we saved doesn't go away */
	path_get(&save);

	result = __link_path_walk(name, nd);
	if (result == -ESTALE) {
		/* nd->path had been dropped */
		nd->path = save;
		path_get(&nd->path);
		nd->flags |= LOOKUP_REVAL;
		result = __link_path_walk(name, nd);
	}

	path_put(&save);

	return result;
}

static __always_inline int __vfs_follow_link(struct nameidata *nd, const char *link)
{
	int res = 0;
	char *name;
	if (IS_ERR(link))
		goto fail;

	if (*link == '/') {
		struct fs_struct *fs = current->fs;

		path_put(&nd->path);

		read_lock(&fs->lock);
		nd->path = fs->root;
		path_get(&fs->root);
		read_unlock(&fs->lock);
	}

	res = link_path_walk(link, nd);
	if (nd->depth || res || nd->last_type!=LAST_NORM)
		return res;
	/*
	 * If it is an iterative symlinks resolution in open_namei() we
	 * have to copy the last component. And all that crap because of
	 * bloody create() on broken symlinks. Furrfu...
	 */
	name = __getname();
	if (unlikely(!name)) {
		path_put(&nd->path);
		return -ENOMEM;
	}
	strcpy(name, nd->last.name);
	nd->last.name = name;
	return 0;
fail:
	path_put(&nd->path);
	return PTR_ERR(link);
}

static void path_put_conditional(struct path *path, struct nameidata *nd)
{
	dput(path->dentry);
	if (path->mnt != nd->path.mnt)
		mntput(path->mnt);
}

static inline void path_to_nameidata(struct path *path, struct nameidata *nd)
{
	dput(nd->path.dentry);
	if (nd->path.mnt != path->mnt)
		mntput(nd->path.mnt);
	nd->path.mnt = path->mnt;
	nd->path.dentry = path->dentry;
}

static __always_inline int __do_follow_link(struct path *path, struct nameidata *nd)
{
	int error;
	void *cookie;
	struct dentry *dentry = path->dentry;

	touch_atime(path->mnt, dentry);
	nd_set_link(nd, NULL);

	if (path->mnt != nd->path.mnt) {
		path_to_nameidata(path, nd);
		dget(dentry);
	}
	mntget(path->mnt);
	cookie = dentry->d_inode->i_op->follow_link(dentry, nd);
	error = PTR_ERR(cookie);
	if (!IS_ERR(cookie)) {
		char *s = nd_get_link(nd);
		error = 0;
		if (s)
			error = __vfs_follow_link(nd, s);
		if (dentry->d_inode->i_op->put_link)
			dentry->d_inode->i_op->put_link(dentry, nd, cookie);
	}
	path_put(path);

	return error;
}

/*
 * This limits recursive symlink follows to 8, while
 * limiting consecutive symlinks to 40.
 *
 * Without that kind of total limit, nasty chains of consecutive
 * symlinks can cause almost arbitrarily long lookups. 
 */
static inline int do_follow_link(struct path *path, struct nameidata *nd)
{
	int err = -ELOOP;
	if (current->link_count >= MAX_NESTED_LINKS)
		goto loop;
	if (current->total_link_count >= 40)
		goto loop;
	BUG_ON(nd->depth >= MAX_NESTED_LINKS);
	cond_resched();
	err = security_inode_follow_link(path->dentry, nd);
	if (err)
		goto loop;
	current->link_count++;
	current->total_link_count++;
	nd->depth++;
	err = __do_follow_link(path, nd);
	current->link_count--;
	nd->depth--;
	return err;
loop:
	path_put_conditional(path, nd);
	path_put(&nd->path);
	return err;
}

int follow_up(struct vfsmount **mnt, struct dentry **dentry)
{
	struct vfsmount *parent;
	struct dentry *mountpoint;
	spin_lock(&vfsmount_lock);
	parent=(*mnt)->mnt_parent;
	if (parent == *mnt) {
		spin_unlock(&vfsmount_lock);
		return 0;
	}
	mntget(parent);
	mountpoint=dget((*mnt)->mnt_mountpoint);
	spin_unlock(&vfsmount_lock);
	dput(*dentry);
	*dentry = mountpoint;
	mntput(*mnt);
	*mnt = parent;
	return 1;
}

/* no need for dcache_lock, as serialization is taken care in
 * namespace.c
 */
static int __follow_mount(struct path *path)
{
	int res = 0;
	while (d_mountpoint(path->dentry)) {
		struct vfsmount *mounted = lookup_mnt(path->mnt, path->dentry);
		if (!mounted)
			break;
		dput(path->dentry);
		if (res)
			mntput(path->mnt);
		path->mnt = mounted;
		path->dentry = dget(mounted->mnt_root);
		res = 1;
	}
	return res;
}

static void follow_mount(struct vfsmount **mnt, struct dentry **dentry)
{
	while (d_mountpoint(*dentry)) {
		struct vfsmount *mounted = lookup_mnt(*mnt, *dentry);
		if (!mounted)
			break;
		dput(*dentry);
		mntput(*mnt);
		*mnt = mounted;
		*dentry = dget(mounted->mnt_root);
	}
}

/* no need for dcache_lock, as serialization is taken care in
 * namespace.c
 */
int follow_down(struct vfsmount **mnt, struct dentry **dentry)
{
	struct vfsmount *mounted;

	mounted = lookup_mnt(*mnt, *dentry);
	if (mounted) {
		dput(*dentry);
		mntput(*mnt);
		*mnt = mounted;
		*dentry = dget(mounted->mnt_root);
		return 1;
	}
	return 0;
}

static __always_inline void follow_dotdot(struct nameidata *nd)
{
	struct fs_struct *fs = current->fs;

	while(1) {
		struct vfsmount *parent;
		struct dentry *old = nd->path.dentry;

                read_lock(&fs->lock);
		if (nd->path.dentry == fs->root.dentry &&
		    nd->path.mnt == fs->root.mnt) {
                        read_unlock(&fs->lock);
			break;
		}
                read_unlock(&fs->lock);
		spin_lock(&dcache_lock);
		if (nd->path.dentry != nd->path.mnt->mnt_root) {
			nd->path.dentry = dget(nd->path.dentry->d_parent);
			spin_unlock(&dcache_lock);
			dput(old);
			break;
		}
		spin_unlock(&dcache_lock);
		spin_lock(&vfsmount_lock);
		parent = nd->path.mnt->mnt_parent;
		if (parent == nd->path.mnt) {
			spin_unlock(&vfsmount_lock);
			break;
		}
		mntget(parent);
		nd->path.dentry = dget(nd->path.mnt->mnt_mountpoint);
		spin_unlock(&vfsmount_lock);
		dput(old);
		mntput(nd->path.mnt);
		nd->path.mnt = parent;
	}
	follow_mount(&nd->path.mnt, &nd->path.dentry);
}

/*
 *  It's more convoluted than I'd like it to be, but... it's still fairly
 *  small and for now I'd prefer to have fast path as straight as possible.
 *  It _is_ time-critical.
 */
static int do_lookup(struct nameidata *nd, struct qstr *name,
		     struct path *path)
{
	struct vfsmount *mnt = nd->path.mnt;
	struct dentry *dentry = __d_lookup(nd->path.dentry, name);

	if (!dentry)
		goto need_lookup;
	if (dentry->d_op && dentry->d_op->d_revalidate)
		goto need_revalidate;
done:
	path->mnt = mnt;
	path->dentry = dentry;
	__follow_mount(path);
	return 0;

need_lookup:
	dentry = real_lookup(nd->path.dentry, name, nd);
	if (IS_ERR(dentry))
		goto fail;
	goto done;

need_revalidate:
	dentry = do_revalidate(dentry, nd);
	if (!dentry)
		goto need_lookup;
	if (IS_ERR(dentry))
		goto fail;
	goto done;

fail:
	return PTR_ERR(dentry);
}

/*
 * Name resolution.
 * This is the basic name resolution function, turning a pathname into
 * the final dentry. We expect 'base' to be positive and a directory.
 *
 * Returns 0 and nd will have valid dentry and mnt on success.
 * Returns error and drops reference to input namei data on failure.
 */
static int __link_path_walk(const char *name, struct nameidata *nd)
{
	struct path next;
	struct inode *inode;
	int err;
	unsigned int lookup_flags = nd->flags;
	
	while (*name=='/')
		name++;
	if (!*name)
		goto return_reval;

	inode = nd->path.dentry->d_inode;
	if (nd->depth)
		lookup_flags = LOOKUP_FOLLOW | (nd->flags & LOOKUP_CONTINUE);

	/* At this point we know we have a real path component. */
	for(;;) {
		unsigned long hash;
		struct qstr this;
		unsigned int c;

		nd->flags |= LOOKUP_CONTINUE;
		err = exec_permission_lite(inode);
		if (err == -EAGAIN)
			err = inode_permission(nd->path.dentry->d_inode,
					       MAY_EXEC);
		if (!err)
			err = ima_path_check(&nd->path, MAY_EXEC);
 		if (err)
			break;

		this.name = name;
		c = *(const unsigned char *)name;

		hash = init_name_hash();
		do {
			name++;
			hash = partial_name_hash(c, hash);
			c = *(const unsigned char *)name;
		} while (c && (c != '/'));
		this.len = name - (const char *) this.name;
		this.hash = end_name_hash(hash);

		/* remove trailing slashes? */
		if (!c)
			goto last_component;
		while (*++name == '/');
		if (!*name)
			goto last_with_slashes;

		/*
		 * "." and ".." are special - ".." especially so because it has
		 * to be able to know about the current root directory and
		 * parent relationships.
		 */
		if (this.name[0] == '.') switch (this.len) {
			default:
				break;
			case 2:	
				if (this.name[1] != '.')
					break;
				follow_dotdot(nd);
				inode = nd->path.dentry->d_inode;
				/* fallthrough */
			case 1:
				continue;
		}
		/*
		 * See if the low-level filesystem might want
		 * to use its own hash..
		 */
		if (nd->path.dentry->d_op && nd->path.dentry->d_op->d_hash) {
			err = nd->path.dentry->d_op->d_hash(nd->path.dentry,
							    &this);
			if (err < 0)
				break;
		}
		/* This does the actual lookups.. */
		err = do_lookup(nd, &this, &next);
		if (err)
			break;

		err = -ENOENT;
		inode = next.dentry->d_inode;
		if (!inode)
			goto out_dput;

		if (inode->i_op->follow_link) {
			err = do_follow_link(&next, nd);
			if (err)
				goto return_err;
			err = -ENOENT;
			inode = nd->path.dentry->d_inode;
			if (!inode)
				break;
		} else
			path_to_nameidata(&next, nd);
		err = -ENOTDIR; 
		if (!inode->i_op->lookup)
			break;
		continue;
		/* here ends the main loop */

last_with_slashes:
		lookup_flags |= LOOKUP_FOLLOW | LOOKUP_DIRECTORY;
last_component:
		/* Clear LOOKUP_CONTINUE iff it was previously unset */
		nd->flags &= lookup_flags | ~LOOKUP_CONTINUE;
		if (lookup_flags & LOOKUP_PARENT)
			goto lookup_parent;
		if (this.name[0] == '.') switch (this.len) {
			default:
				break;
			case 2:	
				if (this.name[1] != '.')
					break;
				follow_dotdot(nd);
				inode = nd->path.dentry->d_inode;
				/* fallthrough */
			case 1:
				goto return_reval;
		}
		if (nd->path.dentry->d_op && nd->path.dentry->d_op->d_hash) {
			err = nd->path.dentry->d_op->d_hash(nd->path.dentry,
							    &this);
			if (err < 0)
				break;
		}
		err = do_lookup(nd, &this, &next);
		if (err)
			break;
		inode = next.dentry->d_inode;
		if ((lookup_flags & LOOKUP_FOLLOW)
		    && inode && inode->i_op->follow_link) {
			err = do_follow_link(&next, nd);
			if (err)
				goto return_err;
			inode = nd->path.dentry->d_inode;
		} else
			path_to_nameidata(&next, nd);
		err = -ENOENT;
		if (!inode)
			break;
		if (lookup_flags & LOOKUP_DIRECTORY) {
			err = -ENOTDIR; 
			if (!inode->i_op->lookup)
				break;
		}
		goto return_base;
lookup_parent:
		nd->last = this;
		nd->last_type = LAST_NORM;
		if (this.name[0] != '.')
			goto return_base;
		if (this.len == 1)
			nd->last_type = LAST_DOT;
		else if (this.len == 2 && this.name[1] == '.')
			nd->last_type = LAST_DOTDOT;
		else
			goto return_base;
return_reval:
		/*
		 * We bypassed the ordinary revalidation routines.
		 * We may need to check the cached dentry for staleness.
		 */
		if (nd->path.dentry && nd->path.dentry->d_sb &&
		    (nd->path.dentry->d_sb->s_type->fs_flags & FS_REVAL_DOT)) {
			err = -ESTALE;
			/* Note: we do not d_invalidate() */
			if (!nd->path.dentry->d_op->d_revalidate(
					nd->path.dentry, nd))
				break;
		}
return_base:
		return 0;
out_dput:
		path_put_conditional(&next, nd);
		break;
	}
	path_put(&nd->path);
return_err:
	return err;
}

static int path_walk(const char *name, struct nameidata *nd)
{
	current->total_link_count = 0;
	return link_path_walk(name, nd);
}

/* Returns 0 and nd will be valid on success; Retuns error, otherwise. */
static int do_path_lookup(int dfd, const char *name,
				unsigned int flags, struct nameidata *nd)
{
	int retval = 0;
	int fput_needed;
	struct file *file;
	struct fs_struct *fs = current->fs;

	nd->last_type = LAST_ROOT; /* if there are only slashes... */
	nd->flags = flags;
	nd->depth = 0;

	if (*name=='/') {
		read_lock(&fs->lock);
		nd->path = fs->root;
		path_get(&fs->root);
		read_unlock(&fs->lock);
	} else if (dfd == AT_FDCWD) {
		read_lock(&fs->lock);
		nd->path = fs->pwd;
		path_get(&fs->pwd);
		read_unlock(&fs->lock);
	} else {
		struct dentry *dentry;

		file = fget_light(dfd, &fput_needed);
		retval = -EBADF;
		if (!file)
			goto out_fail;

		dentry = file->f_path.dentry;

		retval = -ENOTDIR;
		if (!S_ISDIR(dentry->d_inode->i_mode))
			goto fput_fail;

		retval = file_permission(file, MAY_EXEC);
		if (retval)
			goto fput_fail;

		nd->path = file->f_path;
		path_get(&file->f_path);

		fput_light(file, fput_needed);
	}

	retval = path_walk(name, nd);
	if (unlikely(!retval && !audit_dummy_context() && nd->path.dentry &&
				nd->path.dentry->d_inode))
		audit_inode(name, nd->path.dentry);
out_fail:
	return retval;

fput_fail:
	fput_light(file, fput_needed);
	goto out_fail;
}

int path_lookup(const char *name, unsigned int flags,
			struct nameidata *nd)
{
	return do_path_lookup(AT_FDCWD, name, flags, nd);
}

int kern_path(const char *name, unsigned int flags, struct path *path)
{
	struct nameidata nd;
	int res = do_path_lookup(AT_FDCWD, name, flags, &nd);
	if (!res)
		*path = nd.path;
	return res;
}

/**
 * vfs_path_lookup - lookup a file path relative to a dentry-vfsmount pair
 * @dentry:  pointer to dentry of the base directory
 * @mnt: pointer to vfs mount of the base directory
 * @name: pointer to file name
 * @flags: lookup flags
 * @nd: pointer to nameidata
 */
int vfs_path_lookup(struct dentry *dentry, struct vfsmount *mnt,
		    const char *name, unsigned int flags,
		    struct nameidata *nd)
{
	int retval;

	/* same as do_path_lookup */
	nd->last_type = LAST_ROOT;
	nd->flags = flags;
	nd->depth = 0;

	nd->path.dentry = dentry;
	nd->path.mnt = mnt;
	path_get(&nd->path);

	retval = path_walk(name, nd);
	if (unlikely(!retval && !audit_dummy_context() && nd->path.dentry &&
				nd->path.dentry->d_inode))
		audit_inode(name, nd->path.dentry);

	return retval;

}

/**
 * path_lookup_open - lookup a file path with open intent
 * @dfd: the directory to use as base, or AT_FDCWD
 * @name: pointer to file name
 * @lookup_flags: lookup intent flags
 * @nd: pointer to nameidata
 * @open_flags: open intent flags
 */
int path_lookup_open(int dfd, const char *name, unsigned int lookup_flags,
		struct nameidata *nd, int open_flags)
{
	struct file *filp = get_empty_filp();
	int err;

	if (filp == NULL)
		return -ENFILE;
	nd->intent.open.file = filp;
	nd->intent.open.flags = open_flags;
	nd->intent.open.create_mode = 0;
	err = do_path_lookup(dfd, name, lookup_flags|LOOKUP_OPEN, nd);
	if (IS_ERR(nd->intent.open.file)) {
		if (err == 0) {
			err = PTR_ERR(nd->intent.open.file);
			path_put(&nd->path);
		}
	} else if (err != 0)
		release_open_intent(nd);
	return err;
}

static struct dentry *__lookup_hash(struct qstr *name,
		struct dentry *base, struct nameidata *nd)
{
	struct dentry *dentry;
	struct inode *inode;
	int err;

	inode = base->d_inode;

	/*
	 * See if the low-level filesystem might want
	 * to use its own hash..
	 */
	if (base->d_op && base->d_op->d_hash) {
		err = base->d_op->d_hash(base, name);
		dentry = ERR_PTR(err);
		if (err < 0)
			goto out;
	}

	dentry = cached_lookup(base, name, nd);
	if (!dentry) {
		struct dentry *new;

		/* Don't create child dentry for a dead directory. */
		dentry = ERR_PTR(-ENOENT);
		if (IS_DEADDIR(inode))
			goto out;

		new = d_alloc(base, name);
		dentry = ERR_PTR(-ENOMEM);
		if (!new)
			goto out;
		dentry = inode->i_op->lookup(inode, new, nd);
		if (!dentry)
			dentry = new;
		else
			dput(new);
	}
out:
	return dentry;
}

/*
 * Restricted form of lookup. Doesn't follow links, single-component only,
 * needs parent already locked. Doesn't follow mounts.
 * SMP-safe.
 */
static struct dentry *lookup_hash(struct nameidata *nd)
{
	int err;

	err = inode_permission(nd->path.dentry->d_inode, MAY_EXEC);
	if (err)
		return ERR_PTR(err);
	return __lookup_hash(&nd->last, nd->path.dentry, nd);
}

static int __lookup_one_len(const char *name, struct qstr *this,
		struct dentry *base, int len)
{
	unsigned long hash;
	unsigned int c;

	this->name = name;
	this->len = len;
	if (!len)
		return -EACCES;

	hash = init_name_hash();
	while (len--) {
		c = *(const unsigned char *)name++;
		if (c == '/' || c == '\0')
			return -EACCES;
		hash = partial_name_hash(c, hash);
	}
	this->hash = end_name_hash(hash);
	return 0;
}

/**
 * lookup_one_len - filesystem helper to lookup single pathname component
 * @name:	pathname component to lookup
 * @base:	base directory to lookup from
 * @len:	maximum length @len should be interpreted to
 *
 * Note that this routine is purely a helper for filesystem usage and should
 * not be called by generic code.  Also note that by using this function the
 * nameidata argument is passed to the filesystem methods and a filesystem
 * using this helper needs to be prepared for that.
 */
struct dentry *lookup_one_len(const char *name, struct dentry *base, int len)
{
	int err;
	struct qstr this;

	err = __lookup_one_len(name, &this, base, len);
	if (err)
		return ERR_PTR(err);

	err = inode_permission(base->d_inode, MAY_EXEC);
	if (err)
		return ERR_PTR(err);
	return __lookup_hash(&this, base, NULL);
}

/**
 * lookup_one_noperm - bad hack for sysfs
 * @name:	pathname component to lookup
 * @base:	base directory to lookup from
 *
 * This is a variant of lookup_one_len that doesn't perform any permission
 * checks.   It's a horrible hack to work around the braindead sysfs
 * architecture and should not be used anywhere else.
 *
 * DON'T USE THIS FUNCTION EVER, thanks.
 */
struct dentry *lookup_one_noperm(const char *name, struct dentry *base)
{
	int err;
	struct qstr this;

	err = __lookup_one_len(name, &this, base, strlen(name));
	if (err)
		return ERR_PTR(err);
	return __lookup_hash(&this, base, NULL);
}

int user_path_at(int dfd, const char __user *name, unsigned flags,
		 struct path *path)
{
	struct nameidata nd;
	char *tmp = getname(name);
	int err = PTR_ERR(tmp);
	if (!IS_ERR(tmp)) {

		BUG_ON(flags & LOOKUP_PARENT);

		err = do_path_lookup(dfd, tmp, flags, &nd);
		putname(tmp);
		if (!err)
			*path = nd.path;
	}
	return err;
}

static int user_path_parent(int dfd, const char __user *path,
			struct nameidata *nd, char **name)
{
	char *s = getname(path);
	int error;

	if (IS_ERR(s))
		return PTR_ERR(s);

	error = do_path_lookup(dfd, s, LOOKUP_PARENT, nd);
	if (error)
		putname(s);
	else
		*name = s;

	return error;
}

/*
 * It's inline, so penalty for filesystems that don't use sticky bit is
 * minimal.
 */
static inline int check_sticky(struct inode *dir, struct inode *inode)
{
	uid_t fsuid = current_fsuid();

	if (!(dir->i_mode & S_ISVTX))
		return 0;
	if (inode->i_uid == fsuid)
		return 0;
	if (dir->i_uid == fsuid)
		return 0;
	return !capable(CAP_FOWNER);
}

/*
 *	Check whether we can remove a link victim from directory dir, check
 *  whether the type of victim is right.
 *  1. We can't do it if dir is read-only (done in permission())
 *  2. We should have write and exec permissions on dir
 *  3. We can't remove anything from append-only dir
 *  4. We can't do anything with immutable dir (done in permission())
 *  5. If the sticky bit on dir is set we should either
 *	a. be owner of dir, or
 *	b. be owner of victim, or
 *	c. have CAP_FOWNER capability
 *  6. If the victim is append-only or immutable we can't do antyhing with
 *     links pointing to it.
 *  7. If we were asked to remove a directory and victim isn't one - ENOTDIR.
 *  8. If we were asked to remove a non-directory and victim isn't one - EISDIR.
 *  9. We can't remove a root or mountpoint.
 * 10. We don't allow removal of NFS sillyrenamed files; it's handled by
 *     nfs_async_unlink().
 */
static int may_delete(struct inode *dir,struct dentry *victim,int isdir)
{
	int error;

	if (!victim->d_inode)
		return -ENOENT;

	BUG_ON(victim->d_parent->d_inode != dir);
	audit_inode_child(victim->d_name.name, victim, dir);

	error = inode_permission(dir, MAY_WRITE | MAY_EXEC);
	if (error)
		return error;
	if (IS_APPEND(dir))
		return -EPERM;
	if (check_sticky(dir, victim->d_inode)||IS_APPEND(victim->d_inode)||
	    IS_IMMUTABLE(victim->d_inode) || IS_SWAPFILE(victim->d_inode))
		return -EPERM;
	if (isdir) {
		if (!S_ISDIR(victim->d_inode->i_mode))
			return -ENOTDIR;
		if (IS_ROOT(victim))
			return -EBUSY;
	} else if (S_ISDIR(victim->d_inode->i_mode))
		return -EISDIR;
	if (IS_DEADDIR(dir))
		return -ENOENT;
	if (victim->d_flags & DCACHE_NFSFS_RENAMED)
		return -EBUSY;
	return 0;
}

/*	Check whether we can create an object with dentry child in directory
 *  dir.
 *  1. We can't do it if child already exists (open has special treatment for
 *     this case, but since we are inlined it's OK)
 *  2. We can't do it if dir is read-only (done in permission())
 *  3. We should have write and exec permissions on dir
 *  4. We can't do it if dir is immutable (done in permission())
 */
static inline int may_create(struct inode *dir, struct dentry *child)
{
	if (child->d_inode)
		return -EEXIST;
	if (IS_DEADDIR(dir))
		return -ENOENT;
	return inode_permission(dir, MAY_WRITE | MAY_EXEC);
}

/* 
 * O_DIRECTORY translates into forcing a directory lookup.
 */
static inline int lookup_flags(unsigned int f)
{
	unsigned long retval = LOOKUP_FOLLOW;

	if (f & O_NOFOLLOW)
		retval &= ~LOOKUP_FOLLOW;
	
	if (f & O_DIRECTORY)
		retval |= LOOKUP_DIRECTORY;

	return retval;
}

/*
 * p1 and p2 should be directories on the same fs.
 */
struct dentry *lock_rename(struct dentry *p1, struct dentry *p2)
{
	struct dentry *p;

	if (p1 == p2) {
		mutex_lock_nested(&p1->d_inode->i_mutex, I_MUTEX_PARENT);
		return NULL;
	}

	mutex_lock(&p1->d_inode->i_sb->s_vfs_rename_mutex);

	p = d_ancestor(p2, p1);
	if (p) {
		mutex_lock_nested(&p2->d_inode->i_mutex, I_MUTEX_PARENT);
		mutex_lock_nested(&p1->d_inode->i_mutex, I_MUTEX_CHILD);
		return p;
	}

	p = d_ancestor(p1, p2);
	if (p) {
		mutex_lock_nested(&p1->d_inode->i_mutex, I_MUTEX_PARENT);
		mutex_lock_nested(&p2->d_inode->i_mutex, I_MUTEX_CHILD);
		return p;
	}

	mutex_lock_nested(&p1->d_inode->i_mutex, I_MUTEX_PARENT);
	mutex_lock_nested(&p2->d_inode->i_mutex, I_MUTEX_CHILD);
	return NULL;
}

void unlock_rename(struct dentry *p1, struct dentry *p2)
{
	mutex_unlock(&p1->d_inode->i_mutex);
	if (p1 != p2) {
		mutex_unlock(&p2->d_inode->i_mutex);
		mutex_unlock(&p1->d_inode->i_sb->s_vfs_rename_mutex);
	}
}

int vfs_create(struct inode *dir, struct dentry *dentry, int mode,
		struct nameidata *nd)
{
	int error = may_create(dir, dentry);

	if (error)
		return error;

	if (!dir->i_op->create)
		return -EACCES;	/* shouldn't it be ENOSYS? */
	mode &= S_IALLUGO;
	mode |= S_IFREG;
	error = security_inode_create(dir, dentry, mode);
	if (error)
		return error;
	vfs_dq_init(dir);
	error = dir->i_op->create(dir, dentry, mode, nd);
	if (!error)
		fsnotify_create(dir, dentry);
	return error;
}

int may_open(struct path *path, int acc_mode, int flag)
{
	struct dentry *dentry = path->dentry;
	struct inode *inode = dentry->d_inode;
	int error;

	if (!inode)
		return -ENOENT;

	switch (inode->i_mode & S_IFMT) {
	case S_IFLNK:
		return -ELOOP;
	case S_IFDIR:
		if (acc_mode & MAY_WRITE)
			return -EISDIR;
		break;
	case S_IFBLK:
	case S_IFCHR:
		if (path->mnt->mnt_flags & MNT_NODEV)
			return -EACCES;
		/*FALLTHRU*/
	case S_IFIFO:
	case S_IFSOCK:
		flag &= ~O_TRUNC;
		break;
	}

	error = inode_permission(inode, acc_mode);
	if (error)
		return error;

	error = ima_path_check(path,
			       acc_mode & (MAY_READ | MAY_WRITE | MAY_EXEC));
	if (error)
		return error;
	/*
	 * An append-only file must be opened in append mode for writing.
	 */
	if (IS_APPEND(inode)) {
		if  ((flag & FMODE_WRITE) && !(flag & O_APPEND))
			return -EPERM;
		if (flag & O_TRUNC)
			return -EPERM;
	}

	/* O_NOATIME can only be set by the owner or superuser */
	if (flag & O_NOATIME)
		if (!is_owner_or_cap(inode))
			return -EPERM;

	/*
	 * Ensure there are no outstanding leases on the file.
	 */
	error = break_lease(inode, flag);
	if (error)
		return error;

	if (flag & O_TRUNC) {
		error = get_write_access(inode);
		if (error)
			return error;

		/*
		 * Refuse to truncate files with mandatory locks held on them.
		 */
		error = locks_verify_locked(inode);
		if (!error)
			error = security_path_truncate(path, 0,
					       ATTR_MTIME|ATTR_CTIME|ATTR_OPEN);
		if (!error) {
			vfs_dq_init(inode);

			error = do_truncate(dentry, 0,
					    ATTR_MTIME|ATTR_CTIME|ATTR_OPEN,
					    NULL);
		}
		put_write_access(inode);
		if (error)
			return error;
	} else
		if (flag & FMODE_WRITE)
			vfs_dq_init(inode);

	return 0;
}

/*
 * Be careful about ever adding any more callers of this
 * function.  Its flags must be in the namei format, not
 * what get passed to sys_open().
 */
static int __open_namei_create(struct nameidata *nd, struct path *path,
				int flag, int mode)
{
	int error;
	struct dentry *dir = nd->path.dentry;

	if (!IS_POSIXACL(dir->d_inode))
		mode &= ~current->fs->umask;
	error = security_path_mknod(&nd->path, path->dentry, mode, 0);
	if (error)
		goto out_unlock;
	error = vfs_create(dir->d_inode, path->dentry, mode, nd);
out_unlock:
	mutex_unlock(&dir->d_inode->i_mutex);
	dput(nd->path.dentry);
	nd->path.dentry = path->dentry;
	if (error)
		return error;
	/* Don't check for write permission, don't truncate */
	return may_open(&nd->path, 0, flag & ~O_TRUNC);
}

/*
 * Note that while the flag value (low two bits) for sys_open means:
 *	00 - read-only
 *	01 - write-only
 *	10 - read-write
 *	11 - special
 * it is changed into
 *	00 - no permissions needed
 *	01 - read-permission
 *	10 - write-permission
 *	11 - read-write
 * for the internal routines (ie open_namei()/follow_link() etc)
 * This is more logical, and also allows the 00 "no perm needed"
 * to be used for symlinks (where the permissions are checked
 * later).
 *
*/
static inline int open_to_namei_flags(int flag)
{
	if ((flag+1) & O_ACCMODE)
		flag++;
	return flag;
}

static int open_will_write_to_fs(int flag, struct inode *inode)
{
	/*
	 * We'll never write to the fs underlying
	 * a device file.
	 */
	if (special_file(inode->i_mode))
		return 0;
	return (flag & O_TRUNC);
}

/*
 * Note that the low bits of the passed in "open_flag"
 * are not the same as in the local variable "flag". See
 * open_to_namei_flags() for more details.
 */
struct file *do_filp_open(int dfd, const char *pathname,
		int open_flag, int mode)
{
	struct file *filp;
	struct nameidata nd;
	int acc_mode, error;
	struct path path;
	struct dentry *dir;
	int count = 0;
	int will_write;
	int flag = open_to_namei_flags(open_flag);

	acc_mode = MAY_OPEN | ACC_MODE(flag);

	/* O_TRUNC implies we need access checks for write permissions */
	if (flag & O_TRUNC)
		acc_mode |= MAY_WRITE;

	/* Allow the LSM permission hook to distinguish append 
	   access from general write access. */
	if (flag & O_APPEND)
		acc_mode |= MAY_APPEND;

	/*
	 * The simplest case - just a plain lookup.
	 */
	if (!(flag & O_CREAT)) {
		error = path_lookup_open(dfd, pathname, lookup_flags(flag),
					 &nd, flag);
		if (error)
			return ERR_PTR(error);
		goto ok;
	}

	/*
	 * Create - we need to know the parent.
	 */
	error = do_path_lookup(dfd, pathname, LOOKUP_PARENT, &nd);
	if (error)
		return ERR_PTR(error);

	/*
	 * We have the parent and last component. First of all, check
	 * that we are not asked to creat(2) an obvious directory - that
	 * will not do.
	 */
	error = -EISDIR;
	if (nd.last_type != LAST_NORM || nd.last.name[nd.last.len])
		goto exit_parent;

	error = -ENFILE;
	filp = get_empty_filp();
	if (filp == NULL)
		goto exit_parent;
	nd.intent.open.file = filp;
	nd.intent.open.flags = flag;
	nd.intent.open.create_mode = mode;
	dir = nd.path.dentry;
	nd.flags &= ~LOOKUP_PARENT;
	nd.flags |= LOOKUP_CREATE | LOOKUP_OPEN;
	if (flag & O_EXCL)
		nd.flags |= LOOKUP_EXCL;
	mutex_lock(&dir->d_inode->i_mutex);
	path.dentry = lookup_hash(&nd);
	path.mnt = nd.path.mnt;

do_last:
	error = PTR_ERR(path.dentry);
	if (IS_ERR(path.dentry)) {
		mutex_unlock(&dir->d_inode->i_mutex);
		goto exit;
	}

	if (IS_ERR(nd.intent.open.file)) {
		error = PTR_ERR(nd.intent.open.file);
		goto exit_mutex_unlock;
	}

	/* Negative dentry, just create the file */
	if (!path.dentry->d_inode) {
		/*
		 * This write is needed to ensure that a
		 * ro->rw transition does not occur between
		 * the time when the file is created and when
		 * a permanent write count is taken through
		 * the 'struct file' in nameidata_to_filp().
		 */
		error = mnt_want_write(nd.path.mnt);
		if (error)
			goto exit_mutex_unlock;
		error = __open_namei_create(&nd, &path, flag, mode);
		if (error) {
			mnt_drop_write(nd.path.mnt);
			goto exit;
		}
		filp = nameidata_to_filp(&nd, open_flag);
		mnt_drop_write(nd.path.mnt);
		return filp;
	}

	/*
	 * It already exists.
	 */
	mutex_unlock(&dir->d_inode->i_mutex);
	audit_inode(pathname, path.dentry);

	error = -EEXIST;
	if (flag & O_EXCL)
		goto exit_dput;

	if (__follow_mount(&path)) {
		error = -ELOOP;
		if (flag & O_NOFOLLOW)
			goto exit_dput;
	}

	error = -ENOENT;
	if (!path.dentry->d_inode)
		goto exit_dput;
	if (path.dentry->d_inode->i_op->follow_link)
		goto do_link;

	path_to_nameidata(&path, &nd);
	error = -EISDIR;
	if (path.dentry->d_inode && S_ISDIR(path.dentry->d_inode->i_mode))
		goto exit;
ok:
	/*
	 * Consider:
	 * 1. may_open() truncates a file
	 * 2. a rw->ro mount transition occurs
	 * 3. nameidata_to_filp() fails due to
	 *    the ro mount.
	 * That would be inconsistent, and should
	 * be avoided. Taking this mnt write here
	 * ensures that (2) can not occur.
	 */
	will_write = open_will_write_to_fs(flag, nd.path.dentry->d_inode);
	if (will_write) {
		error = mnt_want_write(nd.path.mnt);
		if (error)
			goto exit;
	}
	error = may_open(&nd.path, acc_mode, flag);
	if (error) {
		if (will_write)
			mnt_drop_write(nd.path.mnt);
		goto exit;
	}
	filp = nameidata_to_filp(&nd, open_flag);
	/*
	 * It is now safe to drop the mnt write
	 * because the filp has had a write taken
	 * on its behalf.
	 */
	if (will_write)
		mnt_drop_write(nd.path.mnt);
	return filp;

exit_mutex_unlock:
	mutex_unlock(&dir->d_inode->i_mutex);
exit_dput:
	path_put_conditional(&path, &nd);
exit:
	if (!IS_ERR(nd.intent.open.file))
		release_open_intent(&nd);
exit_parent:
	path_put(&nd.path);
	return ERR_PTR(error);

do_link:
	error = -ELOOP;
	if (flag & O_NOFOLLOW)
		goto exit_dput;
	/*
	 * This is subtle. Instead of calling do_follow_link() we do the
	 * thing by hands. The reason is that this way we have zero link_count
	 * and path_walk() (called from ->follow_link) honoring LOOKUP_PARENT.
	 * After that we have the parent and last component, i.e.
	 * we are in the same situation as after the first path_walk().
	 * Well, almost - if the last component is normal we get its copy
	 * stored in nd->last.name and we will have to putname() it when we
	 * are done. Procfs-like symlinks just set LAST_BIND.
	 */
	nd.flags |= LOOKUP_PARENT;
	error = security_inode_follow_link(path.dentry, &nd);
	if (error)
		goto exit_dput;
	error = __do_follow_link(&path, &nd);
	if (error) {
		/* Does someone understand code flow here? Or it is only
		 * me so stupid? Anathema to whoever designed this non-sense
		 * with "intent.open".
		 */
		release_open_intent(&nd);
		return ERR_PTR(error);
	}
	nd.flags &= ~LOOKUP_PARENT;
	if (nd.last_type == LAST_BIND)
		goto ok;
	error = -EISDIR;
	if (nd.last_type != LAST_NORM)
		goto exit;
	if (nd.last.name[nd.last.len]) {
		__putname(nd.last.name);
		goto exit;
	}
	error = -ELOOP;
	if (count++==32) {
		__putname(nd.last.name);
		goto exit;
	}
	dir = nd.path.dentry;
	mutex_lock(&dir->d_inode->i_mutex);
	path.dentry = lookup_hash(&nd);
	path.mnt = nd.path.mnt;
	__putname(nd.last.name);
	goto do_last;
}

/**
 * filp_open - open file and return file pointer
 *
 * @filename:	path to open
 * @flags:	open flags as per the open(2) second argument
 * @mode:	mode for the new file if O_CREAT is set, else ignored
 *
 * This is the helper to open a file from kernelspace if you really
 * have to.  But in generally you should not do this, so please move
 * along, nothing to see here..
 */
struct file *filp_open(const char *filename, int flags, int mode)
{
	return do_filp_open(AT_FDCWD, filename, flags, mode);
}
EXPORT_SYMBOL(filp_open);

/**
 * lookup_create - lookup a dentry, creating it if it doesn't exist
 * @nd: nameidata info
 * @is_dir: directory flag
 *
 * Simple function to lookup and return a dentry and create it
 * if it doesn't exist.  Is SMP-safe.
 *
 * Returns with nd->path.dentry->d_inode->i_mutex locked.
 */
struct dentry *lookup_create(struct nameidata *nd, int is_dir)
{
	struct dentry *dentry = ERR_PTR(-EEXIST);

	mutex_lock_nested(&nd->path.dentry->d_inode->i_mutex, I_MUTEX_PARENT);
	/*
	 * Yucky last component or no last component at all?
	 * (foo/., foo/.., /////)
	 */
	if (nd->last_type != LAST_NORM)
		goto fail;
	nd->flags &= ~LOOKUP_PARENT;
	nd->flags |= LOOKUP_CREATE | LOOKUP_EXCL;
	nd->intent.open.flags = O_EXCL;

	/*
	 * Do the final lookup.
	 */
	dentry = lookup_hash(nd);
	if (IS_ERR(dentry))
		goto fail;

	if (dentry->d_inode)
		goto eexist;
	/*
	 * Special case - lookup gave negative, but... we had foo/bar/
	 * From the vfs_mknod() POV we just have a negative dentry -
	 * all is fine. Let's be bastards - you had / on the end, you've
	 * been asking for (non-existent) directory. -ENOENT for you.
	 */
	if (unlikely(!is_dir && nd->last.name[nd->last.len])) {
		dput(dentry);
		dentry = ERR_PTR(-ENOENT);
	}
	return dentry;
eexist:
	dput(dentry);
	dentry = ERR_PTR(-EEXIST);
fail:
	return dentry;
}
EXPORT_SYMBOL_GPL(lookup_create);

int vfs_mknod(struct inode *dir, struct dentry *dentry, int mode, dev_t dev)
{
	int error = may_create(dir, dentry);

	if (error)
		return error;

	if ((S_ISCHR(mode) || S_ISBLK(mode)) && !capable(CAP_MKNOD))
		return -EPERM;

	if (!dir->i_op->mknod)
		return -EPERM;

	error = devcgroup_inode_mknod(mode, dev);
	if (error)
		return error;

	error = security_inode_mknod(dir, dentry, mode, dev);
	if (error)
		return error;

	vfs_dq_init(dir);
	error = dir->i_op->mknod(dir, dentry, mode, dev);
	if (!error)
		fsnotify_create(dir, dentry);
	return error;
}

static int may_mknod(mode_t mode)
{
	switch (mode & S_IFMT) {
	case S_IFREG:
	case S_IFCHR:
	case S_IFBLK:
	case S_IFIFO:
	case S_IFSOCK:
	case 0: /* zero mode translates to S_IFREG */
		return 0;
	case S_IFDIR:
		return -EPERM;
	default:
		return -EINVAL;
	}
}

SYSCALL_DEFINE4(mknodat, int, dfd, const char __user *, filename, int, mode,
		unsigned, dev)
{
	int error;
	char *tmp;
	struct dentry *dentry;
	struct nameidata nd;

	if (S_ISDIR(mode))
		return -EPERM;

	error = user_path_parent(dfd, filename, &nd, &tmp);
	if (error)
		return error;

	dentry = lookup_create(&nd, 0);
	if (IS_ERR(dentry)) {
		error = PTR_ERR(dentry);
		goto out_unlock;
	}
	if (!IS_POSIXACL(nd.path.dentry->d_inode))
		mode &= ~current->fs->umask;
	error = may_mknod(mode);
	if (error)
		goto out_dput;
	error = mnt_want_write(nd.path.mnt);
	if (error)
		goto out_dput;
	error = security_path_mknod(&nd.path, dentry, mode, dev);
	if (error)
		goto out_drop_write;
	switch (mode & S_IFMT) {
		case 0: case S_IFREG:
			error = vfs_create(nd.path.dentry->d_inode,dentry,mode,&nd);
			break;
		case S_IFCHR: case S_IFBLK:
			error = vfs_mknod(nd.path.dentry->d_inode,dentry,mode,
					new_decode_dev(dev));
			break;
		case S_IFIFO: case S_IFSOCK:
			error = vfs_mknod(nd.path.dentry->d_inode,dentry,mode,0);
			break;
	}
out_drop_write:
	mnt_drop_write(nd.path.mnt);
out_dput:
	dput(dentry);
out_unlock:
	mutex_unlock(&nd.path.dentry->d_inode->i_mutex);
	path_put(&nd.path);
	putname(tmp);

	return error;
}

SYSCALL_DEFINE3(mknod, const char __user *, filename, int, mode, unsigned, dev)
{
	return sys_mknodat(AT_FDCWD, filename, mode, dev);
}

int vfs_mkdir(struct inode *dir, struct dentry *dentry, int mode)
{
	int error = may_create(dir, dentry);

	if (error)
		return error;

	if (!dir->i_op->mkdir)
		return -EPERM;

	mode &= (S_IRWXUGO|S_ISVTX);
	error = security_inode_mkdir(dir, dentry, mode);
	if (error)
		return error;

	vfs_dq_init(dir);
	error = dir->i_op->mkdir(dir, dentry, mode);
	if (!error)
		fsnotify_mkdir(dir, dentry);
	return error;
}

SYSCALL_DEFINE3(mkdirat, int, dfd, const char __user *, pathname, int, mode)
{
	int error = 0;
	char * tmp;
	struct dentry *dentry;
	struct nameidata nd;

	error = user_path_parent(dfd, pathname, &nd, &tmp);
	if (error)
		goto out_err;

	dentry = lookup_create(&nd, 1);
	error = PTR_ERR(dentry);
	if (IS_ERR(dentry))
		goto out_unlock;

	if (!IS_POSIXACL(nd.path.dentry->d_inode))
		mode &= ~current->fs->umask;
	error = mnt_want_write(nd.path.mnt);
	if (error)
		goto out_dput;
	error = security_path_mkdir(&nd.path, dentry, mode);
	if (error)
		goto out_drop_write;
	error = vfs_mkdir(nd.path.dentry->d_inode, dentry, mode);
out_drop_write:
	mnt_drop_write(nd.path.mnt);
out_dput:
	dput(dentry);
out_unlock:
	mutex_unlock(&nd.path.dentry->d_inode->i_mutex);
	path_put(&nd.path);
	putname(tmp);
out_err:
	return error;
}

SYSCALL_DEFINE2(mkdir, const char __user *, pathname, int, mode)
{
	return sys_mkdirat(AT_FDCWD, pathname, mode);
}

/*
 * We try to drop the dentry early: we should have
 * a usage count of 2 if we're the only user of this
 * dentry, and if that is true (possibly after pruning
 * the dcache), then we drop the dentry now.
 *
 * A low-level filesystem can, if it choses, legally
 * do a
 *
 *	if (!d_unhashed(dentry))
 *		return -EBUSY;
 *
 * if it cannot handle the case of removing a directory
 * that is still in use by something else..
 */
void dentry_unhash(struct dentry *dentry)
{
	dget(dentry);
	shrink_dcache_parent(dentry);
	spin_lock(&dcache_lock);
	spin_lock(&dentry->d_lock);
	if (atomic_read(&dentry->d_count) == 2)
		__d_drop(dentry);
	spin_unlock(&dentry->d_lock);
	spin_unlock(&dcache_lock);
}

int vfs_rmdir(struct inode *dir, struct dentry *dentry)
{
	int error = may_delete(dir, dentry, 1);

	if (error)
		return error;

	if (!dir->i_op->rmdir)
		return -EPERM;

	vfs_dq_init(dir);

	mutex_lock(&dentry->d_inode->i_mutex);
	dentry_unhash(dentry);
	if (d_mountpoint(dentry))
		error = -EBUSY;
	else {
		error = security_inode_rmdir(dir, dentry);
		if (!error) {
			error = dir->i_op->rmdir(dir, dentry);
			if (!error)
				dentry->d_inode->i_flags |= S_DEAD;
		}
	}
	mutex_unlock(&dentry->d_inode->i_mutex);
	if (!error) {
		d_delete(dentry);
	}
	dput(dentry);

	return error;
}

static long do_rmdir(int dfd, const char __user *pathname)
{
	int error = 0;
	char * name;
	struct dentry *dentry;
	struct nameidata nd;

	error = user_path_parent(dfd, pathname, &nd, &name);
	if (error)
		return error;

	switch(nd.last_type) {
	case LAST_DOTDOT:
		error = -ENOTEMPTY;
		goto exit1;
	case LAST_DOT:
		error = -EINVAL;
		goto exit1;
	case LAST_ROOT:
		error = -EBUSY;
		goto exit1;
	}

	nd.flags &= ~LOOKUP_PARENT;

	mutex_lock_nested(&nd.path.dentry->d_inode->i_mutex, I_MUTEX_PARENT);
	dentry = lookup_hash(&nd);
	error = PTR_ERR(dentry);
	if (IS_ERR(dentry))
		goto exit2;
	error = mnt_want_write(nd.path.mnt);
	if (error)
		goto exit3;
	error = security_path_rmdir(&nd.path, dentry);
	if (error)
		goto exit4;
	error = vfs_rmdir(nd.path.dentry->d_inode, dentry);
exit4:
	mnt_drop_write(nd.path.mnt);
exit3:
	dput(dentry);
exit2:
	mutex_unlock(&nd.path.dentry->d_inode->i_mutex);
exit1:
	path_put(&nd.path);
	putname(name);
	return error;
}

SYSCALL_DEFINE1(rmdir, const char __user *, pathname)
{
	return do_rmdir(AT_FDCWD, pathname);
}

int vfs_unlink(struct inode *dir, struct dentry *dentry)
{
	int error = may_delete(dir, dentry, 0);

	if (error)
		return error;

	if (!dir->i_op->unlink)
		return -EPERM;

<<<<<<< HEAD
	vfs_check_frozen(dir->i_sb, SB_FREEZE_WRITE);

	DQUOT_INIT(dir);
=======
	vfs_dq_init(dir);
>>>>>>> f3cbe6b2

	mutex_lock(&dentry->d_inode->i_mutex);
	if (d_mountpoint(dentry))
		error = -EBUSY;
	else {
		error = security_inode_unlink(dir, dentry);
		if (!error)
			error = dir->i_op->unlink(dir, dentry);
	}
	mutex_unlock(&dentry->d_inode->i_mutex);

	/* We don't d_delete() NFS sillyrenamed files--they still exist. */
	if (!error && !(dentry->d_flags & DCACHE_NFSFS_RENAMED)) {
		fsnotify_link_count(dentry->d_inode);
		d_delete(dentry);
	}

	return error;
}

/*
 * Make sure that the actual truncation of the file will occur outside its
 * directory's i_mutex.  Truncate can take a long time if there is a lot of
 * writeout happening, and we don't want to prevent access to the directory
 * while waiting on the I/O.
 */
static long do_unlinkat(int dfd, const char __user *pathname)
{
	int error;
	char *name;
	struct dentry *dentry;
	struct nameidata nd;
	struct inode *inode = NULL;

	error = user_path_parent(dfd, pathname, &nd, &name);
	if (error)
		return error;

	error = -EISDIR;
	if (nd.last_type != LAST_NORM)
		goto exit1;

	nd.flags &= ~LOOKUP_PARENT;

	mutex_lock_nested(&nd.path.dentry->d_inode->i_mutex, I_MUTEX_PARENT);
	dentry = lookup_hash(&nd);
	error = PTR_ERR(dentry);
	if (!IS_ERR(dentry)) {
		/* Why not before? Because we want correct error value */
		if (nd.last.name[nd.last.len])
			goto slashes;
		inode = dentry->d_inode;
		if (inode)
			atomic_inc(&inode->i_count);
		error = mnt_want_write(nd.path.mnt);
		if (error)
			goto exit2;
		error = security_path_unlink(&nd.path, dentry);
		if (error)
			goto exit3;
		error = vfs_unlink(nd.path.dentry->d_inode, dentry);
exit3:
		mnt_drop_write(nd.path.mnt);
	exit2:
		dput(dentry);
	}
	mutex_unlock(&nd.path.dentry->d_inode->i_mutex);
	if (inode)
		iput(inode);	/* truncate the inode here */
exit1:
	path_put(&nd.path);
	putname(name);
	return error;

slashes:
	error = !dentry->d_inode ? -ENOENT :
		S_ISDIR(dentry->d_inode->i_mode) ? -EISDIR : -ENOTDIR;
	goto exit2;
}

SYSCALL_DEFINE3(unlinkat, int, dfd, const char __user *, pathname, int, flag)
{
	if ((flag & ~AT_REMOVEDIR) != 0)
		return -EINVAL;

	if (flag & AT_REMOVEDIR)
		return do_rmdir(dfd, pathname);

	return do_unlinkat(dfd, pathname);
}

SYSCALL_DEFINE1(unlink, const char __user *, pathname)
{
	return do_unlinkat(AT_FDCWD, pathname);
}

int vfs_symlink(struct inode *dir, struct dentry *dentry, const char *oldname)
{
	int error = may_create(dir, dentry);

	if (error)
		return error;

	if (!dir->i_op->symlink)
		return -EPERM;

	error = security_inode_symlink(dir, dentry, oldname);
	if (error)
		return error;

	vfs_dq_init(dir);
	error = dir->i_op->symlink(dir, dentry, oldname);
	if (!error)
		fsnotify_create(dir, dentry);
	return error;
}

SYSCALL_DEFINE3(symlinkat, const char __user *, oldname,
		int, newdfd, const char __user *, newname)
{
	int error;
	char *from;
	char *to;
	struct dentry *dentry;
	struct nameidata nd;

	from = getname(oldname);
	if (IS_ERR(from))
		return PTR_ERR(from);

	error = user_path_parent(newdfd, newname, &nd, &to);
	if (error)
		goto out_putname;

	dentry = lookup_create(&nd, 0);
	error = PTR_ERR(dentry);
	if (IS_ERR(dentry))
		goto out_unlock;

	error = mnt_want_write(nd.path.mnt);
	if (error)
		goto out_dput;
	error = security_path_symlink(&nd.path, dentry, from);
	if (error)
		goto out_drop_write;
	error = vfs_symlink(nd.path.dentry->d_inode, dentry, from);
out_drop_write:
	mnt_drop_write(nd.path.mnt);
out_dput:
	dput(dentry);
out_unlock:
	mutex_unlock(&nd.path.dentry->d_inode->i_mutex);
	path_put(&nd.path);
	putname(to);
out_putname:
	putname(from);
	return error;
}

SYSCALL_DEFINE2(symlink, const char __user *, oldname, const char __user *, newname)
{
	return sys_symlinkat(oldname, AT_FDCWD, newname);
}

int vfs_link(struct dentry *old_dentry, struct inode *dir, struct dentry *new_dentry)
{
	struct inode *inode = old_dentry->d_inode;
	int error;

	if (!inode)
		return -ENOENT;

	error = may_create(dir, new_dentry);
	if (error)
		return error;

	if (dir->i_sb != inode->i_sb)
		return -EXDEV;

	/*
	 * A link to an append-only or immutable file cannot be created.
	 */
	if (IS_APPEND(inode) || IS_IMMUTABLE(inode))
		return -EPERM;
	if (!dir->i_op->link)
		return -EPERM;
	if (S_ISDIR(inode->i_mode))
		return -EPERM;

	error = security_inode_link(old_dentry, dir, new_dentry);
	if (error)
		return error;

	mutex_lock(&inode->i_mutex);
	vfs_dq_init(dir);
	error = dir->i_op->link(old_dentry, dir, new_dentry);
	mutex_unlock(&inode->i_mutex);
	if (!error)
		fsnotify_link(dir, inode, new_dentry);
	return error;
}

/*
 * Hardlinks are often used in delicate situations.  We avoid
 * security-related surprises by not following symlinks on the
 * newname.  --KAB
 *
 * We don't follow them on the oldname either to be compatible
 * with linux 2.0, and to avoid hard-linking to directories
 * and other special files.  --ADM
 */
SYSCALL_DEFINE5(linkat, int, olddfd, const char __user *, oldname,
		int, newdfd, const char __user *, newname, int, flags)
{
	struct dentry *new_dentry;
	struct nameidata nd;
	struct path old_path;
	int error;
	char *to;

	if ((flags & ~AT_SYMLINK_FOLLOW) != 0)
		return -EINVAL;

	error = user_path_at(olddfd, oldname,
			     flags & AT_SYMLINK_FOLLOW ? LOOKUP_FOLLOW : 0,
			     &old_path);
	if (error)
		return error;

	error = user_path_parent(newdfd, newname, &nd, &to);
	if (error)
		goto out;
	error = -EXDEV;
	if (old_path.mnt != nd.path.mnt)
		goto out_release;
	new_dentry = lookup_create(&nd, 0);
	error = PTR_ERR(new_dentry);
	if (IS_ERR(new_dentry))
		goto out_unlock;
	error = mnt_want_write(nd.path.mnt);
	if (error)
		goto out_dput;
	error = security_path_link(old_path.dentry, &nd.path, new_dentry);
	if (error)
		goto out_drop_write;
	error = vfs_link(old_path.dentry, nd.path.dentry->d_inode, new_dentry);
out_drop_write:
	mnt_drop_write(nd.path.mnt);
out_dput:
	dput(new_dentry);
out_unlock:
	mutex_unlock(&nd.path.dentry->d_inode->i_mutex);
out_release:
	path_put(&nd.path);
	putname(to);
out:
	path_put(&old_path);

	return error;
}

SYSCALL_DEFINE2(link, const char __user *, oldname, const char __user *, newname)
{
	return sys_linkat(AT_FDCWD, oldname, AT_FDCWD, newname, 0);
}

/*
 * The worst of all namespace operations - renaming directory. "Perverted"
 * doesn't even start to describe it. Somebody in UCB had a heck of a trip...
 * Problems:
 *	a) we can get into loop creation. Check is done in is_subdir().
 *	b) race potential - two innocent renames can create a loop together.
 *	   That's where 4.4 screws up. Current fix: serialization on
 *	   sb->s_vfs_rename_mutex. We might be more accurate, but that's another
 *	   story.
 *	c) we have to lock _three_ objects - parents and victim (if it exists).
 *	   And that - after we got ->i_mutex on parents (until then we don't know
 *	   whether the target exists).  Solution: try to be smart with locking
 *	   order for inodes.  We rely on the fact that tree topology may change
 *	   only under ->s_vfs_rename_mutex _and_ that parent of the object we
 *	   move will be locked.  Thus we can rank directories by the tree
 *	   (ancestors first) and rank all non-directories after them.
 *	   That works since everybody except rename does "lock parent, lookup,
 *	   lock child" and rename is under ->s_vfs_rename_mutex.
 *	   HOWEVER, it relies on the assumption that any object with ->lookup()
 *	   has no more than 1 dentry.  If "hybrid" objects will ever appear,
 *	   we'd better make sure that there's no link(2) for them.
 *	d) some filesystems don't support opened-but-unlinked directories,
 *	   either because of layout or because they are not ready to deal with
 *	   all cases correctly. The latter will be fixed (taking this sort of
 *	   stuff into VFS), but the former is not going away. Solution: the same
 *	   trick as in rmdir().
 *	e) conversion from fhandle to dentry may come in the wrong moment - when
 *	   we are removing the target. Solution: we will have to grab ->i_mutex
 *	   in the fhandle_to_dentry code. [FIXME - current nfsfh.c relies on
 *	   ->i_mutex on parents, which works but leads to some truely excessive
 *	   locking].
 */
static int vfs_rename_dir(struct inode *old_dir, struct dentry *old_dentry,
			  struct inode *new_dir, struct dentry *new_dentry)
{
	int error = 0;
	struct inode *target;

	/*
	 * If we are going to change the parent - check write permissions,
	 * we'll need to flip '..'.
	 */
	if (new_dir != old_dir) {
		error = inode_permission(old_dentry->d_inode, MAY_WRITE);
		if (error)
			return error;
	}

	error = security_inode_rename(old_dir, old_dentry, new_dir, new_dentry);
	if (error)
		return error;

	target = new_dentry->d_inode;
	if (target) {
		mutex_lock(&target->i_mutex);
		dentry_unhash(new_dentry);
	}
	if (d_mountpoint(old_dentry)||d_mountpoint(new_dentry))
		error = -EBUSY;
	else 
		error = old_dir->i_op->rename(old_dir, old_dentry, new_dir, new_dentry);
	if (target) {
		if (!error)
			target->i_flags |= S_DEAD;
		mutex_unlock(&target->i_mutex);
		if (d_unhashed(new_dentry))
			d_rehash(new_dentry);
		dput(new_dentry);
	}
	if (!error)
		if (!(old_dir->i_sb->s_type->fs_flags & FS_RENAME_DOES_D_MOVE))
			d_move(old_dentry,new_dentry);
	return error;
}

static int vfs_rename_other(struct inode *old_dir, struct dentry *old_dentry,
			    struct inode *new_dir, struct dentry *new_dentry)
{
	struct inode *target;
	int error;

	error = security_inode_rename(old_dir, old_dentry, new_dir, new_dentry);
	if (error)
		return error;

	dget(new_dentry);
	target = new_dentry->d_inode;
	if (target)
		mutex_lock(&target->i_mutex);
	if (d_mountpoint(old_dentry)||d_mountpoint(new_dentry))
		error = -EBUSY;
	else
		error = old_dir->i_op->rename(old_dir, old_dentry, new_dir, new_dentry);
	if (!error) {
		if (!(old_dir->i_sb->s_type->fs_flags & FS_RENAME_DOES_D_MOVE))
			d_move(old_dentry, new_dentry);
	}
	if (target)
		mutex_unlock(&target->i_mutex);
	dput(new_dentry);
	return error;
}

int vfs_rename(struct inode *old_dir, struct dentry *old_dentry,
	       struct inode *new_dir, struct dentry *new_dentry)
{
	int error;
	int is_dir = S_ISDIR(old_dentry->d_inode->i_mode);
	const char *old_name;

	if (old_dentry->d_inode == new_dentry->d_inode)
 		return 0;
 
	error = may_delete(old_dir, old_dentry, is_dir);
	if (error)
		return error;

	if (!new_dentry->d_inode)
		error = may_create(new_dir, new_dentry);
	else
		error = may_delete(new_dir, new_dentry, is_dir);
	if (error)
		return error;

	if (!old_dir->i_op->rename)
		return -EPERM;

	vfs_dq_init(old_dir);
	vfs_dq_init(new_dir);

	old_name = fsnotify_oldname_init(old_dentry->d_name.name);

	if (is_dir)
		error = vfs_rename_dir(old_dir,old_dentry,new_dir,new_dentry);
	else
		error = vfs_rename_other(old_dir,old_dentry,new_dir,new_dentry);
	if (!error) {
		const char *new_name = old_dentry->d_name.name;
		fsnotify_move(old_dir, new_dir, old_name, new_name, is_dir,
			      new_dentry->d_inode, old_dentry);
	}
	fsnotify_oldname_free(old_name);

	return error;
}

SYSCALL_DEFINE4(renameat, int, olddfd, const char __user *, oldname,
		int, newdfd, const char __user *, newname)
{
	struct dentry *old_dir, *new_dir;
	struct dentry *old_dentry, *new_dentry;
	struct dentry *trap;
	struct nameidata oldnd, newnd;
	char *from;
	char *to;
	int error;

	error = user_path_parent(olddfd, oldname, &oldnd, &from);
	if (error)
		goto exit;

	error = user_path_parent(newdfd, newname, &newnd, &to);
	if (error)
		goto exit1;

	error = -EXDEV;
	if (oldnd.path.mnt != newnd.path.mnt)
		goto exit2;

	old_dir = oldnd.path.dentry;
	error = -EBUSY;
	if (oldnd.last_type != LAST_NORM)
		goto exit2;

	new_dir = newnd.path.dentry;
	if (newnd.last_type != LAST_NORM)
		goto exit2;

	oldnd.flags &= ~LOOKUP_PARENT;
	newnd.flags &= ~LOOKUP_PARENT;
	newnd.flags |= LOOKUP_RENAME_TARGET;

	trap = lock_rename(new_dir, old_dir);

	old_dentry = lookup_hash(&oldnd);
	error = PTR_ERR(old_dentry);
	if (IS_ERR(old_dentry))
		goto exit3;
	/* source must exist */
	error = -ENOENT;
	if (!old_dentry->d_inode)
		goto exit4;
	/* unless the source is a directory trailing slashes give -ENOTDIR */
	if (!S_ISDIR(old_dentry->d_inode->i_mode)) {
		error = -ENOTDIR;
		if (oldnd.last.name[oldnd.last.len])
			goto exit4;
		if (newnd.last.name[newnd.last.len])
			goto exit4;
	}
	/* source should not be ancestor of target */
	error = -EINVAL;
	if (old_dentry == trap)
		goto exit4;
	new_dentry = lookup_hash(&newnd);
	error = PTR_ERR(new_dentry);
	if (IS_ERR(new_dentry))
		goto exit4;
	/* target should not be an ancestor of source */
	error = -ENOTEMPTY;
	if (new_dentry == trap)
		goto exit5;

	error = mnt_want_write(oldnd.path.mnt);
	if (error)
		goto exit5;
	error = security_path_rename(&oldnd.path, old_dentry,
				     &newnd.path, new_dentry);
	if (error)
		goto exit6;
	error = vfs_rename(old_dir->d_inode, old_dentry,
				   new_dir->d_inode, new_dentry);
exit6:
	mnt_drop_write(oldnd.path.mnt);
exit5:
	dput(new_dentry);
exit4:
	dput(old_dentry);
exit3:
	unlock_rename(new_dir, old_dir);
exit2:
	path_put(&newnd.path);
	putname(to);
exit1:
	path_put(&oldnd.path);
	putname(from);
exit:
	return error;
}

SYSCALL_DEFINE2(rename, const char __user *, oldname, const char __user *, newname)
{
	return sys_renameat(AT_FDCWD, oldname, AT_FDCWD, newname);
}

int vfs_readlink(struct dentry *dentry, char __user *buffer, int buflen, const char *link)
{
	int len;

	len = PTR_ERR(link);
	if (IS_ERR(link))
		goto out;

	len = strlen(link);
	if (len > (unsigned) buflen)
		len = buflen;
	if (copy_to_user(buffer, link, len))
		len = -EFAULT;
out:
	return len;
}

/*
 * A helper for ->readlink().  This should be used *ONLY* for symlinks that
 * have ->follow_link() touching nd only in nd_set_link().  Using (or not
 * using) it for any given inode is up to filesystem.
 */
int generic_readlink(struct dentry *dentry, char __user *buffer, int buflen)
{
	struct nameidata nd;
	void *cookie;
	int res;

	nd.depth = 0;
	cookie = dentry->d_inode->i_op->follow_link(dentry, &nd);
	if (IS_ERR(cookie))
		return PTR_ERR(cookie);

	res = vfs_readlink(dentry, buffer, buflen, nd_get_link(&nd));
	if (dentry->d_inode->i_op->put_link)
		dentry->d_inode->i_op->put_link(dentry, &nd, cookie);
	return res;
}

int vfs_follow_link(struct nameidata *nd, const char *link)
{
	return __vfs_follow_link(nd, link);
}

/* get the link contents into pagecache */
static char *page_getlink(struct dentry * dentry, struct page **ppage)
{
	char *kaddr;
	struct page *page;
	struct address_space *mapping = dentry->d_inode->i_mapping;
	page = read_mapping_page(mapping, 0, NULL);
	if (IS_ERR(page))
		return (char*)page;
	*ppage = page;
	kaddr = kmap(page);
	nd_terminate_link(kaddr, dentry->d_inode->i_size, PAGE_SIZE - 1);
	return kaddr;
}

int page_readlink(struct dentry *dentry, char __user *buffer, int buflen)
{
	struct page *page = NULL;
	char *s = page_getlink(dentry, &page);
	int res = vfs_readlink(dentry,buffer,buflen,s);
	if (page) {
		kunmap(page);
		page_cache_release(page);
	}
	return res;
}

void *page_follow_link_light(struct dentry *dentry, struct nameidata *nd)
{
	struct page *page = NULL;
	nd_set_link(nd, page_getlink(dentry, &page));
	return page;
}

void page_put_link(struct dentry *dentry, struct nameidata *nd, void *cookie)
{
	struct page *page = cookie;

	if (page) {
		kunmap(page);
		page_cache_release(page);
	}
}

/*
 * The nofs argument instructs pagecache_write_begin to pass AOP_FLAG_NOFS
 */
int __page_symlink(struct inode *inode, const char *symname, int len, int nofs)
{
	struct address_space *mapping = inode->i_mapping;
	struct page *page;
	void *fsdata;
	int err;
	char *kaddr;
	unsigned int flags = AOP_FLAG_UNINTERRUPTIBLE;
	if (nofs)
		flags |= AOP_FLAG_NOFS;

retry:
	err = pagecache_write_begin(NULL, mapping, 0, len-1,
				flags, &page, &fsdata);
	if (err)
		goto fail;

	kaddr = kmap_atomic(page, KM_USER0);
	memcpy(kaddr, symname, len-1);
	kunmap_atomic(kaddr, KM_USER0);

	err = pagecache_write_end(NULL, mapping, 0, len-1, len-1,
							page, fsdata);
	if (err < 0)
		goto fail;
	if (err < len-1)
		goto retry;

	mark_inode_dirty(inode);
	return 0;
fail:
	return err;
}

int page_symlink(struct inode *inode, const char *symname, int len)
{
	return __page_symlink(inode, symname, len,
			!(mapping_gfp_mask(inode->i_mapping) & __GFP_FS));
}

const struct inode_operations page_symlink_inode_operations = {
	.readlink	= generic_readlink,
	.follow_link	= page_follow_link_light,
	.put_link	= page_put_link,
};

EXPORT_SYMBOL(user_path_at);
EXPORT_SYMBOL(follow_down);
EXPORT_SYMBOL(follow_up);
EXPORT_SYMBOL(get_write_access); /* binfmt_aout */
EXPORT_SYMBOL(getname);
EXPORT_SYMBOL(lock_rename);
EXPORT_SYMBOL(lookup_one_len);
EXPORT_SYMBOL(page_follow_link_light);
EXPORT_SYMBOL(page_put_link);
EXPORT_SYMBOL(page_readlink);
EXPORT_SYMBOL(__page_symlink);
EXPORT_SYMBOL(page_symlink);
EXPORT_SYMBOL(page_symlink_inode_operations);
EXPORT_SYMBOL(path_lookup);
EXPORT_SYMBOL(kern_path);
EXPORT_SYMBOL(vfs_path_lookup);
EXPORT_SYMBOL(inode_permission);
EXPORT_SYMBOL(file_permission);
EXPORT_SYMBOL(unlock_rename);
EXPORT_SYMBOL(vfs_create);
EXPORT_SYMBOL(vfs_follow_link);
EXPORT_SYMBOL(vfs_link);
EXPORT_SYMBOL(vfs_mkdir);
EXPORT_SYMBOL(vfs_mknod);
EXPORT_SYMBOL(generic_permission);
EXPORT_SYMBOL(vfs_readlink);
EXPORT_SYMBOL(vfs_rename);
EXPORT_SYMBOL(vfs_rmdir);
EXPORT_SYMBOL(vfs_symlink);
EXPORT_SYMBOL(vfs_unlink);
EXPORT_SYMBOL(dentry_unhash);
EXPORT_SYMBOL(generic_readlink);

/* to be mentioned only in INIT_TASK */
struct fs_struct init_fs = {
	.count		= ATOMIC_INIT(1),
	.lock		= __RW_LOCK_UNLOCKED(init_fs.lock),
	.umask		= 0022,
};<|MERGE_RESOLUTION|>--- conflicted
+++ resolved
@@ -2216,13 +2216,9 @@
 	if (!dir->i_op->unlink)
 		return -EPERM;
 
-<<<<<<< HEAD
 	vfs_check_frozen(dir->i_sb, SB_FREEZE_WRITE);
 
-	DQUOT_INIT(dir);
-=======
 	vfs_dq_init(dir);
->>>>>>> f3cbe6b2
 
 	mutex_lock(&dentry->d_inode->i_mutex);
 	if (d_mountpoint(dentry))
