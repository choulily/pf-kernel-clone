VERSION = 4
PATCHLEVEL = 9
<<<<<<< HEAD
SUBLEVEL = 0
EXTRAVERSION = -pf6
=======
SUBLEVEL = 22
EXTRAVERSION =
>>>>>>> b807501e
NAME = Roaring Lionus

# *DOCUMENTATION*
# To see a list of typical targets execute "make help"
# More info can be located in ./README
# Comments in this file are targeted only to the developer, do not
# expect to learn how to build the kernel reading this file.

# o Do not use make's built-in rules and variables
#   (this increases performance and avoids hard-to-debug behaviour);
# o Look for make include files relative to root of kernel src
MAKEFLAGS += -rR --include-dir=$(CURDIR)

# Avoid funny character set dependencies
unexport LC_ALL
LC_COLLATE=C
LC_NUMERIC=C
export LC_COLLATE LC_NUMERIC

# Avoid interference with shell env settings
unexport GREP_OPTIONS

# We are using a recursive build, so we need to do a little thinking
# to get the ordering right.
#
# Most importantly: sub-Makefiles should only ever modify files in
# their own directory. If in some directory we have a dependency on
# a file in another dir (which doesn't happen often, but it's often
# unavoidable when linking the built-in.o targets which finally
# turn into vmlinux), we will call a sub make in that other dir, and
# after that we are sure that everything which is in that other dir
# is now up to date.
#
# The only cases where we need to modify files which have global
# effects are thus separated out and done before the recursive
# descending is started. They are now explicitly listed as the
# prepare rule.

# Beautify output
# ---------------------------------------------------------------------------
#
# Normally, we echo the whole command before executing it. By making
# that echo $($(quiet)$(cmd)), we now have the possibility to set
# $(quiet) to choose other forms of output instead, e.g.
#
#         quiet_cmd_cc_o_c = Compiling $(RELDIR)/$@
#         cmd_cc_o_c       = $(CC) $(c_flags) -c -o $@ $<
#
# If $(quiet) is empty, the whole command will be printed.
# If it is set to "quiet_", only the short version will be printed.
# If it is set to "silent_", nothing will be printed at all, since
# the variable $(silent_cmd_cc_o_c) doesn't exist.
#
# A simple variant is to prefix commands with $(Q) - that's useful
# for commands that shall be hidden in non-verbose mode.
#
#	$(Q)ln $@ :<
#
# If KBUILD_VERBOSE equals 0 then the above command will be hidden.
# If KBUILD_VERBOSE equals 1 then the above command is displayed.
#
# To put more focus on warnings, be less verbose as default
# Use 'make V=1' to see the full commands

ifeq ("$(origin V)", "command line")
  KBUILD_VERBOSE = $(V)
endif
ifndef KBUILD_VERBOSE
  KBUILD_VERBOSE = 0
endif

ifeq ($(KBUILD_VERBOSE),1)
  quiet =
  Q =
else
  quiet=quiet_
  Q = @
endif

# If the user is running make -s (silent mode), suppress echoing of
# commands

ifneq ($(filter 4.%,$(MAKE_VERSION)),)	# make-4
ifneq ($(filter %s ,$(firstword x$(MAKEFLAGS))),)
  quiet=silent_
endif
else					# make-3.8x
ifneq ($(filter s% -s%,$(MAKEFLAGS)),)
  quiet=silent_
endif
endif

export quiet Q KBUILD_VERBOSE

# kbuild supports saving output files in a separate directory.
# To locate output files in a separate directory two syntaxes are supported.
# In both cases the working directory must be the root of the kernel src.
# 1) O=
# Use "make O=dir/to/store/output/files/"
#
# 2) Set KBUILD_OUTPUT
# Set the environment variable KBUILD_OUTPUT to point to the directory
# where the output files shall be placed.
# export KBUILD_OUTPUT=dir/to/store/output/files/
# make
#
# The O= assignment takes precedence over the KBUILD_OUTPUT environment
# variable.

# KBUILD_SRC is set on invocation of make in OBJ directory
# KBUILD_SRC is not intended to be used by the regular user (for now)
ifeq ($(KBUILD_SRC),)

# OK, Make called in directory where kernel src resides
# Do we want to locate output files in a separate directory?
ifeq ("$(origin O)", "command line")
  KBUILD_OUTPUT := $(O)
endif

# That's our default target when none is given on the command line
PHONY := _all
_all:

# Cancel implicit rules on top Makefile
$(CURDIR)/Makefile Makefile: ;

ifneq ($(words $(subst :, ,$(CURDIR))), 1)
  $(error main directory cannot contain spaces nor colons)
endif

ifneq ($(KBUILD_OUTPUT),)
# Invoke a second make in the output directory, passing relevant variables
# check that the output directory actually exists
saved-output := $(KBUILD_OUTPUT)
KBUILD_OUTPUT := $(shell mkdir -p $(KBUILD_OUTPUT) && cd $(KBUILD_OUTPUT) \
								&& /bin/pwd)
$(if $(KBUILD_OUTPUT),, \
     $(error failed to create output directory "$(saved-output)"))

PHONY += $(MAKECMDGOALS) sub-make

$(filter-out _all sub-make $(CURDIR)/Makefile, $(MAKECMDGOALS)) _all: sub-make
	@:

sub-make:
	$(Q)$(MAKE) -C $(KBUILD_OUTPUT) KBUILD_SRC=$(CURDIR) \
	-f $(CURDIR)/Makefile $(filter-out _all sub-make,$(MAKECMDGOALS))

# Leave processing to above invocation of make
skip-makefile := 1
endif # ifneq ($(KBUILD_OUTPUT),)
endif # ifeq ($(KBUILD_SRC),)

# We process the rest of the Makefile if this is the final invocation of make
ifeq ($(skip-makefile),)

# Do not print "Entering directory ...",
# but we want to display it when entering to the output directory
# so that IDEs/editors are able to understand relative filenames.
MAKEFLAGS += --no-print-directory

# Call a source code checker (by default, "sparse") as part of the
# C compilation.
#
# Use 'make C=1' to enable checking of only re-compiled files.
# Use 'make C=2' to enable checking of *all* source files, regardless
# of whether they are re-compiled or not.
#
# See the file "Documentation/sparse.txt" for more details, including
# where to get the "sparse" utility.

ifeq ("$(origin C)", "command line")
  KBUILD_CHECKSRC = $(C)
endif
ifndef KBUILD_CHECKSRC
  KBUILD_CHECKSRC = 0
endif

# Use make M=dir to specify directory of external module to build
# Old syntax make ... SUBDIRS=$PWD is still supported
# Setting the environment variable KBUILD_EXTMOD take precedence
ifdef SUBDIRS
  KBUILD_EXTMOD ?= $(SUBDIRS)
endif

ifeq ("$(origin M)", "command line")
  KBUILD_EXTMOD := $(M)
endif

# If building an external module we do not care about the all: rule
# but instead _all depend on modules
PHONY += all
ifeq ($(KBUILD_EXTMOD),)
_all: all
else
_all: modules
endif

ifeq ($(KBUILD_SRC),)
        # building in the source tree
        srctree := .
else
        ifeq ($(KBUILD_SRC)/,$(dir $(CURDIR)))
                # building in a subdirectory of the source tree
                srctree := ..
        else
                srctree := $(KBUILD_SRC)
        endif
endif
objtree		:= .
src		:= $(srctree)
obj		:= $(objtree)

VPATH		:= $(srctree)$(if $(KBUILD_EXTMOD),:$(KBUILD_EXTMOD))

export srctree objtree VPATH

# SUBARCH tells the usermode build what the underlying arch is.  That is set
# first, and if a usermode build is happening, the "ARCH=um" on the command
# line overrides the setting of ARCH below.  If a native build is happening,
# then ARCH is assigned, getting whatever value it gets normally, and
# SUBARCH is subsequently ignored.

SUBARCH := $(shell uname -m | sed -e s/i.86/x86/ -e s/x86_64/x86/ \
				  -e s/sun4u/sparc64/ \
				  -e s/arm.*/arm/ -e s/sa110/arm/ \
				  -e s/s390x/s390/ -e s/parisc64/parisc/ \
				  -e s/ppc.*/powerpc/ -e s/mips.*/mips/ \
				  -e s/sh[234].*/sh/ -e s/aarch64.*/arm64/ )

# Cross compiling and selecting different set of gcc/bin-utils
# ---------------------------------------------------------------------------
#
# When performing cross compilation for other architectures ARCH shall be set
# to the target architecture. (See arch/* for the possibilities).
# ARCH can be set during invocation of make:
# make ARCH=ia64
# Another way is to have ARCH set in the environment.
# The default ARCH is the host where make is executed.

# CROSS_COMPILE specify the prefix used for all executables used
# during compilation. Only gcc and related bin-utils executables
# are prefixed with $(CROSS_COMPILE).
# CROSS_COMPILE can be set on the command line
# make CROSS_COMPILE=ia64-linux-
# Alternatively CROSS_COMPILE can be set in the environment.
# A third alternative is to store a setting in .config so that plain
# "make" in the configured kernel build directory always uses that.
# Default value for CROSS_COMPILE is not to prefix executables
# Note: Some architectures assign CROSS_COMPILE in their arch/*/Makefile
ARCH		?= $(SUBARCH)
CROSS_COMPILE	?= $(CONFIG_CROSS_COMPILE:"%"=%)

# Architecture as present in compile.h
UTS_MACHINE 	:= $(ARCH)
SRCARCH 	:= $(ARCH)

# Additional ARCH settings for x86
ifeq ($(ARCH),i386)
        SRCARCH := x86
endif
ifeq ($(ARCH),x86_64)
        SRCARCH := x86
endif

# Additional ARCH settings for sparc
ifeq ($(ARCH),sparc32)
       SRCARCH := sparc
endif
ifeq ($(ARCH),sparc64)
       SRCARCH := sparc
endif

# Additional ARCH settings for sh
ifeq ($(ARCH),sh64)
       SRCARCH := sh
endif

# Additional ARCH settings for tile
ifeq ($(ARCH),tilepro)
       SRCARCH := tile
endif
ifeq ($(ARCH),tilegx)
       SRCARCH := tile
endif

# Where to locate arch specific headers
hdr-arch  := $(SRCARCH)

KCONFIG_CONFIG	?= .config
export KCONFIG_CONFIG

# SHELL used by kbuild
CONFIG_SHELL := $(shell if [ -x "$$BASH" ]; then echo $$BASH; \
	  else if [ -x /bin/bash ]; then echo /bin/bash; \
	  else echo sh; fi ; fi)

HOSTCC       = gcc
HOSTCXX      = g++
HOSTCFLAGS   = -Wall -Wmissing-prototypes -Wstrict-prototypes -O2 -fomit-frame-pointer -std=gnu89
HOSTCXXFLAGS = -O2

ifeq ($(shell $(HOSTCC) -v 2>&1 | grep -c "clang version"), 1)
HOSTCFLAGS  += -Wno-unused-value -Wno-unused-parameter \
		-Wno-missing-field-initializers -fno-delete-null-pointer-checks
endif

# Decide whether to build built-in, modular, or both.
# Normally, just do built-in.

KBUILD_MODULES :=
KBUILD_BUILTIN := 1

# If we have only "make modules", don't compile built-in objects.
# When we're building modules with modversions, we need to consider
# the built-in objects during the descend as well, in order to
# make sure the checksums are up to date before we record them.

ifeq ($(MAKECMDGOALS),modules)
  KBUILD_BUILTIN := $(if $(CONFIG_MODVERSIONS),1)
endif

# If we have "make <whatever> modules", compile modules
# in addition to whatever we do anyway.
# Just "make" or "make all" shall build modules as well

ifneq ($(filter all _all modules,$(MAKECMDGOALS)),)
  KBUILD_MODULES := 1
endif

ifeq ($(MAKECMDGOALS),)
  KBUILD_MODULES := 1
endif

export KBUILD_MODULES KBUILD_BUILTIN
export KBUILD_CHECKSRC KBUILD_SRC KBUILD_EXTMOD

# We need some generic definitions (do not try to remake the file).
scripts/Kbuild.include: ;
include scripts/Kbuild.include

# Make variables (CC, etc...)
AS		= $(CROSS_COMPILE)as
LD		= $(CROSS_COMPILE)ld
CC		= $(CROSS_COMPILE)gcc
CPP		= $(CC) -E
AR		= $(CROSS_COMPILE)ar
NM		= $(CROSS_COMPILE)nm
STRIP		= $(CROSS_COMPILE)strip
OBJCOPY		= $(CROSS_COMPILE)objcopy
OBJDUMP		= $(CROSS_COMPILE)objdump
AWK		= awk
GENKSYMS	= scripts/genksyms/genksyms
INSTALLKERNEL  := installkernel
DEPMOD		= /sbin/depmod
PERL		= perl
PYTHON		= python
CHECK		= sparse

CHECKFLAGS     := -D__linux__ -Dlinux -D__STDC__ -Dunix -D__unix__ \
		  -Wbitwise -Wno-return-void $(CF)
NOSTDINC_FLAGS  =
CFLAGS_MODULE   =
AFLAGS_MODULE   =
LDFLAGS_MODULE  =
CFLAGS_KERNEL	=
AFLAGS_KERNEL	=
LDFLAGS_vmlinux =
CFLAGS_GCOV	:= -fprofile-arcs -ftest-coverage -fno-tree-loop-im $(call cc-disable-warning,maybe-uninitialized,)
CFLAGS_KCOV	:= $(call cc-option,-fsanitize-coverage=trace-pc,)


# Use USERINCLUDE when you must reference the UAPI directories only.
USERINCLUDE    := \
		-I$(srctree)/arch/$(hdr-arch)/include/uapi \
		-I$(objtree)/arch/$(hdr-arch)/include/generated/uapi \
		-I$(srctree)/include/uapi \
		-I$(objtree)/include/generated/uapi \
                -include $(srctree)/include/linux/kconfig.h

# Use LINUXINCLUDE when you must reference the include/ directory.
# Needed to be compatible with the O= option
LINUXINCLUDE    := \
		-I$(srctree)/arch/$(hdr-arch)/include \
		-I$(objtree)/arch/$(hdr-arch)/include/generated/uapi \
		-I$(objtree)/arch/$(hdr-arch)/include/generated \
		$(if $(KBUILD_SRC), -I$(srctree)/include) \
		-I$(objtree)/include

LINUXINCLUDE	+= $(filter-out $(LINUXINCLUDE),$(USERINCLUDE))

KBUILD_CPPFLAGS := -D__KERNEL__

KBUILD_CFLAGS   := -Wall -Wundef -Wstrict-prototypes -Wno-trigraphs \
		   -fno-strict-aliasing -fno-common \
		   -Werror-implicit-function-declaration \
		   -Wno-format-security \
		   -std=gnu89 $(call cc-option,-fno-PIE)


KBUILD_AFLAGS_KERNEL :=
KBUILD_CFLAGS_KERNEL :=
KBUILD_AFLAGS   := -D__ASSEMBLY__ $(call cc-option,-fno-PIE)
KBUILD_AFLAGS_MODULE  := -DMODULE
KBUILD_CFLAGS_MODULE  := -DMODULE
KBUILD_LDFLAGS_MODULE := -T $(srctree)/scripts/module-common.lds

# Read KERNELRELEASE from include/config/kernel.release (if it exists)
KERNELRELEASE = $(shell cat include/config/kernel.release 2> /dev/null)
KERNELVERSION = $(VERSION)$(if $(PATCHLEVEL),.$(PATCHLEVEL)$(if $(SUBLEVEL),.$(SUBLEVEL)))$(EXTRAVERSION)

export VERSION PATCHLEVEL SUBLEVEL KERNELRELEASE KERNELVERSION
export ARCH SRCARCH CONFIG_SHELL HOSTCC HOSTCFLAGS CROSS_COMPILE AS LD CC
export CPP AR NM STRIP OBJCOPY OBJDUMP
export MAKE AWK GENKSYMS INSTALLKERNEL PERL PYTHON UTS_MACHINE
export HOSTCXX HOSTCXXFLAGS LDFLAGS_MODULE CHECK CHECKFLAGS

export KBUILD_CPPFLAGS NOSTDINC_FLAGS LINUXINCLUDE OBJCOPYFLAGS LDFLAGS
export KBUILD_CFLAGS CFLAGS_KERNEL CFLAGS_MODULE CFLAGS_GCOV CFLAGS_KCOV CFLAGS_KASAN CFLAGS_UBSAN
export KBUILD_AFLAGS AFLAGS_KERNEL AFLAGS_MODULE
export KBUILD_AFLAGS_MODULE KBUILD_CFLAGS_MODULE KBUILD_LDFLAGS_MODULE
export KBUILD_AFLAGS_KERNEL KBUILD_CFLAGS_KERNEL
export KBUILD_ARFLAGS

# When compiling out-of-tree modules, put MODVERDIR in the module
# tree rather than in the kernel tree. The kernel tree might
# even be read-only.
export MODVERDIR := $(if $(KBUILD_EXTMOD),$(firstword $(KBUILD_EXTMOD))/).tmp_versions

# Files to ignore in find ... statements

export RCS_FIND_IGNORE := \( -name SCCS -o -name BitKeeper -o -name .svn -o    \
			  -name CVS -o -name .pc -o -name .hg -o -name .git \) \
			  -prune -o
export RCS_TAR_IGNORE := --exclude SCCS --exclude BitKeeper --exclude .svn \
			 --exclude CVS --exclude .pc --exclude .hg --exclude .git

# ===========================================================================
# Rules shared between *config targets and build targets

# Basic helpers built in scripts/
PHONY += scripts_basic
scripts_basic:
	$(Q)$(MAKE) $(build)=scripts/basic
	$(Q)rm -f .tmp_quiet_recordmcount

# To avoid any implicit rule to kick in, define an empty command.
scripts/basic/%: scripts_basic ;

PHONY += outputmakefile
# outputmakefile generates a Makefile in the output directory, if using a
# separate output directory. This allows convenient use of make in the
# output directory.
outputmakefile:
ifneq ($(KBUILD_SRC),)
	$(Q)ln -fsn $(srctree) source
	$(Q)$(CONFIG_SHELL) $(srctree)/scripts/mkmakefile \
	    $(srctree) $(objtree) $(VERSION) $(PATCHLEVEL)
endif

# Support for using generic headers in asm-generic
PHONY += asm-generic
asm-generic:
	$(Q)$(MAKE) -f $(srctree)/scripts/Makefile.asm-generic \
	            src=asm obj=arch/$(SRCARCH)/include/generated/asm
	$(Q)$(MAKE) -f $(srctree)/scripts/Makefile.asm-generic \
	            src=uapi/asm obj=arch/$(SRCARCH)/include/generated/uapi/asm

# To make sure we do not include .config for any of the *config targets
# catch them early, and hand them over to scripts/kconfig/Makefile
# It is allowed to specify more targets when calling make, including
# mixing *config targets and build targets.
# For example 'make oldconfig all'.
# Detect when mixed targets is specified, and make a second invocation
# of make so .config is not included in this case either (for *config).

version_h := include/generated/uapi/linux/version.h
old_version_h := include/linux/version.h

no-dot-config-targets := clean mrproper distclean \
			 cscope gtags TAGS tags help% %docs check% coccicheck \
			 $(version_h) headers_% archheaders archscripts \
			 kernelversion %src-pkg

config-targets := 0
mixed-targets  := 0
dot-config     := 1

ifneq ($(filter $(no-dot-config-targets), $(MAKECMDGOALS)),)
	ifeq ($(filter-out $(no-dot-config-targets), $(MAKECMDGOALS)),)
		dot-config := 0
	endif
endif

ifeq ($(KBUILD_EXTMOD),)
        ifneq ($(filter config %config,$(MAKECMDGOALS)),)
                config-targets := 1
                ifneq ($(words $(MAKECMDGOALS)),1)
                        mixed-targets := 1
                endif
        endif
endif
# install and module_install need also be processed one by one
ifneq ($(filter install,$(MAKECMDGOALS)),)
        ifneq ($(filter modules_install,$(MAKECMDGOALS)),)
	        mixed-targets := 1
        endif
endif

ifeq ($(mixed-targets),1)
# ===========================================================================
# We're called with mixed targets (*config and build targets).
# Handle them one by one.

PHONY += $(MAKECMDGOALS) __build_one_by_one

$(filter-out __build_one_by_one, $(MAKECMDGOALS)): __build_one_by_one
	@:

__build_one_by_one:
	$(Q)set -e; \
	for i in $(MAKECMDGOALS); do \
		$(MAKE) -f $(srctree)/Makefile $$i; \
	done

else
ifeq ($(config-targets),1)
# ===========================================================================
# *config targets only - make sure prerequisites are updated, and descend
# in scripts/kconfig to make the *config target

# Read arch specific Makefile to set KBUILD_DEFCONFIG as needed.
# KBUILD_DEFCONFIG may point out an alternative default configuration
# used for 'make defconfig'
include arch/$(SRCARCH)/Makefile
export KBUILD_DEFCONFIG KBUILD_KCONFIG

config: scripts_basic outputmakefile FORCE
	$(Q)$(MAKE) $(build)=scripts/kconfig $@

%config: scripts_basic outputmakefile FORCE
	$(Q)$(MAKE) $(build)=scripts/kconfig $@

else
# ===========================================================================
# Build targets only - this includes vmlinux, arch specific targets, clean
# targets and others. In general all targets except *config targets.

ifeq ($(KBUILD_EXTMOD),)
# Additional helpers built in scripts/
# Carefully list dependencies so we do not try to build scripts twice
# in parallel
PHONY += scripts
scripts: scripts_basic include/config/auto.conf include/config/tristate.conf \
	 asm-generic gcc-plugins
	$(Q)$(MAKE) $(build)=$(@)

# Objects we will link into vmlinux / subdirs we need to visit
init-y		:= init/
drivers-y	:= drivers/ sound/ firmware/
net-y		:= net/
libs-y		:= lib/
core-y		:= usr/
virt-y		:= virt/
endif # KBUILD_EXTMOD

ifeq ($(dot-config),1)
# Read in config
-include include/config/auto.conf

ifeq ($(KBUILD_EXTMOD),)
# Read in dependencies to all Kconfig* files, make sure to run
# oldconfig if changes are detected.
-include include/config/auto.conf.cmd

# To avoid any implicit rule to kick in, define an empty command
$(KCONFIG_CONFIG) include/config/auto.conf.cmd: ;

# If .config is newer than include/config/auto.conf, someone tinkered
# with it and forgot to run make oldconfig.
# if auto.conf.cmd is missing then we are probably in a cleaned tree so
# we execute the config step to be sure to catch updated Kconfig files
include/config/%.conf: $(KCONFIG_CONFIG) include/config/auto.conf.cmd
	$(Q)$(MAKE) -f $(srctree)/Makefile silentoldconfig
else
# external modules needs include/generated/autoconf.h and include/config/auto.conf
# but do not care if they are up-to-date. Use auto.conf to trigger the test
PHONY += include/config/auto.conf

include/config/auto.conf:
	$(Q)test -e include/generated/autoconf.h -a -e $@ || (		\
	echo >&2;							\
	echo >&2 "  ERROR: Kernel configuration is invalid.";		\
	echo >&2 "         include/generated/autoconf.h or $@ are missing.";\
	echo >&2 "         Run 'make oldconfig && make prepare' on kernel src to fix it.";	\
	echo >&2 ;							\
	/bin/false)

endif # KBUILD_EXTMOD

else
# Dummy target needed, because used as prerequisite
include/config/auto.conf: ;
endif # $(dot-config)

# For the kernel to actually contain only the needed exported symbols,
# we have to build modules as well to determine what those symbols are.
# (this can be evaluated only once include/config/auto.conf has been included)
ifdef CONFIG_TRIM_UNUSED_KSYMS
  KBUILD_MODULES := 1
endif

# The all: target is the default when no target is given on the
# command line.
# This allow a user to issue only 'make' to build a kernel including modules
# Defaults to vmlinux, but the arch makefile usually adds further targets
all: vmlinux

# The arch Makefile can set ARCH_{CPP,A,C}FLAGS to override the default
# values of the respective KBUILD_* variables
ARCH_CPPFLAGS :=
ARCH_AFLAGS :=
ARCH_CFLAGS :=
include arch/$(SRCARCH)/Makefile

KBUILD_CFLAGS	+= $(call cc-option,-fno-delete-null-pointer-checks,)
KBUILD_CFLAGS	+= $(call cc-disable-warning,frame-address,)

ifdef CONFIG_LD_DEAD_CODE_DATA_ELIMINATION
KBUILD_CFLAGS	+= $(call cc-option,-ffunction-sections,)
KBUILD_CFLAGS	+= $(call cc-option,-fdata-sections,)
endif

ifdef CONFIG_CC_OPTIMIZE_FOR_SIZE
KBUILD_CFLAGS	+= -Os $(call cc-disable-warning,maybe-uninitialized,)
else
ifdef CONFIG_PROFILE_ALL_BRANCHES
KBUILD_CFLAGS	+= -O2 $(call cc-disable-warning,maybe-uninitialized,)
else
KBUILD_CFLAGS   += -O2
endif
endif

KBUILD_CFLAGS += $(call cc-ifversion, -lt, 0409, \
			$(call cc-disable-warning,maybe-uninitialized,))

# Tell gcc to never replace conditional load with a non-conditional one
KBUILD_CFLAGS	+= $(call cc-option,--param=allow-store-data-races=0)

include scripts/Makefile.gcc-plugins

ifdef CONFIG_READABLE_ASM
# Disable optimizations that make assembler listings hard to read.
# reorder blocks reorders the control in the function
# ipa clone creates specialized cloned functions
# partial inlining inlines only parts of functions
KBUILD_CFLAGS += $(call cc-option,-fno-reorder-blocks,) \
                 $(call cc-option,-fno-ipa-cp-clone,) \
                 $(call cc-option,-fno-partial-inlining)
endif

ifneq ($(CONFIG_FRAME_WARN),0)
KBUILD_CFLAGS += $(call cc-option,-Wframe-larger-than=${CONFIG_FRAME_WARN})
endif

# This selects the stack protector compiler flag. Testing it is delayed
# until after .config has been reprocessed, in the prepare-compiler-check
# target.
ifdef CONFIG_CC_STACKPROTECTOR_REGULAR
  stackp-flag := -fstack-protector
  stackp-name := REGULAR
else
ifdef CONFIG_CC_STACKPROTECTOR_STRONG
  stackp-flag := -fstack-protector-strong
  stackp-name := STRONG
else
  # Force off for distro compilers that enable stack protector by default.
  stackp-flag := $(call cc-option, -fno-stack-protector)
endif
endif
# Find arch-specific stack protector compiler sanity-checking script.
ifdef CONFIG_CC_STACKPROTECTOR
  stackp-path := $(srctree)/scripts/gcc-$(SRCARCH)_$(BITS)-has-stack-protector.sh
  stackp-check := $(wildcard $(stackp-path))
endif
KBUILD_CFLAGS += $(stackp-flag)

ifeq ($(cc-name),clang)
KBUILD_CPPFLAGS += $(call cc-option,-Qunused-arguments,)
KBUILD_CPPFLAGS += $(call cc-option,-Wno-unknown-warning-option,)
KBUILD_CFLAGS += $(call cc-disable-warning, unused-variable)
KBUILD_CFLAGS += $(call cc-disable-warning, format-invalid-specifier)
KBUILD_CFLAGS += $(call cc-disable-warning, gnu)
# Quiet clang warning: comparison of unsigned expression < 0 is always false
KBUILD_CFLAGS += $(call cc-disable-warning, tautological-compare)
# CLANG uses a _MergedGlobals as optimization, but this breaks modpost, as the
# source of a reference will be _MergedGlobals and not on of the whitelisted names.
# See modpost pattern 2
KBUILD_CFLAGS += $(call cc-option, -mno-global-merge,)
KBUILD_CFLAGS += $(call cc-option, -fcatch-undefined-behavior)
else

# These warnings generated too much noise in a regular build.
# Use make W=1 to enable them (see scripts/Makefile.build)
KBUILD_CFLAGS += $(call cc-disable-warning, unused-but-set-variable)
KBUILD_CFLAGS += $(call cc-disable-warning, unused-const-variable)
endif

ifdef CONFIG_FRAME_POINTER
KBUILD_CFLAGS	+= -fno-omit-frame-pointer -fno-optimize-sibling-calls
else
# Some targets (ARM with Thumb2, for example), can't be built with frame
# pointers.  For those, we don't have FUNCTION_TRACER automatically
# select FRAME_POINTER.  However, FUNCTION_TRACER adds -pg, and this is
# incompatible with -fomit-frame-pointer with current GCC, so we don't use
# -fomit-frame-pointer with FUNCTION_TRACER.
ifndef CONFIG_FUNCTION_TRACER
KBUILD_CFLAGS	+= -fomit-frame-pointer
endif
endif

KBUILD_CFLAGS   += $(call cc-option, -fno-var-tracking-assignments)

ifdef CONFIG_DEBUG_INFO
ifdef CONFIG_DEBUG_INFO_SPLIT
KBUILD_CFLAGS   += $(call cc-option, -gsplit-dwarf, -g)
else
KBUILD_CFLAGS	+= -g
endif
KBUILD_AFLAGS	+= -Wa,-gdwarf-2
endif
ifdef CONFIG_DEBUG_INFO_DWARF4
KBUILD_CFLAGS	+= $(call cc-option, -gdwarf-4,)
endif

ifdef CONFIG_DEBUG_INFO_REDUCED
KBUILD_CFLAGS 	+= $(call cc-option, -femit-struct-debug-baseonly) \
		   $(call cc-option,-fno-var-tracking)
endif

ifdef CONFIG_FUNCTION_TRACER
ifndef CC_FLAGS_FTRACE
CC_FLAGS_FTRACE := -pg
endif
export CC_FLAGS_FTRACE
ifdef CONFIG_HAVE_FENTRY
CC_USING_FENTRY	:= $(call cc-option, -mfentry -DCC_USING_FENTRY)
endif
KBUILD_CFLAGS	+= $(CC_FLAGS_FTRACE) $(CC_USING_FENTRY)
KBUILD_AFLAGS	+= $(CC_USING_FENTRY)
ifdef CONFIG_DYNAMIC_FTRACE
	ifdef CONFIG_HAVE_C_RECORDMCOUNT
		BUILD_C_RECORDMCOUNT := y
		export BUILD_C_RECORDMCOUNT
	endif
endif
endif

# We trigger additional mismatches with less inlining
ifdef CONFIG_DEBUG_SECTION_MISMATCH
KBUILD_CFLAGS += $(call cc-option, -fno-inline-functions-called-once)
endif

# arch Makefile may override CC so keep this after arch Makefile is included
NOSTDINC_FLAGS += -nostdinc -isystem $(shell $(CC) -print-file-name=include)
CHECKFLAGS     += $(NOSTDINC_FLAGS)

# warn about C99 declaration after statement
KBUILD_CFLAGS += $(call cc-option,-Wdeclaration-after-statement,)

# disable pointer signed / unsigned warnings in gcc 4.0
KBUILD_CFLAGS += $(call cc-disable-warning, pointer-sign)

# disable invalid "can't wrap" optimizations for signed / pointers
KBUILD_CFLAGS	+= $(call cc-option,-fno-strict-overflow)

# conserve stack if available
KBUILD_CFLAGS   += $(call cc-option,-fconserve-stack)

# disallow errors like 'EXPORT_GPL(foo);' with missing header
KBUILD_CFLAGS   += $(call cc-option,-Werror=implicit-int)

# require functions to have arguments in prototypes, not empty 'int foo()'
KBUILD_CFLAGS   += $(call cc-option,-Werror=strict-prototypes)

# Prohibit date/time macros, which would make the build non-deterministic
KBUILD_CFLAGS   += $(call cc-option,-Werror=date-time)

# enforce correct pointer usage
KBUILD_CFLAGS   += $(call cc-option,-Werror=incompatible-pointer-types)

# use the deterministic mode of AR if available
KBUILD_ARFLAGS := $(call ar-option,D)

# check for 'asm goto'
ifeq ($(shell $(CONFIG_SHELL) $(srctree)/scripts/gcc-goto.sh $(CC)), y)
	KBUILD_CFLAGS += -DCC_HAVE_ASM_GOTO
	KBUILD_AFLAGS += -DCC_HAVE_ASM_GOTO
endif

include scripts/Makefile.kasan
include scripts/Makefile.extrawarn
include scripts/Makefile.ubsan

# Add any arch overrides and user supplied CPPFLAGS, AFLAGS and CFLAGS as the
# last assignments
KBUILD_CPPFLAGS += $(ARCH_CPPFLAGS) $(KCPPFLAGS)
KBUILD_AFLAGS   += $(ARCH_AFLAGS)   $(KAFLAGS)
KBUILD_CFLAGS   += $(ARCH_CFLAGS)   $(KCFLAGS)

# Use --build-id when available.
LDFLAGS_BUILD_ID = $(patsubst -Wl$(comma)%,%,\
			      $(call cc-ldoption, -Wl$(comma)--build-id,))
KBUILD_LDFLAGS_MODULE += $(LDFLAGS_BUILD_ID)
LDFLAGS_vmlinux += $(LDFLAGS_BUILD_ID)

ifdef CONFIG_LD_DEAD_CODE_DATA_ELIMINATION
LDFLAGS_vmlinux	+= $(call ld-option, --gc-sections,)
endif

ifeq ($(CONFIG_STRIP_ASM_SYMS),y)
LDFLAGS_vmlinux	+= $(call ld-option, -X,)
endif

# Default kernel image to build when no specific target is given.
# KBUILD_IMAGE may be overruled on the command line or
# set in the environment
# Also any assignments in arch/$(ARCH)/Makefile take precedence over
# this default value
export KBUILD_IMAGE ?= vmlinux

#
# INSTALL_PATH specifies where to place the updated kernel and system map
# images. Default is /boot, but you can set it to other values
export	INSTALL_PATH ?= /boot

#
# INSTALL_DTBS_PATH specifies a prefix for relocations required by build roots.
# Like INSTALL_MOD_PATH, it isn't defined in the Makefile, but can be passed as
# an argument if needed. Otherwise it defaults to the kernel install path
#
export INSTALL_DTBS_PATH ?= $(INSTALL_PATH)/dtbs/$(KERNELRELEASE)

#
# INSTALL_MOD_PATH specifies a prefix to MODLIB for module directory
# relocations required by build roots.  This is not defined in the
# makefile but the argument can be passed to make if needed.
#

MODLIB	= $(INSTALL_MOD_PATH)/lib/modules/$(KERNELRELEASE)
export MODLIB

#
# INSTALL_MOD_STRIP, if defined, will cause modules to be
# stripped after they are installed.  If INSTALL_MOD_STRIP is '1', then
# the default option --strip-debug will be used.  Otherwise,
# INSTALL_MOD_STRIP value will be used as the options to the strip command.

ifdef INSTALL_MOD_STRIP
ifeq ($(INSTALL_MOD_STRIP),1)
mod_strip_cmd = $(STRIP) --strip-debug
else
mod_strip_cmd = $(STRIP) $(INSTALL_MOD_STRIP)
endif # INSTALL_MOD_STRIP=1
else
mod_strip_cmd = true
endif # INSTALL_MOD_STRIP
export mod_strip_cmd

# CONFIG_MODULE_COMPRESS, if defined, will cause module to be compressed
# after they are installed in agreement with CONFIG_MODULE_COMPRESS_GZIP
# or CONFIG_MODULE_COMPRESS_XZ.

mod_compress_cmd = true
ifdef CONFIG_MODULE_COMPRESS
  ifdef CONFIG_MODULE_COMPRESS_GZIP
    mod_compress_cmd = gzip -n -f
  endif # CONFIG_MODULE_COMPRESS_GZIP
  ifdef CONFIG_MODULE_COMPRESS_XZ
    mod_compress_cmd = xz -f
  endif # CONFIG_MODULE_COMPRESS_XZ
endif # CONFIG_MODULE_COMPRESS
export mod_compress_cmd

# Select initial ramdisk compression format, default is gzip(1).
# This shall be used by the dracut(8) tool while creating an initramfs image.
#
INITRD_COMPRESS-y                  := gzip
INITRD_COMPRESS-$(CONFIG_RD_BZIP2) := bzip2
INITRD_COMPRESS-$(CONFIG_RD_LZMA)  := lzma
INITRD_COMPRESS-$(CONFIG_RD_XZ)    := xz
INITRD_COMPRESS-$(CONFIG_RD_LZO)   := lzo
INITRD_COMPRESS-$(CONFIG_RD_LZ4)   := lz4
# do not export INITRD_COMPRESS, since we didn't actually
# choose a sane default compression above.
# export INITRD_COMPRESS := $(INITRD_COMPRESS-y)

ifdef CONFIG_MODULE_SIG_ALL
$(eval $(call config_filename,MODULE_SIG_KEY))

mod_sign_cmd = scripts/sign-file $(CONFIG_MODULE_SIG_HASH) $(MODULE_SIG_KEY_SRCPREFIX)$(CONFIG_MODULE_SIG_KEY) certs/signing_key.x509
else
mod_sign_cmd = true
endif
export mod_sign_cmd


ifeq ($(KBUILD_EXTMOD),)
core-y		+= kernel/ certs/ mm/ fs/ ipc/ security/ crypto/ block/

vmlinux-dirs	:= $(patsubst %/,%,$(filter %/, $(init-y) $(init-m) \
		     $(core-y) $(core-m) $(drivers-y) $(drivers-m) \
		     $(net-y) $(net-m) $(libs-y) $(libs-m) $(virt-y)))

vmlinux-alldirs	:= $(sort $(vmlinux-dirs) $(patsubst %/,%,$(filter %/, \
		     $(init-) $(core-) $(drivers-) $(net-) $(libs-) $(virt-))))

init-y		:= $(patsubst %/, %/built-in.o, $(init-y))
core-y		:= $(patsubst %/, %/built-in.o, $(core-y))
drivers-y	:= $(patsubst %/, %/built-in.o, $(drivers-y))
net-y		:= $(patsubst %/, %/built-in.o, $(net-y))
libs-y1		:= $(patsubst %/, %/lib.a, $(libs-y))
libs-y2		:= $(patsubst %/, %/built-in.o, $(libs-y))
libs-y		:= $(libs-y1) $(libs-y2)
virt-y		:= $(patsubst %/, %/built-in.o, $(virt-y))

# Externally visible symbols (used by link-vmlinux.sh)
export KBUILD_VMLINUX_INIT := $(head-y) $(init-y)
export KBUILD_VMLINUX_MAIN := $(core-y) $(libs-y) $(drivers-y) $(net-y) $(virt-y)
export KBUILD_LDS          := arch/$(SRCARCH)/kernel/vmlinux.lds
export LDFLAGS_vmlinux
# used by scripts/pacmage/Makefile
export KBUILD_ALLDIRS := $(sort $(filter-out arch/%,$(vmlinux-alldirs)) arch Documentation include samples scripts tools)

vmlinux-deps := $(KBUILD_LDS) $(KBUILD_VMLINUX_INIT) $(KBUILD_VMLINUX_MAIN)

# Include targets which we want to execute sequentially if the rest of the
# kernel build went well. If CONFIG_TRIM_UNUSED_KSYMS is set, this might be
# evaluated more than once.
PHONY += vmlinux_prereq
vmlinux_prereq: $(vmlinux-deps) FORCE
ifdef CONFIG_HEADERS_CHECK
	$(Q)$(MAKE) -f $(srctree)/Makefile headers_check
endif
ifdef CONFIG_GDB_SCRIPTS
	$(Q)ln -fsn `cd $(srctree) && /bin/pwd`/scripts/gdb/vmlinux-gdb.py
endif
ifdef CONFIG_TRIM_UNUSED_KSYMS
	$(Q)$(CONFIG_SHELL) $(srctree)/scripts/adjust_autoksyms.sh \
	  "$(MAKE) -f $(srctree)/Makefile vmlinux"
endif

# standalone target for easier testing
include/generated/autoksyms.h: FORCE
	$(Q)$(CONFIG_SHELL) $(srctree)/scripts/adjust_autoksyms.sh true

ARCH_POSTLINK := $(wildcard $(srctree)/arch/$(SRCARCH)/Makefile.postlink)

# Final link of vmlinux with optional arch pass after final link
    cmd_link-vmlinux =                                                 \
	$(CONFIG_SHELL) $< $(LD) $(LDFLAGS) $(LDFLAGS_vmlinux) ;       \
	$(if $(ARCH_POSTLINK), $(MAKE) -f $(ARCH_POSTLINK) $@, true)

vmlinux: scripts/link-vmlinux.sh vmlinux_prereq $(vmlinux-deps) FORCE
	+$(call if_changed,link-vmlinux)

# Build samples along the rest of the kernel
ifdef CONFIG_SAMPLES
vmlinux-dirs += samples
endif

# The actual objects are generated when descending,
# make sure no implicit rule kicks in
$(sort $(vmlinux-deps)): $(vmlinux-dirs) ;

# Handle descending into subdirectories listed in $(vmlinux-dirs)
# Preset locale variables to speed up the build process. Limit locale
# tweaks to this spot to avoid wrong language settings when running
# make menuconfig etc.
# Error messages still appears in the original language

PHONY += $(vmlinux-dirs)
$(vmlinux-dirs): prepare scripts
	$(Q)$(MAKE) $(build)=$@

define filechk_kernel.release
	echo "$(KERNELVERSION)$$($(CONFIG_SHELL) $(srctree)/scripts/setlocalversion $(srctree))"
endef

# Store (new) KERNELRELEASE string in include/config/kernel.release
include/config/kernel.release: include/config/auto.conf FORCE
	$(call filechk,kernel.release)


# Things we need to do before we recursively start building the kernel
# or the modules are listed in "prepare".
# A multi level approach is used. prepareN is processed before prepareN-1.
# archprepare is used in arch Makefiles and when processed asm symlink,
# version.h and scripts_basic is processed / created.

# Listed in dependency order
PHONY += prepare archprepare prepare0 prepare1 prepare2 prepare3

# prepare3 is used to check if we are building in a separate output directory,
# and if so do:
# 1) Check that make has not been executed in the kernel src $(srctree)
prepare3: include/config/kernel.release
ifneq ($(KBUILD_SRC),)
	@$(kecho) '  Using $(srctree) as source for kernel'
	$(Q)if [ -f $(srctree)/.config -o -d $(srctree)/include/config ]; then \
		echo >&2 "  $(srctree) is not clean, please run 'make mrproper'"; \
		echo >&2 "  in the '$(srctree)' directory.";\
		/bin/false; \
	fi;
endif

# prepare2 creates a makefile if using a separate output directory.
# From this point forward, .config has been reprocessed, so any rules
# that need to depend on updated CONFIG_* values can be checked here.
prepare2: prepare3 prepare-compiler-check outputmakefile asm-generic

prepare1: prepare2 $(version_h) include/generated/utsrelease.h \
                   include/config/auto.conf
	$(cmd_crmodverdir)

archprepare: archheaders archscripts prepare1 scripts_basic

prepare0: archprepare gcc-plugins
	$(Q)$(MAKE) $(build)=.

# All the preparing..
prepare: prepare0 prepare-objtool

ifdef CONFIG_STACK_VALIDATION
  has_libelf := $(call try-run,\
		echo "int main() {}" | $(HOSTCC) -xc -o /dev/null -lelf -,1,0)
  ifeq ($(has_libelf),1)
    objtool_target := tools/objtool FORCE
  else
    $(warning "Cannot use CONFIG_STACK_VALIDATION, please install libelf-dev, libelf-devel or elfutils-libelf-devel")
    SKIP_STACK_VALIDATION := 1
    export SKIP_STACK_VALIDATION
  endif
endif

PHONY += prepare-objtool
prepare-objtool: $(objtool_target)

# Check for CONFIG flags that require compiler support. Abort the build
# after .config has been processed, but before the kernel build starts.
#
# For security-sensitive CONFIG options, we don't want to fallback and/or
# silently change which compiler flags will be used, since that leads to
# producing kernels with different security feature characteristics
# depending on the compiler used. (For example, "But I selected
# CC_STACKPROTECTOR_STRONG! Why did it build with _REGULAR?!")
PHONY += prepare-compiler-check
prepare-compiler-check: FORCE
# Make sure compiler supports requested stack protector flag.
ifdef stackp-name
  ifeq ($(call cc-option, $(stackp-flag)),)
	@echo Cannot use CONFIG_CC_STACKPROTECTOR_$(stackp-name): \
		  $(stackp-flag) not supported by compiler >&2 && exit 1
  endif
endif
# Make sure compiler does not have buggy stack-protector support.
ifdef stackp-check
  ifneq ($(shell $(CONFIG_SHELL) $(stackp-check) $(CC) $(KBUILD_CPPFLAGS) $(biarch)),y)
	@echo Cannot use CONFIG_CC_STACKPROTECTOR_$(stackp-name): \
                  $(stackp-flag) available but compiler is broken >&2 && exit 1
  endif
endif
	@:

# Generate some files
# ---------------------------------------------------------------------------

# KERNELRELEASE can change from a few different places, meaning version.h
# needs to be updated, so this check is forced on all builds

uts_len := 64
define filechk_utsrelease.h
	if [ `echo -n "$(KERNELRELEASE)" | wc -c ` -gt $(uts_len) ]; then \
	  echo '"$(KERNELRELEASE)" exceeds $(uts_len) characters' >&2;    \
	  exit 1;                                                         \
	fi;                                                               \
	(echo \#define UTS_RELEASE \"$(KERNELRELEASE)\";)
endef

define filechk_version.h
	(echo \#define LINUX_VERSION_CODE $(shell                         \
	expr $(VERSION) \* 65536 + 0$(PATCHLEVEL) \* 256 + 0$(SUBLEVEL)); \
	echo '#define KERNEL_VERSION(a,b,c) (((a) << 16) + ((b) << 8) + (c))';)
endef

$(version_h): $(srctree)/Makefile FORCE
	$(call filechk,version.h)
	$(Q)rm -f $(old_version_h)

include/generated/utsrelease.h: include/config/kernel.release FORCE
	$(call filechk,utsrelease.h)

PHONY += headerdep
headerdep:
	$(Q)find $(srctree)/include/ -name '*.h' | xargs --max-args 1 \
	$(srctree)/scripts/headerdep.pl -I$(srctree)/include

# ---------------------------------------------------------------------------
# Firmware install
INSTALL_FW_PATH=$(INSTALL_MOD_PATH)/lib/firmware
export INSTALL_FW_PATH

PHONY += firmware_install
firmware_install:
	@mkdir -p $(objtree)/firmware
	$(Q)$(MAKE) -f $(srctree)/scripts/Makefile.fwinst obj=firmware __fw_install

# ---------------------------------------------------------------------------
# Kernel headers

#Default location for installed headers
export INSTALL_HDR_PATH = $(objtree)/usr

# If we do an all arch process set dst to asm-$(hdr-arch)
hdr-dst = $(if $(KBUILD_HEADERS), dst=include/asm-$(hdr-arch), dst=include/asm)

PHONY += archheaders
archheaders:

PHONY += archscripts
archscripts:

PHONY += __headers
__headers: $(version_h) scripts_basic asm-generic archheaders archscripts
	$(Q)$(MAKE) $(build)=scripts build_unifdef

PHONY += headers_install_all
headers_install_all:
	$(Q)$(CONFIG_SHELL) $(srctree)/scripts/headers.sh install

PHONY += headers_install
headers_install: __headers
	$(if $(wildcard $(srctree)/arch/$(hdr-arch)/include/uapi/asm/Kbuild),, \
	  $(error Headers not exportable for the $(SRCARCH) architecture))
	$(Q)$(MAKE) $(hdr-inst)=include/uapi
	$(Q)$(MAKE) $(hdr-inst)=arch/$(hdr-arch)/include/uapi/asm $(hdr-dst)

PHONY += headers_check_all
headers_check_all: headers_install_all
	$(Q)$(CONFIG_SHELL) $(srctree)/scripts/headers.sh check

PHONY += headers_check
headers_check: headers_install
	$(Q)$(MAKE) $(hdr-inst)=include/uapi HDRCHECK=1
	$(Q)$(MAKE) $(hdr-inst)=arch/$(hdr-arch)/include/uapi/asm $(hdr-dst) HDRCHECK=1

# ---------------------------------------------------------------------------
# Kernel selftest

PHONY += kselftest
kselftest:
	$(Q)$(MAKE) -C tools/testing/selftests run_tests

kselftest-clean:
	$(Q)$(MAKE) -C tools/testing/selftests clean

PHONY += kselftest-merge
kselftest-merge:
	$(if $(wildcard $(objtree)/.config),, $(error No .config exists, config your kernel first!))
	$(Q)$(CONFIG_SHELL) $(srctree)/scripts/kconfig/merge_config.sh \
		-m $(objtree)/.config \
		$(srctree)/tools/testing/selftests/*/config
	+$(Q)$(MAKE) -f $(srctree)/Makefile olddefconfig

# ---------------------------------------------------------------------------
# Modules

ifdef CONFIG_MODULES

# By default, build modules as well

all: modules

# Build modules
#
# A module can be listed more than once in obj-m resulting in
# duplicate lines in modules.order files.  Those are removed
# using awk while concatenating to the final file.

PHONY += modules
modules: $(vmlinux-dirs) $(if $(KBUILD_BUILTIN),vmlinux) modules.builtin
	$(Q)$(AWK) '!x[$$0]++' $(vmlinux-dirs:%=$(objtree)/%/modules.order) > $(objtree)/modules.order
	@$(kecho) '  Building modules, stage 2.';
	$(Q)$(MAKE) -f $(srctree)/scripts/Makefile.modpost
	$(Q)$(MAKE) -f $(srctree)/scripts/Makefile.fwinst obj=firmware __fw_modbuild

modules.builtin: $(vmlinux-dirs:%=%/modules.builtin)
	$(Q)$(AWK) '!x[$$0]++' $^ > $(objtree)/modules.builtin

%/modules.builtin: include/config/auto.conf
	$(Q)$(MAKE) $(modbuiltin)=$*


# Target to prepare building external modules
PHONY += modules_prepare
modules_prepare: prepare scripts

# Target to install modules
PHONY += modules_install
modules_install: _modinst_ _modinst_post

PHONY += _modinst_
_modinst_:
	@rm -rf $(MODLIB)/kernel
	@rm -f $(MODLIB)/source
	@mkdir -p $(MODLIB)/kernel
	@ln -s `cd $(srctree) && /bin/pwd` $(MODLIB)/source
	@if [ ! $(objtree) -ef  $(MODLIB)/build ]; then \
		rm -f $(MODLIB)/build ; \
		ln -s $(CURDIR) $(MODLIB)/build ; \
	fi
	@cp -f $(objtree)/modules.order $(MODLIB)/
	@cp -f $(objtree)/modules.builtin $(MODLIB)/
	$(Q)$(MAKE) -f $(srctree)/scripts/Makefile.modinst

# This depmod is only for convenience to give the initial
# boot a modules.dep even before / is mounted read-write.  However the
# boot script depmod is the master version.
PHONY += _modinst_post
_modinst_post: _modinst_
	$(Q)$(MAKE) -f $(srctree)/scripts/Makefile.fwinst obj=firmware __fw_modinst
	$(call cmd,depmod)

ifeq ($(CONFIG_MODULE_SIG), y)
PHONY += modules_sign
modules_sign:
	$(Q)$(MAKE) -f $(srctree)/scripts/Makefile.modsign
endif

else # CONFIG_MODULES

# Modules not configured
# ---------------------------------------------------------------------------

PHONY += modules modules_install
modules modules_install:
	@echo >&2
	@echo >&2 "The present kernel configuration has modules disabled."
	@echo >&2 "Type 'make config' and enable loadable module support."
	@echo >&2 "Then build a kernel with module support enabled."
	@echo >&2
	@exit 1

endif # CONFIG_MODULES

###
# Cleaning is done on three levels.
# make clean     Delete most generated files
#                Leave enough to build external modules
# make mrproper  Delete the current configuration, and all generated files
# make distclean Remove editor backup files, patch leftover files and the like

# Directories & files removed with 'make clean'
CLEAN_DIRS  += $(MODVERDIR)

# Directories & files removed with 'make mrproper'
MRPROPER_DIRS  += include/config usr/include include/generated          \
		  arch/*/include/generated .tmp_objdiff
MRPROPER_FILES += .config .config.old .version .old_version \
		  Module.symvers tags TAGS cscope* GPATH GTAGS GRTAGS GSYMS \
		  signing_key.pem signing_key.priv signing_key.x509	\
		  x509.genkey extra_certificates signing_key.x509.keyid	\
		  signing_key.x509.signer vmlinux-gdb.py

# clean - Delete most, but leave enough to build external modules
#
clean: rm-dirs  := $(CLEAN_DIRS)
clean: rm-files := $(CLEAN_FILES)
clean-dirs      := $(addprefix _clean_, . $(vmlinux-alldirs) Documentation samples)

PHONY += $(clean-dirs) clean archclean vmlinuxclean
$(clean-dirs):
	$(Q)$(MAKE) $(clean)=$(patsubst _clean_%,%,$@)

vmlinuxclean:
	$(Q)$(CONFIG_SHELL) $(srctree)/scripts/link-vmlinux.sh clean
	$(Q)$(if $(ARCH_POSTLINK), $(MAKE) -f $(ARCH_POSTLINK) clean)

clean: archclean vmlinuxclean

# mrproper - Delete all generated files, including .config
#
mrproper: rm-dirs  := $(wildcard $(MRPROPER_DIRS))
mrproper: rm-files := $(wildcard $(MRPROPER_FILES))
mrproper-dirs      := $(addprefix _mrproper_,Documentation/DocBook scripts)

PHONY += $(mrproper-dirs) mrproper archmrproper
$(mrproper-dirs):
	$(Q)$(MAKE) $(clean)=$(patsubst _mrproper_%,%,$@)

mrproper: clean archmrproper $(mrproper-dirs)
	$(call cmd,rmdirs)
	$(call cmd,rmfiles)

# distclean
#
PHONY += distclean

distclean: mrproper
	@find $(srctree) $(RCS_FIND_IGNORE) \
		\( -name '*.orig' -o -name '*.rej' -o -name '*~' \
		-o -name '*.bak' -o -name '#*#' -o -name '.*.orig' \
		-o -name '.*.rej' -o -name '*%'  -o -name 'core' \) \
		-type f -print | xargs rm -f


# Packaging of the kernel to various formats
# ---------------------------------------------------------------------------
# rpm target kept for backward compatibility
package-dir	:= scripts/package

%src-pkg: FORCE
	$(Q)$(MAKE) $(build)=$(package-dir) $@
%pkg: include/config/kernel.release FORCE
	$(Q)$(MAKE) $(build)=$(package-dir) $@
rpm: include/config/kernel.release FORCE
	$(Q)$(MAKE) $(build)=$(package-dir) $@


# Brief documentation of the typical targets used
# ---------------------------------------------------------------------------

boards := $(wildcard $(srctree)/arch/$(SRCARCH)/configs/*_defconfig)
boards := $(sort $(notdir $(boards)))
board-dirs := $(dir $(wildcard $(srctree)/arch/$(SRCARCH)/configs/*/*_defconfig))
board-dirs := $(sort $(notdir $(board-dirs:/=)))

PHONY += help
help:
	@echo  'Cleaning targets:'
	@echo  '  clean		  - Remove most generated files but keep the config and'
	@echo  '                    enough build support to build external modules'
	@echo  '  mrproper	  - Remove all generated files + config + various backup files'
	@echo  '  distclean	  - mrproper + remove editor backup and patch files'
	@echo  ''
	@echo  'Configuration targets:'
	@$(MAKE) -f $(srctree)/scripts/kconfig/Makefile help
	@echo  ''
	@echo  'Other generic targets:'
	@echo  '  all		  - Build all targets marked with [*]'
	@echo  '* vmlinux	  - Build the bare kernel'
	@echo  '* modules	  - Build all modules'
	@echo  '  modules_install - Install all modules to INSTALL_MOD_PATH (default: /)'
	@echo  '  firmware_install- Install all firmware to INSTALL_FW_PATH'
	@echo  '                    (default: $$(INSTALL_MOD_PATH)/lib/firmware)'
	@echo  '  dir/            - Build all files in dir and below'
	@echo  '  dir/file.[ois]  - Build specified target only'
	@echo  '  dir/file.lst    - Build specified mixed source/assembly target only'
	@echo  '                    (requires a recent binutils and recent build (System.map))'
	@echo  '  dir/file.ko     - Build module including final link'
	@echo  '  modules_prepare - Set up for building external modules'
	@echo  '  tags/TAGS	  - Generate tags file for editors'
	@echo  '  cscope	  - Generate cscope index'
	@echo  '  gtags           - Generate GNU GLOBAL index'
	@echo  '  kernelrelease	  - Output the release version string (use with make -s)'
	@echo  '  kernelversion	  - Output the version stored in Makefile (use with make -s)'
	@echo  '  image_name	  - Output the image name (use with make -s)'
	@echo  '  headers_install - Install sanitised kernel headers to INSTALL_HDR_PATH'; \
	 echo  '                    (default: $(INSTALL_HDR_PATH))'; \
	 echo  ''
	@echo  'Static analysers'
	@echo  '  checkstack      - Generate a list of stack hogs'
	@echo  '  namespacecheck  - Name space analysis on compiled kernel'
	@echo  '  versioncheck    - Sanity check on version.h usage'
	@echo  '  includecheck    - Check for duplicate included header files'
	@echo  '  export_report   - List the usages of all exported symbols'
	@echo  '  headers_check   - Sanity check on exported headers'
	@echo  '  headerdep       - Detect inclusion cycles in headers'
	@$(MAKE) -f $(srctree)/scripts/Makefile.help checker-help
	@echo  ''
	@echo  'Kernel selftest'
	@echo  '  kselftest       - Build and run kernel selftest (run as root)'
	@echo  '                    Build, install, and boot kernel before'
	@echo  '                    running kselftest on it'
	@echo  '  kselftest-clean - Remove all generated kselftest files'
	@echo  '  kselftest-merge - Merge all the config dependencies of kselftest to existed'
	@echo  '                    .config.'
	@echo  ''
	@echo  'Kernel packaging:'
	@$(MAKE) $(build)=$(package-dir) help
	@echo  ''
	@echo  'Documentation targets:'
	@$(MAKE) -f $(srctree)/Documentation/Makefile.sphinx dochelp
	@echo  ''
	@$(MAKE) -f $(srctree)/Documentation/DocBook/Makefile dochelp
	@echo  ''
	@echo  'Architecture specific targets ($(SRCARCH)):'
	@$(if $(archhelp),$(archhelp),\
		echo '  No architecture specific help defined for $(SRCARCH)')
	@echo  ''
	@$(if $(boards), \
		$(foreach b, $(boards), \
		printf "  %-24s - Build for %s\\n" $(b) $(subst _defconfig,,$(b));) \
		echo '')
	@$(if $(board-dirs), \
		$(foreach b, $(board-dirs), \
		printf "  %-16s - Show %s-specific targets\\n" help-$(b) $(b);) \
		printf "  %-16s - Show all of the above\\n" help-boards; \
		echo '')

	@echo  '  make V=0|1 [targets] 0 => quiet build (default), 1 => verbose build'
	@echo  '  make V=2   [targets] 2 => give reason for rebuild of target'
	@echo  '  make O=dir [targets] Locate all output files in "dir", including .config'
	@echo  '  make C=1   [targets] Check all c source with $$CHECK (sparse by default)'
	@echo  '  make C=2   [targets] Force check of all c source with $$CHECK'
	@echo  '  make RECORDMCOUNT_WARN=1 [targets] Warn about ignored mcount sections'
	@echo  '  make W=n   [targets] Enable extra gcc checks, n=1,2,3 where'
	@echo  '		1: warnings which may be relevant and do not occur too often'
	@echo  '		2: warnings which occur quite often but may still be relevant'
	@echo  '		3: more obscure warnings, can most likely be ignored'
	@echo  '		Multiple levels can be combined with W=12 or W=123'
	@echo  ''
	@echo  'Execute "make" or "make all" to build all targets marked with [*] '
	@echo  'For further info see the ./README file'


help-board-dirs := $(addprefix help-,$(board-dirs))

help-boards: $(help-board-dirs)

boards-per-dir = $(sort $(notdir $(wildcard $(srctree)/arch/$(SRCARCH)/configs/$*/*_defconfig)))

$(help-board-dirs): help-%:
	@echo  'Architecture specific targets ($(SRCARCH) $*):'
	@$(if $(boards-per-dir), \
		$(foreach b, $(boards-per-dir), \
		printf "  %-24s - Build for %s\\n" $*/$(b) $(subst _defconfig,,$(b));) \
		echo '')


# Documentation targets
# ---------------------------------------------------------------------------
DOC_TARGETS := xmldocs sgmldocs psdocs latexdocs pdfdocs htmldocs mandocs installmandocs epubdocs cleandocs
PHONY += $(DOC_TARGETS)
$(DOC_TARGETS): scripts_basic FORCE
	$(Q)$(MAKE) $(build)=scripts build_docproc build_check-lc_ctype
	$(Q)$(MAKE) $(build)=Documentation -f $(srctree)/Documentation/Makefile.sphinx $@
	$(Q)$(MAKE) $(build)=Documentation/DocBook $@

else # KBUILD_EXTMOD

###
# External module support.
# When building external modules the kernel used as basis is considered
# read-only, and no consistency checks are made and the make
# system is not used on the basis kernel. If updates are required
# in the basis kernel ordinary make commands (without M=...) must
# be used.
#
# The following are the only valid targets when building external
# modules.
# make M=dir clean     Delete all automatically generated files
# make M=dir modules   Make all modules in specified dir
# make M=dir	       Same as 'make M=dir modules'
# make M=dir modules_install
#                      Install the modules built in the module directory
#                      Assumes install directory is already created

# We are always building modules
KBUILD_MODULES := 1
PHONY += crmodverdir
crmodverdir:
	$(cmd_crmodverdir)

PHONY += $(objtree)/Module.symvers
$(objtree)/Module.symvers:
	@test -e $(objtree)/Module.symvers || ( \
	echo; \
	echo "  WARNING: Symbol version dump $(objtree)/Module.symvers"; \
	echo "           is missing; modules will have no dependencies and modversions."; \
	echo )

module-dirs := $(addprefix _module_,$(KBUILD_EXTMOD))
PHONY += $(module-dirs) modules
$(module-dirs): crmodverdir $(objtree)/Module.symvers
	$(Q)$(MAKE) $(build)=$(patsubst _module_%,%,$@)

modules: $(module-dirs)
	@$(kecho) '  Building modules, stage 2.';
	$(Q)$(MAKE) -f $(srctree)/scripts/Makefile.modpost

PHONY += modules_install
modules_install: _emodinst_ _emodinst_post

install-dir := $(if $(INSTALL_MOD_DIR),$(INSTALL_MOD_DIR),extra)
PHONY += _emodinst_
_emodinst_:
	$(Q)mkdir -p $(MODLIB)/$(install-dir)
	$(Q)$(MAKE) -f $(srctree)/scripts/Makefile.modinst

PHONY += _emodinst_post
_emodinst_post: _emodinst_
	$(call cmd,depmod)

clean-dirs := $(addprefix _clean_,$(KBUILD_EXTMOD))

PHONY += $(clean-dirs) clean
$(clean-dirs):
	$(Q)$(MAKE) $(clean)=$(patsubst _clean_%,%,$@)

clean:	rm-dirs := $(MODVERDIR)
clean: rm-files := $(KBUILD_EXTMOD)/Module.symvers

PHONY += help
help:
	@echo  '  Building external modules.'
	@echo  '  Syntax: make -C path/to/kernel/src M=$$PWD target'
	@echo  ''
	@echo  '  modules         - default target, build the module(s)'
	@echo  '  modules_install - install the module'
	@echo  '  clean           - remove generated files in module directory only'
	@echo  ''

# Dummies...
PHONY += prepare scripts
prepare: ;
scripts: ;
endif # KBUILD_EXTMOD

clean: $(clean-dirs)
	$(call cmd,rmdirs)
	$(call cmd,rmfiles)
	@find $(if $(KBUILD_EXTMOD), $(KBUILD_EXTMOD), .) $(RCS_FIND_IGNORE) \
		\( -name '*.[oas]' -o -name '*.ko' -o -name '.*.cmd' \
		-o -name '*.ko.*' \
		-o -name '*.dwo'  \
		-o -name '*.su'  \
		-o -name '.*.d' -o -name '.*.tmp' -o -name '*.mod.c' \
		-o -name '*.symtypes' -o -name 'modules.order' \
		-o -name modules.builtin -o -name '.tmp_*.o.*' \
		-o -name '*.c.[012]*.*' \
		-o -name '*.gcno' \) -type f -print | xargs rm -f

# Generate tags for editors
# ---------------------------------------------------------------------------
quiet_cmd_tags = GEN     $@
      cmd_tags = $(CONFIG_SHELL) $(srctree)/scripts/tags.sh $@

tags TAGS cscope gtags: FORCE
	$(call cmd,tags)

# Scripts to check various things for consistency
# ---------------------------------------------------------------------------

PHONY += includecheck versioncheck coccicheck namespacecheck export_report

includecheck:
	find $(srctree)/* $(RCS_FIND_IGNORE) \
		-name '*.[hcS]' -type f -print | sort \
		| xargs $(PERL) -w $(srctree)/scripts/checkincludes.pl

versioncheck:
	find $(srctree)/* $(RCS_FIND_IGNORE) \
		-name '*.[hcS]' -type f -print | sort \
		| xargs $(PERL) -w $(srctree)/scripts/checkversion.pl

coccicheck:
	$(Q)$(CONFIG_SHELL) $(srctree)/scripts/$@

namespacecheck:
	$(PERL) $(srctree)/scripts/namespace.pl

export_report:
	$(PERL) $(srctree)/scripts/export_report.pl

endif #ifeq ($(config-targets),1)
endif #ifeq ($(mixed-targets),1)

PHONY += checkstack kernelrelease kernelversion image_name

# UML needs a little special treatment here.  It wants to use the host
# toolchain, so needs $(SUBARCH) passed to checkstack.pl.  Everyone
# else wants $(ARCH), including people doing cross-builds, which means
# that $(SUBARCH) doesn't work here.
ifeq ($(ARCH), um)
CHECKSTACK_ARCH := $(SUBARCH)
else
CHECKSTACK_ARCH := $(ARCH)
endif
checkstack:
	$(OBJDUMP) -d vmlinux $$(find . -name '*.ko') | \
	$(PERL) $(src)/scripts/checkstack.pl $(CHECKSTACK_ARCH)

kernelrelease:
	@echo "$(KERNELVERSION)$$($(CONFIG_SHELL) $(srctree)/scripts/setlocalversion $(srctree))"

kernelversion:
	@echo $(KERNELVERSION)

image_name:
	@echo $(KBUILD_IMAGE)

# Clear a bunch of variables before executing the submake
tools/: FORCE
	$(Q)mkdir -p $(objtree)/tools
	$(Q)$(MAKE) LDFLAGS= MAKEFLAGS="$(filter --j% -j,$(MAKEFLAGS))" O=$(shell cd $(objtree) && /bin/pwd) subdir=tools -C $(src)/tools/

tools/%: FORCE
	$(Q)mkdir -p $(objtree)/tools
	$(Q)$(MAKE) LDFLAGS= MAKEFLAGS="$(filter --j% -j,$(MAKEFLAGS))" O=$(shell cd $(objtree) && /bin/pwd) subdir=tools -C $(src)/tools/ $*

# Single targets
# ---------------------------------------------------------------------------
# Single targets are compatible with:
# - build with mixed source and output
# - build with separate output dir 'make O=...'
# - external modules
#
#  target-dir => where to store outputfile
#  build-dir  => directory in kernel source tree to use

ifeq ($(KBUILD_EXTMOD),)
        build-dir  = $(patsubst %/,%,$(dir $@))
        target-dir = $(dir $@)
else
        zap-slash=$(filter-out .,$(patsubst %/,%,$(dir $@)))
        build-dir  = $(KBUILD_EXTMOD)$(if $(zap-slash),/$(zap-slash))
        target-dir = $(if $(KBUILD_EXTMOD),$(dir $<),$(dir $@))
endif

%.s: %.c prepare scripts FORCE
	$(Q)$(MAKE) $(build)=$(build-dir) $(target-dir)$(notdir $@)
%.i: %.c prepare scripts FORCE
	$(Q)$(MAKE) $(build)=$(build-dir) $(target-dir)$(notdir $@)
%.o: %.c prepare scripts FORCE
	$(Q)$(MAKE) $(build)=$(build-dir) $(target-dir)$(notdir $@)
%.lst: %.c prepare scripts FORCE
	$(Q)$(MAKE) $(build)=$(build-dir) $(target-dir)$(notdir $@)
%.s: %.S prepare scripts FORCE
	$(Q)$(MAKE) $(build)=$(build-dir) $(target-dir)$(notdir $@)
%.o: %.S prepare scripts FORCE
	$(Q)$(MAKE) $(build)=$(build-dir) $(target-dir)$(notdir $@)
%.symtypes: %.c prepare scripts FORCE
	$(Q)$(MAKE) $(build)=$(build-dir) $(target-dir)$(notdir $@)

# Modules
/: prepare scripts FORCE
	$(cmd_crmodverdir)
	$(Q)$(MAKE) KBUILD_MODULES=$(if $(CONFIG_MODULES),1) \
	$(build)=$(build-dir)
# Make sure the latest headers are built for Documentation
Documentation/ samples/: headers_install
%/: prepare scripts FORCE
	$(cmd_crmodverdir)
	$(Q)$(MAKE) KBUILD_MODULES=$(if $(CONFIG_MODULES),1) \
	$(build)=$(build-dir)
%.ko: prepare scripts FORCE
	$(cmd_crmodverdir)
	$(Q)$(MAKE) KBUILD_MODULES=$(if $(CONFIG_MODULES),1)   \
	$(build)=$(build-dir) $(@:.ko=.o)
	$(Q)$(MAKE) -f $(srctree)/scripts/Makefile.modpost

# FIXME Should go into a make.lib or something
# ===========================================================================

quiet_cmd_rmdirs = $(if $(wildcard $(rm-dirs)),CLEAN   $(wildcard $(rm-dirs)))
      cmd_rmdirs = rm -rf $(rm-dirs)

quiet_cmd_rmfiles = $(if $(wildcard $(rm-files)),CLEAN   $(wildcard $(rm-files)))
      cmd_rmfiles = rm -f $(rm-files)

# Run depmod only if we have System.map and depmod is executable
quiet_cmd_depmod = DEPMOD  $(KERNELRELEASE)
      cmd_depmod = $(CONFIG_SHELL) $(srctree)/scripts/depmod.sh $(DEPMOD) \
                   $(KERNELRELEASE) "$(patsubst y,_,$(CONFIG_HAVE_UNDERSCORE_SYMBOL_PREFIX))"

# Create temporary dir for module support files
# clean it up only when building all modules
cmd_crmodverdir = $(Q)mkdir -p $(MODVERDIR) \
                  $(if $(KBUILD_MODULES),; rm -f $(MODVERDIR)/*)

# read all saved command lines

targets := $(wildcard $(sort $(targets)))
cmd_files := $(wildcard .*.cmd $(foreach f,$(targets),$(dir $(f)).$(notdir $(f)).cmd))

ifneq ($(cmd_files),)
  $(cmd_files): ;	# Do not try to update included dependency files
  include $(cmd_files)
endif

endif	# skip-makefile

PHONY += FORCE
FORCE:

# Declare the contents of the .PHONY variable as phony.  We keep that
# information in a variable so we can use it in if_changed and friends.
.PHONY: $(PHONY)<|MERGE_RESOLUTION|>--- conflicted
+++ resolved
@@ -1,12 +1,7 @@
 VERSION = 4
 PATCHLEVEL = 9
-<<<<<<< HEAD
 SUBLEVEL = 0
 EXTRAVERSION = -pf6
-=======
-SUBLEVEL = 22
-EXTRAVERSION =
->>>>>>> b807501e
 NAME = Roaring Lionus
 
 # *DOCUMENTATION*
