--- conflicted
+++ resolved
@@ -1,12 +1,7 @@
 VERSION = 3
 PATCHLEVEL = 2
-<<<<<<< HEAD
-SUBLEVEL = 10
-EXTRAVERSION =
-=======
 SUBLEVEL = 7
 EXTRAVERSION = -pf
->>>>>>> d457b45f
 NAME = Saber-toothed Squirrel
 
 # *DOCUMENTATION*
