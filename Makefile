--- conflicted
+++ resolved
@@ -1,13 +1,8 @@
 # SPDX-License-Identifier: GPL-2.0
 VERSION = 5
 PATCHLEVEL = 19
-<<<<<<< HEAD
 SUBLEVEL = 0
 EXTRAVERSION = -pf3
-=======
-SUBLEVEL = 4
-EXTRAVERSION =
->>>>>>> 0b0649b1
 NAME = Superb Owl
 
 # *DOCUMENTATION*
