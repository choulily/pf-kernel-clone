--- conflicted
+++ resolved
@@ -1,13 +1,8 @@
 # SPDX-License-Identifier: GPL-2.0
 VERSION = 5
 PATCHLEVEL = 7
-<<<<<<< HEAD
 SUBLEVEL = 0
 EXTRAVERSION = -pf8
-=======
-SUBLEVEL = 11
-EXTRAVERSION =
->>>>>>> 38e8153b
 NAME = Kleptomaniac Octopus
 
 # *DOCUMENTATION*
