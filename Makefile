# SPDX-License-Identifier: GPL-2.0
VERSION = 5
PATCHLEVEL = 12
<<<<<<< HEAD
SUBLEVEL = 0
EXTRAVERSION = -pf2
=======
SUBLEVEL = 3
EXTRAVERSION =
>>>>>>> d795d7b5
NAME = Frozen Wasteland

# *DOCUMENTATION*
# To see a list of typical targets execute "make help"
# More info can be located in ./README
# Comments in this file are targeted only to the developer, do not
# expect to learn how to build the kernel reading this file.

$(if $(filter __%, $(MAKECMDGOALS)), \
	$(error targets prefixed with '__' are only for internal use))

# That's our default target when none is given on the command line
PHONY := __all
__all:

# We are using a recursive build, so we need to do a little thinking
# to get the ordering right.
#
# Most importantly: sub-Makefiles should only ever modify files in
# their own directory. If in some directory we have a dependency on
# a file in another dir (which doesn't happen often, but it's often
# unavoidable when linking the built-in.a targets which finally
# turn into vmlinux), we will call a sub make in that other dir, and
# after that we are sure that everything which is in that other dir
# is now up to date.
#
# The only cases where we need to modify files which have global
# effects are thus separated out and done before the recursive
# descending is started. They are now explicitly listed as the
# prepare rule.

ifneq ($(sub_make_done),1)

# Do not use make's built-in rules and variables
# (this increases performance and avoids hard-to-debug behaviour)
MAKEFLAGS += -rR

# Avoid funny character set dependencies
unexport LC_ALL
LC_COLLATE=C
LC_NUMERIC=C
export LC_COLLATE LC_NUMERIC

# Avoid interference with shell env settings
unexport GREP_OPTIONS

# Beautify output
# ---------------------------------------------------------------------------
#
# Normally, we echo the whole command before executing it. By making
# that echo $($(quiet)$(cmd)), we now have the possibility to set
# $(quiet) to choose other forms of output instead, e.g.
#
#         quiet_cmd_cc_o_c = Compiling $(RELDIR)/$@
#         cmd_cc_o_c       = $(CC) $(c_flags) -c -o $@ $<
#
# If $(quiet) is empty, the whole command will be printed.
# If it is set to "quiet_", only the short version will be printed.
# If it is set to "silent_", nothing will be printed at all, since
# the variable $(silent_cmd_cc_o_c) doesn't exist.
#
# A simple variant is to prefix commands with $(Q) - that's useful
# for commands that shall be hidden in non-verbose mode.
#
#	$(Q)ln $@ :<
#
# If KBUILD_VERBOSE equals 0 then the above command will be hidden.
# If KBUILD_VERBOSE equals 1 then the above command is displayed.
# If KBUILD_VERBOSE equals 2 then give the reason why each target is rebuilt.
#
# To put more focus on warnings, be less verbose as default
# Use 'make V=1' to see the full commands

ifeq ("$(origin V)", "command line")
  KBUILD_VERBOSE = $(V)
endif
ifndef KBUILD_VERBOSE
  KBUILD_VERBOSE = 0
endif

ifeq ($(KBUILD_VERBOSE),1)
  quiet =
  Q =
else
  quiet=quiet_
  Q = @
endif

# If the user is running make -s (silent mode), suppress echoing of
# commands

ifneq ($(findstring s,$(filter-out --%,$(MAKEFLAGS))),)
  quiet=silent_
  KBUILD_VERBOSE = 0
endif

export quiet Q KBUILD_VERBOSE

# Call a source code checker (by default, "sparse") as part of the
# C compilation.
#
# Use 'make C=1' to enable checking of only re-compiled files.
# Use 'make C=2' to enable checking of *all* source files, regardless
# of whether they are re-compiled or not.
#
# See the file "Documentation/dev-tools/sparse.rst" for more details,
# including where to get the "sparse" utility.

ifeq ("$(origin C)", "command line")
  KBUILD_CHECKSRC = $(C)
endif
ifndef KBUILD_CHECKSRC
  KBUILD_CHECKSRC = 0
endif

export KBUILD_CHECKSRC

# Use make M=dir or set the environment variable KBUILD_EXTMOD to specify the
# directory of external module to build. Setting M= takes precedence.
ifeq ("$(origin M)", "command line")
  KBUILD_EXTMOD := $(M)
endif

$(if $(word 2, $(KBUILD_EXTMOD)), \
	$(error building multiple external modules is not supported))

export KBUILD_EXTMOD

# Kbuild will save output files in the current working directory.
# This does not need to match to the root of the kernel source tree.
#
# For example, you can do this:
#
#  cd /dir/to/store/output/files; make -f /dir/to/kernel/source/Makefile
#
# If you want to save output files in a different location, there are
# two syntaxes to specify it.
#
# 1) O=
# Use "make O=dir/to/store/output/files/"
#
# 2) Set KBUILD_OUTPUT
# Set the environment variable KBUILD_OUTPUT to point to the output directory.
# export KBUILD_OUTPUT=dir/to/store/output/files/; make
#
# The O= assignment takes precedence over the KBUILD_OUTPUT environment
# variable.

# Do we want to change the working directory?
ifeq ("$(origin O)", "command line")
  KBUILD_OUTPUT := $(O)
endif

ifneq ($(KBUILD_OUTPUT),)
# Make's built-in functions such as $(abspath ...), $(realpath ...) cannot
# expand a shell special character '~'. We use a somewhat tedious way here.
abs_objtree := $(shell mkdir -p $(KBUILD_OUTPUT) && cd $(KBUILD_OUTPUT) && pwd)
$(if $(abs_objtree),, \
     $(error failed to create output directory "$(KBUILD_OUTPUT)"))

# $(realpath ...) resolves symlinks
abs_objtree := $(realpath $(abs_objtree))
else
abs_objtree := $(CURDIR)
endif # ifneq ($(KBUILD_OUTPUT),)

ifeq ($(abs_objtree),$(CURDIR))
# Suppress "Entering directory ..." unless we are changing the work directory.
MAKEFLAGS += --no-print-directory
else
need-sub-make := 1
endif

this-makefile := $(lastword $(MAKEFILE_LIST))
abs_srctree := $(realpath $(dir $(this-makefile)))

ifneq ($(words $(subst :, ,$(abs_srctree))), 1)
$(error source directory cannot contain spaces or colons)
endif

ifneq ($(abs_srctree),$(abs_objtree))
# Look for make include files relative to root of kernel src
#
# This does not become effective immediately because MAKEFLAGS is re-parsed
# once after the Makefile is read. We need to invoke sub-make.
MAKEFLAGS += --include-dir=$(abs_srctree)
need-sub-make := 1
endif

ifneq ($(filter 3.%,$(MAKE_VERSION)),)
# 'MAKEFLAGS += -rR' does not immediately become effective for GNU Make 3.x
# We need to invoke sub-make to avoid implicit rules in the top Makefile.
need-sub-make := 1
# Cancel implicit rules for this Makefile.
$(this-makefile): ;
endif

export abs_srctree abs_objtree
export sub_make_done := 1

ifeq ($(need-sub-make),1)

PHONY += $(MAKECMDGOALS) __sub-make

$(filter-out $(this-makefile), $(MAKECMDGOALS)) __all: __sub-make
	@:

# Invoke a second make in the output directory, passing relevant variables
__sub-make:
	$(Q)$(MAKE) -C $(abs_objtree) -f $(abs_srctree)/Makefile $(MAKECMDGOALS)

endif # need-sub-make
endif # sub_make_done

# We process the rest of the Makefile if this is the final invocation of make
ifeq ($(need-sub-make),)

# Do not print "Entering directory ...",
# but we want to display it when entering to the output directory
# so that IDEs/editors are able to understand relative filenames.
MAKEFLAGS += --no-print-directory

ifeq ($(abs_srctree),$(abs_objtree))
        # building in the source tree
        srctree := .
	building_out_of_srctree :=
else
        ifeq ($(abs_srctree)/,$(dir $(abs_objtree)))
                # building in a subdirectory of the source tree
                srctree := ..
        else
                srctree := $(abs_srctree)
        endif
	building_out_of_srctree := 1
endif

ifneq ($(KBUILD_ABS_SRCTREE),)
srctree := $(abs_srctree)
endif

objtree		:= .
VPATH		:= $(srctree)

export building_out_of_srctree srctree objtree VPATH

# To make sure we do not include .config for any of the *config targets
# catch them early, and hand them over to scripts/kconfig/Makefile
# It is allowed to specify more targets when calling make, including
# mixing *config targets and build targets.
# For example 'make oldconfig all'.
# Detect when mixed targets is specified, and make a second invocation
# of make so .config is not included in this case either (for *config).

version_h := include/generated/uapi/linux/version.h

clean-targets := %clean mrproper cleandocs
no-dot-config-targets := $(clean-targets) \
			 cscope gtags TAGS tags help% %docs check% coccicheck \
			 $(version_h) headers headers_% archheaders archscripts \
			 %asm-generic kernelversion %src-pkg dt_binding_check \
			 outputmakefile
no-sync-config-targets := $(no-dot-config-targets) %install kernelrelease \
			  image_name
single-targets := %.a %.i %.ko %.lds %.ll %.lst %.mod %.o %.s %.symtypes %/

config-build	:=
mixed-build	:=
need-config	:= 1
may-sync-config	:= 1
single-build	:=

ifneq ($(filter $(no-dot-config-targets), $(MAKECMDGOALS)),)
	ifeq ($(filter-out $(no-dot-config-targets), $(MAKECMDGOALS)),)
		need-config :=
	endif
endif

ifneq ($(filter $(no-sync-config-targets), $(MAKECMDGOALS)),)
	ifeq ($(filter-out $(no-sync-config-targets), $(MAKECMDGOALS)),)
		may-sync-config :=
	endif
endif

ifneq ($(KBUILD_EXTMOD),)
	may-sync-config :=
endif

ifeq ($(KBUILD_EXTMOD),)
        ifneq ($(filter %config,$(MAKECMDGOALS)),)
		config-build := 1
                ifneq ($(words $(MAKECMDGOALS)),1)
			mixed-build := 1
                endif
        endif
endif

# We cannot build single targets and the others at the same time
ifneq ($(filter $(single-targets), $(MAKECMDGOALS)),)
	single-build := 1
	ifneq ($(filter-out $(single-targets), $(MAKECMDGOALS)),)
		mixed-build := 1
	endif
endif

# For "make -j clean all", "make -j mrproper defconfig all", etc.
ifneq ($(filter $(clean-targets),$(MAKECMDGOALS)),)
        ifneq ($(filter-out $(clean-targets),$(MAKECMDGOALS)),)
		mixed-build := 1
        endif
endif

# install and modules_install need also be processed one by one
ifneq ($(filter install,$(MAKECMDGOALS)),)
        ifneq ($(filter modules_install,$(MAKECMDGOALS)),)
		mixed-build := 1
        endif
endif

ifdef mixed-build
# ===========================================================================
# We're called with mixed targets (*config and build targets).
# Handle them one by one.

PHONY += $(MAKECMDGOALS) __build_one_by_one

$(MAKECMDGOALS): __build_one_by_one
	@:

__build_one_by_one:
	$(Q)set -e; \
	for i in $(MAKECMDGOALS); do \
		$(MAKE) -f $(srctree)/Makefile $$i; \
	done

else # !mixed-build

include scripts/Kbuild.include

# Read KERNELRELEASE from include/config/kernel.release (if it exists)
KERNELRELEASE = $(shell cat include/config/kernel.release 2> /dev/null)
KERNELVERSION = $(VERSION)$(if $(PATCHLEVEL),.$(PATCHLEVEL)$(if $(SUBLEVEL),.$(SUBLEVEL)))$(EXTRAVERSION)
export VERSION PATCHLEVEL SUBLEVEL KERNELRELEASE KERNELVERSION

include scripts/subarch.include

# Cross compiling and selecting different set of gcc/bin-utils
# ---------------------------------------------------------------------------
#
# When performing cross compilation for other architectures ARCH shall be set
# to the target architecture. (See arch/* for the possibilities).
# ARCH can be set during invocation of make:
# make ARCH=ia64
# Another way is to have ARCH set in the environment.
# The default ARCH is the host where make is executed.

# CROSS_COMPILE specify the prefix used for all executables used
# during compilation. Only gcc and related bin-utils executables
# are prefixed with $(CROSS_COMPILE).
# CROSS_COMPILE can be set on the command line
# make CROSS_COMPILE=ia64-linux-
# Alternatively CROSS_COMPILE can be set in the environment.
# Default value for CROSS_COMPILE is not to prefix executables
# Note: Some architectures assign CROSS_COMPILE in their arch/*/Makefile
ARCH		?= $(SUBARCH)

# Architecture as present in compile.h
UTS_MACHINE 	:= $(ARCH)
SRCARCH 	:= $(ARCH)

# Additional ARCH settings for x86
ifeq ($(ARCH),i386)
        SRCARCH := x86
endif
ifeq ($(ARCH),x86_64)
        SRCARCH := x86
endif

# Additional ARCH settings for sparc
ifeq ($(ARCH),sparc32)
       SRCARCH := sparc
endif
ifeq ($(ARCH),sparc64)
       SRCARCH := sparc
endif

# Additional ARCH settings for sh
ifeq ($(ARCH),sh64)
       SRCARCH := sh
endif

KCONFIG_CONFIG	?= .config
export KCONFIG_CONFIG

# Default file for 'make defconfig'. This may be overridden by arch-Makefile.
export KBUILD_DEFCONFIG := defconfig

# SHELL used by kbuild
CONFIG_SHELL := sh

HOST_LFS_CFLAGS := $(shell getconf LFS_CFLAGS 2>/dev/null)
HOST_LFS_LDFLAGS := $(shell getconf LFS_LDFLAGS 2>/dev/null)
HOST_LFS_LIBS := $(shell getconf LFS_LIBS 2>/dev/null)

ifneq ($(LLVM),)
HOSTCC	= clang
HOSTCXX	= clang++
else
HOSTCC	= gcc
HOSTCXX	= g++
endif

export KBUILD_USERCFLAGS := -Wall -Wmissing-prototypes -Wstrict-prototypes \
			      -O2 -fomit-frame-pointer -std=gnu89
export KBUILD_USERLDFLAGS :=

KBUILD_HOSTCFLAGS   := $(KBUILD_USERCFLAGS) $(HOST_LFS_CFLAGS) $(HOSTCFLAGS)
KBUILD_HOSTCXXFLAGS := -Wall -O2 $(HOST_LFS_CFLAGS) $(HOSTCXXFLAGS)
KBUILD_HOSTLDFLAGS  := $(HOST_LFS_LDFLAGS) $(HOSTLDFLAGS)
KBUILD_HOSTLDLIBS   := $(HOST_LFS_LIBS) $(HOSTLDLIBS)

# Make variables (CC, etc...)
CPP		= $(CC) -E
ifneq ($(LLVM),)
CC		= clang
LD		= ld.lld
AR		= llvm-ar
NM		= llvm-nm
OBJCOPY		= llvm-objcopy
OBJDUMP		= llvm-objdump
READELF		= llvm-readelf
STRIP		= llvm-strip
else
CC		= $(CROSS_COMPILE)gcc
LD		= $(CROSS_COMPILE)ld
AR		= $(CROSS_COMPILE)ar
NM		= $(CROSS_COMPILE)nm
OBJCOPY		= $(CROSS_COMPILE)objcopy
OBJDUMP		= $(CROSS_COMPILE)objdump
READELF		= $(CROSS_COMPILE)readelf
STRIP		= $(CROSS_COMPILE)strip
endif
PAHOLE		= pahole
RESOLVE_BTFIDS	= $(objtree)/tools/bpf/resolve_btfids/resolve_btfids
LEX		= flex
YACC		= bison
AWK		= awk
INSTALLKERNEL  := installkernel
DEPMOD		= depmod
PERL		= perl
PYTHON3		= python3
CHECK		= sparse
BASH		= bash
KGZIP		= gzip
KBZIP2		= bzip2
KLZOP		= lzop
LZMA		= lzma
LZ4		= lz4c
XZ		= xz
ZSTD		= zstd

CHECKFLAGS     := -D__linux__ -Dlinux -D__STDC__ -Dunix -D__unix__ \
		  -Wbitwise -Wno-return-void -Wno-unknown-attribute $(CF)
NOSTDINC_FLAGS :=
CFLAGS_MODULE   =
AFLAGS_MODULE   =
LDFLAGS_MODULE  =
CFLAGS_KERNEL	=
AFLAGS_KERNEL	=
LDFLAGS_vmlinux =

# Use USERINCLUDE when you must reference the UAPI directories only.
USERINCLUDE    := \
		-I$(srctree)/arch/$(SRCARCH)/include/uapi \
		-I$(objtree)/arch/$(SRCARCH)/include/generated/uapi \
		-I$(srctree)/include/uapi \
		-I$(objtree)/include/generated/uapi \
                -include $(srctree)/include/linux/compiler-version.h \
                -include $(srctree)/include/linux/kconfig.h

# Use LINUXINCLUDE when you must reference the include/ directory.
# Needed to be compatible with the O= option
LINUXINCLUDE    := \
		-I$(srctree)/arch/$(SRCARCH)/include \
		-I$(objtree)/arch/$(SRCARCH)/include/generated \
		$(if $(building_out_of_srctree),-I$(srctree)/include) \
		-I$(objtree)/include \
		$(USERINCLUDE)

KBUILD_AFLAGS   := -D__ASSEMBLY__ -fno-PIE
KBUILD_CFLAGS   := -Wall -Wundef -Werror=strict-prototypes -Wno-trigraphs \
		   -fno-strict-aliasing -fno-common -fshort-wchar -fno-PIE \
		   -Werror=implicit-function-declaration -Werror=implicit-int \
		   -Werror=return-type -Wno-format-security \
		   -std=gnu89
KBUILD_CPPFLAGS := -D__KERNEL__
KBUILD_AFLAGS_KERNEL :=
KBUILD_CFLAGS_KERNEL :=
KBUILD_AFLAGS_MODULE  := -DMODULE
KBUILD_CFLAGS_MODULE  := -DMODULE
KBUILD_LDFLAGS_MODULE :=
KBUILD_LDFLAGS :=
CLANG_FLAGS :=

export ARCH SRCARCH CONFIG_SHELL BASH HOSTCC KBUILD_HOSTCFLAGS CROSS_COMPILE LD CC
export CPP AR NM STRIP OBJCOPY OBJDUMP READELF PAHOLE RESOLVE_BTFIDS LEX YACC AWK INSTALLKERNEL
export PERL PYTHON3 CHECK CHECKFLAGS MAKE UTS_MACHINE HOSTCXX
export KGZIP KBZIP2 KLZOP LZMA LZ4 XZ ZSTD
export KBUILD_HOSTCXXFLAGS KBUILD_HOSTLDFLAGS KBUILD_HOSTLDLIBS LDFLAGS_MODULE

export KBUILD_CPPFLAGS NOSTDINC_FLAGS LINUXINCLUDE OBJCOPYFLAGS KBUILD_LDFLAGS
export KBUILD_CFLAGS CFLAGS_KERNEL CFLAGS_MODULE
export KBUILD_AFLAGS AFLAGS_KERNEL AFLAGS_MODULE
export KBUILD_AFLAGS_MODULE KBUILD_CFLAGS_MODULE KBUILD_LDFLAGS_MODULE
export KBUILD_AFLAGS_KERNEL KBUILD_CFLAGS_KERNEL

# Files to ignore in find ... statements

export RCS_FIND_IGNORE := \( -name SCCS -o -name BitKeeper -o -name .svn -o    \
			  -name CVS -o -name .pc -o -name .hg -o -name .git \) \
			  -prune -o
export RCS_TAR_IGNORE := --exclude SCCS --exclude BitKeeper --exclude .svn \
			 --exclude CVS --exclude .pc --exclude .hg --exclude .git

# ===========================================================================
# Rules shared between *config targets and build targets

# Basic helpers built in scripts/basic/
PHONY += scripts_basic
scripts_basic:
	$(Q)$(MAKE) $(build)=scripts/basic
	$(Q)rm -f .tmp_quiet_recordmcount

PHONY += outputmakefile
# Before starting out-of-tree build, make sure the source tree is clean.
# outputmakefile generates a Makefile in the output directory, if using a
# separate output directory. This allows convenient use of make in the
# output directory.
# At the same time when output Makefile generated, generate .gitignore to
# ignore whole output directory
outputmakefile:
ifdef building_out_of_srctree
	$(Q)if [ -f $(srctree)/.config -o \
		 -d $(srctree)/include/config -o \
		 -d $(srctree)/arch/$(SRCARCH)/include/generated ]; then \
		echo >&2 "***"; \
		echo >&2 "*** The source tree is not clean, please run 'make$(if $(findstring command line, $(origin ARCH)), ARCH=$(ARCH)) mrproper'"; \
		echo >&2 "*** in $(abs_srctree)";\
		echo >&2 "***"; \
		false; \
	fi
	$(Q)ln -fsn $(srctree) source
	$(Q)$(CONFIG_SHELL) $(srctree)/scripts/mkmakefile $(srctree)
	$(Q)test -e .gitignore || \
	{ echo "# this is build directory, ignore it"; echo "*"; } > .gitignore
endif

# The expansion should be delayed until arch/$(SRCARCH)/Makefile is included.
# Some architectures define CROSS_COMPILE in arch/$(SRCARCH)/Makefile.
# CC_VERSION_TEXT is referenced from Kconfig (so it needs export),
# and from include/config/auto.conf.cmd to detect the compiler upgrade.
CC_VERSION_TEXT = $(shell $(CC) --version 2>/dev/null | head -n 1 | sed 's/\#//g')

ifneq ($(findstring clang,$(CC_VERSION_TEXT)),)
ifneq ($(CROSS_COMPILE),)
CLANG_FLAGS	+= --target=$(notdir $(CROSS_COMPILE:%-=%))
GCC_TOOLCHAIN_DIR := $(dir $(shell which $(CROSS_COMPILE)elfedit))
CLANG_FLAGS	+= --prefix=$(GCC_TOOLCHAIN_DIR)$(notdir $(CROSS_COMPILE))
GCC_TOOLCHAIN	:= $(realpath $(GCC_TOOLCHAIN_DIR)/..)
endif
ifneq ($(GCC_TOOLCHAIN),)
CLANG_FLAGS	+= --gcc-toolchain=$(GCC_TOOLCHAIN)
endif
ifneq ($(LLVM_IAS),1)
CLANG_FLAGS	+= -no-integrated-as
endif
CLANG_FLAGS	+= -Werror=unknown-warning-option
KBUILD_CFLAGS	+= $(CLANG_FLAGS)
KBUILD_AFLAGS	+= $(CLANG_FLAGS)
export CLANG_FLAGS
endif

ifdef config-build
# ===========================================================================
# *config targets only - make sure prerequisites are updated, and descend
# in scripts/kconfig to make the *config target

# Read arch specific Makefile to set KBUILD_DEFCONFIG as needed.
# KBUILD_DEFCONFIG may point out an alternative default configuration
# used for 'make defconfig'
include arch/$(SRCARCH)/Makefile
export KBUILD_DEFCONFIG KBUILD_KCONFIG CC_VERSION_TEXT

config: outputmakefile scripts_basic FORCE
	$(Q)$(MAKE) $(build)=scripts/kconfig $@

%config: outputmakefile scripts_basic FORCE
	$(Q)$(MAKE) $(build)=scripts/kconfig $@

else #!config-build
# ===========================================================================
# Build targets only - this includes vmlinux, arch specific targets, clean
# targets and others. In general all targets except *config targets.

# If building an external module we do not care about the all: rule
# but instead __all depend on modules
PHONY += all
ifeq ($(KBUILD_EXTMOD),)
__all: all
else
__all: modules
endif

# Decide whether to build built-in, modular, or both.
# Normally, just do built-in.

KBUILD_MODULES :=
KBUILD_BUILTIN := 1

# If we have only "make modules", don't compile built-in objects.
ifeq ($(MAKECMDGOALS),modules)
  KBUILD_BUILTIN :=
endif

# If we have "make <whatever> modules", compile modules
# in addition to whatever we do anyway.
# Just "make" or "make all" shall build modules as well

ifneq ($(filter all modules nsdeps %compile_commands.json clang-%,$(MAKECMDGOALS)),)
  KBUILD_MODULES := 1
endif

ifeq ($(MAKECMDGOALS),)
  KBUILD_MODULES := 1
endif

export KBUILD_MODULES KBUILD_BUILTIN

ifdef need-config
include include/config/auto.conf
endif

ifeq ($(KBUILD_EXTMOD),)
# Objects we will link into vmlinux / subdirs we need to visit
core-y		:= init/ usr/
drivers-y	:= drivers/ sound/
drivers-$(CONFIG_SAMPLES) += samples/
drivers-$(CONFIG_NET) += net/
drivers-y	+= virt/
libs-y		:= lib/
endif # KBUILD_EXTMOD

# The all: target is the default when no target is given on the
# command line.
# This allow a user to issue only 'make' to build a kernel including modules
# Defaults to vmlinux, but the arch makefile usually adds further targets
all: vmlinux

CFLAGS_GCOV	:= -fprofile-arcs -ftest-coverage \
	$(call cc-option,-fno-tree-loop-im) \
	$(call cc-disable-warning,maybe-uninitialized,)
export CFLAGS_GCOV

# The arch Makefiles can override CC_FLAGS_FTRACE. We may also append it later.
ifdef CONFIG_FUNCTION_TRACER
  CC_FLAGS_FTRACE := -pg
endif

RETPOLINE_CFLAGS_GCC := -mindirect-branch=thunk-extern -mindirect-branch-register
RETPOLINE_VDSO_CFLAGS_GCC := -mindirect-branch=thunk-inline -mindirect-branch-register
RETPOLINE_CFLAGS_CLANG := -mretpoline-external-thunk
RETPOLINE_VDSO_CFLAGS_CLANG := -mretpoline
RETPOLINE_CFLAGS := $(call cc-option,$(RETPOLINE_CFLAGS_GCC),$(call cc-option,$(RETPOLINE_CFLAGS_CLANG)))
RETPOLINE_VDSO_CFLAGS := $(call cc-option,$(RETPOLINE_VDSO_CFLAGS_GCC),$(call cc-option,$(RETPOLINE_VDSO_CFLAGS_CLANG)))
export RETPOLINE_CFLAGS
export RETPOLINE_VDSO_CFLAGS

include arch/$(SRCARCH)/Makefile

ifdef need-config
ifdef may-sync-config
# Read in dependencies to all Kconfig* files, make sure to run syncconfig if
# changes are detected. This should be included after arch/$(SRCARCH)/Makefile
# because some architectures define CROSS_COMPILE there.
include include/config/auto.conf.cmd

$(KCONFIG_CONFIG):
	@echo >&2 '***'
	@echo >&2 '*** Configuration file "$@" not found!'
	@echo >&2 '***'
	@echo >&2 '*** Please run some configurator (e.g. "make oldconfig" or'
	@echo >&2 '*** "make menuconfig" or "make xconfig").'
	@echo >&2 '***'
	@/bin/false

# The actual configuration files used during the build are stored in
# include/generated/ and include/config/. Update them if .config is newer than
# include/config/auto.conf (which mirrors .config).
#
# This exploits the 'multi-target pattern rule' trick.
# The syncconfig should be executed only once to make all the targets.
# (Note: use the grouped target '&:' when we bump to GNU Make 4.3)
quiet_cmd_syncconfig = SYNC    $@
      cmd_syncconfig = $(MAKE) -f $(srctree)/Makefile syncconfig

%/config/auto.conf %/config/auto.conf.cmd %/generated/autoconf.h: $(KCONFIG_CONFIG)
	+$(call cmd,syncconfig)
else # !may-sync-config
# External modules and some install targets need include/generated/autoconf.h
# and include/config/auto.conf but do not care if they are up-to-date.
# Use auto.conf to trigger the test
PHONY += include/config/auto.conf

include/config/auto.conf:
	$(Q)test -e include/generated/autoconf.h -a -e $@ || (		\
	echo >&2;							\
	echo >&2 "  ERROR: Kernel configuration is invalid.";		\
	echo >&2 "         include/generated/autoconf.h or $@ are missing.";\
	echo >&2 "         Run 'make oldconfig && make prepare' on kernel src to fix it.";	\
	echo >&2 ;							\
	/bin/false)

endif # may-sync-config
endif # need-config

KBUILD_CFLAGS	+= $(call cc-option,-fno-delete-null-pointer-checks,)
KBUILD_CFLAGS	+= $(call cc-disable-warning,frame-address,)
KBUILD_CFLAGS	+= $(call cc-disable-warning, format-truncation)
KBUILD_CFLAGS	+= $(call cc-disable-warning, format-overflow)
KBUILD_CFLAGS	+= $(call cc-disable-warning, address-of-packed-member)

ifdef CONFIG_CC_OPTIMIZE_FOR_PERFORMANCE
KBUILD_CFLAGS += -O2
else ifdef CONFIG_CC_OPTIMIZE_FOR_PERFORMANCE_O3
KBUILD_CFLAGS += -O3
else ifdef CONFIG_CC_OPTIMIZE_FOR_SIZE
KBUILD_CFLAGS += -Os
endif

# Tell gcc to never replace conditional load with a non-conditional one
KBUILD_CFLAGS	+= $(call cc-option,--param=allow-store-data-races=0)
KBUILD_CFLAGS	+= $(call cc-option,-fno-allow-store-data-races)

ifdef CONFIG_READABLE_ASM
# Disable optimizations that make assembler listings hard to read.
# reorder blocks reorders the control in the function
# ipa clone creates specialized cloned functions
# partial inlining inlines only parts of functions
KBUILD_CFLAGS += $(call cc-option,-fno-reorder-blocks,) \
                 $(call cc-option,-fno-ipa-cp-clone,) \
                 $(call cc-option,-fno-partial-inlining)
endif

ifneq ($(CONFIG_FRAME_WARN),0)
KBUILD_CFLAGS += -Wframe-larger-than=$(CONFIG_FRAME_WARN)
endif

stackp-flags-y                                    := -fno-stack-protector
stackp-flags-$(CONFIG_STACKPROTECTOR)             := -fstack-protector
stackp-flags-$(CONFIG_STACKPROTECTOR_STRONG)      := -fstack-protector-strong

KBUILD_CFLAGS += $(stackp-flags-y)

ifdef CONFIG_CC_IS_CLANG
KBUILD_CPPFLAGS += -Qunused-arguments
KBUILD_CFLAGS += -Wno-format-invalid-specifier
KBUILD_CFLAGS += -Wno-gnu
# CLANG uses a _MergedGlobals as optimization, but this breaks modpost, as the
# source of a reference will be _MergedGlobals and not on of the whitelisted names.
# See modpost pattern 2
KBUILD_CFLAGS += -mno-global-merge
else

# Warn about unmarked fall-throughs in switch statement.
# Disabled for clang while comment to attribute conversion happens and
# https://github.com/ClangBuiltLinux/linux/issues/636 is discussed.
KBUILD_CFLAGS += $(call cc-option,-Wimplicit-fallthrough,)
endif

# These warnings generated too much noise in a regular build.
# Use make W=1 to enable them (see scripts/Makefile.extrawarn)
KBUILD_CFLAGS += $(call cc-disable-warning, unused-but-set-variable)

KBUILD_CFLAGS += $(call cc-disable-warning, unused-const-variable)
ifdef CONFIG_FRAME_POINTER
KBUILD_CFLAGS	+= -fno-omit-frame-pointer -fno-optimize-sibling-calls
else
# Some targets (ARM with Thumb2, for example), can't be built with frame
# pointers.  For those, we don't have FUNCTION_TRACER automatically
# select FRAME_POINTER.  However, FUNCTION_TRACER adds -pg, and this is
# incompatible with -fomit-frame-pointer with current GCC, so we don't use
# -fomit-frame-pointer with FUNCTION_TRACER.
ifndef CONFIG_FUNCTION_TRACER
KBUILD_CFLAGS	+= -fomit-frame-pointer
endif
endif

# Initialize all stack variables with a 0xAA pattern.
ifdef CONFIG_INIT_STACK_ALL_PATTERN
KBUILD_CFLAGS	+= -ftrivial-auto-var-init=pattern
endif

# Initialize all stack variables with a zero value.
ifdef CONFIG_INIT_STACK_ALL_ZERO
# Future support for zero initialization is still being debated, see
# https://bugs.llvm.org/show_bug.cgi?id=45497. These flags are subject to being
# renamed or dropped.
KBUILD_CFLAGS	+= -ftrivial-auto-var-init=zero
KBUILD_CFLAGS	+= -enable-trivial-auto-var-init-zero-knowing-it-will-be-removed-from-clang
endif

DEBUG_CFLAGS	:=

# Workaround for GCC versions < 5.0
# https://gcc.gnu.org/bugzilla/show_bug.cgi?id=61801
ifdef CONFIG_CC_IS_GCC
DEBUG_CFLAGS	+= $(call cc-ifversion, -lt, 0500, $(call cc-option, -fno-var-tracking-assignments))
endif

ifdef CONFIG_DEBUG_INFO

ifdef CONFIG_DEBUG_INFO_SPLIT
DEBUG_CFLAGS	+= -gsplit-dwarf
else
DEBUG_CFLAGS	+= -g
endif

ifneq ($(LLVM_IAS),1)
KBUILD_AFLAGS	+= -Wa,-gdwarf-2
endif

ifndef CONFIG_DEBUG_INFO_DWARF_TOOLCHAIN_DEFAULT
dwarf-version-$(CONFIG_DEBUG_INFO_DWARF4) := 4
dwarf-version-$(CONFIG_DEBUG_INFO_DWARF5) := 5
DEBUG_CFLAGS	+= -gdwarf-$(dwarf-version-y)
endif

ifdef CONFIG_DEBUG_INFO_REDUCED
DEBUG_CFLAGS	+= $(call cc-option, -femit-struct-debug-baseonly) \
		   $(call cc-option,-fno-var-tracking)
endif

ifdef CONFIG_DEBUG_INFO_COMPRESSED
DEBUG_CFLAGS	+= -gz=zlib
KBUILD_AFLAGS	+= -gz=zlib
KBUILD_LDFLAGS	+= --compress-debug-sections=zlib
endif

endif # CONFIG_DEBUG_INFO

KBUILD_CFLAGS += $(DEBUG_CFLAGS)
export DEBUG_CFLAGS

ifdef CONFIG_FUNCTION_TRACER
ifdef CONFIG_FTRACE_MCOUNT_USE_CC
  CC_FLAGS_FTRACE	+= -mrecord-mcount
  ifdef CONFIG_HAVE_NOP_MCOUNT
    ifeq ($(call cc-option-yn, -mnop-mcount),y)
      CC_FLAGS_FTRACE	+= -mnop-mcount
      CC_FLAGS_USING	+= -DCC_USING_NOP_MCOUNT
    endif
  endif
endif
ifdef CONFIG_FTRACE_MCOUNT_USE_OBJTOOL
  CC_FLAGS_USING	+= -DCC_USING_NOP_MCOUNT
endif
ifdef CONFIG_FTRACE_MCOUNT_USE_RECORDMCOUNT
  ifdef CONFIG_HAVE_C_RECORDMCOUNT
    BUILD_C_RECORDMCOUNT := y
    export BUILD_C_RECORDMCOUNT
  endif
endif
ifdef CONFIG_HAVE_FENTRY
  ifeq ($(call cc-option-yn, -mfentry),y)
    CC_FLAGS_FTRACE	+= -mfentry
    CC_FLAGS_USING	+= -DCC_USING_FENTRY
  endif
endif
export CC_FLAGS_FTRACE
KBUILD_CFLAGS	+= $(CC_FLAGS_FTRACE) $(CC_FLAGS_USING)
KBUILD_AFLAGS	+= $(CC_FLAGS_USING)
endif

# We trigger additional mismatches with less inlining
ifdef CONFIG_DEBUG_SECTION_MISMATCH
KBUILD_CFLAGS += $(call cc-option, -fno-inline-functions-called-once)
endif

ifdef CONFIG_LD_DEAD_CODE_DATA_ELIMINATION
KBUILD_CFLAGS_KERNEL += -ffunction-sections -fdata-sections
LDFLAGS_vmlinux += --gc-sections
endif

ifdef CONFIG_SHADOW_CALL_STACK
CC_FLAGS_SCS	:= -fsanitize=shadow-call-stack
KBUILD_CFLAGS	+= $(CC_FLAGS_SCS)
export CC_FLAGS_SCS
endif

ifdef CONFIG_LTO_CLANG
ifdef CONFIG_LTO_CLANG_THIN
CC_FLAGS_LTO	:= -flto=thin -fsplit-lto-unit
KBUILD_LDFLAGS	+= --thinlto-cache-dir=$(extmod-prefix).thinlto-cache
else
CC_FLAGS_LTO	:= -flto
endif
CC_FLAGS_LTO	+= -fvisibility=hidden

# Limit inlining across translation units to reduce binary size
KBUILD_LDFLAGS += -mllvm -import-instr-limit=5
endif

ifdef CONFIG_LTO
KBUILD_CFLAGS	+= -fno-lto $(CC_FLAGS_LTO)
KBUILD_AFLAGS	+= -fno-lto
export CC_FLAGS_LTO
endif

ifdef CONFIG_DEBUG_FORCE_FUNCTION_ALIGN_32B
KBUILD_CFLAGS += -falign-functions=32
endif

# arch Makefile may override CC so keep this after arch Makefile is included
NOSTDINC_FLAGS += -nostdinc -isystem $(shell $(CC) -print-file-name=include)

# warn about C99 declaration after statement
KBUILD_CFLAGS += -Wdeclaration-after-statement

# Variable Length Arrays (VLAs) should not be used anywhere in the kernel
KBUILD_CFLAGS += -Wvla

# disable pointer signed / unsigned warnings in gcc 4.0
KBUILD_CFLAGS += -Wno-pointer-sign

# disable stringop warnings in gcc 8+
KBUILD_CFLAGS += $(call cc-disable-warning, stringop-truncation)

# We'll want to enable this eventually, but it's not going away for 5.7 at least
KBUILD_CFLAGS += $(call cc-disable-warning, zero-length-bounds)
KBUILD_CFLAGS += $(call cc-disable-warning, array-bounds)
KBUILD_CFLAGS += $(call cc-disable-warning, stringop-overflow)

# Another good warning that we'll want to enable eventually
KBUILD_CFLAGS += $(call cc-disable-warning, restrict)

# Enabled with W=2, disabled by default as noisy
KBUILD_CFLAGS += $(call cc-disable-warning, maybe-uninitialized)

# disable invalid "can't wrap" optimizations for signed / pointers
KBUILD_CFLAGS	+= -fno-strict-overflow

# Make sure -fstack-check isn't enabled (like gentoo apparently did)
KBUILD_CFLAGS  += -fno-stack-check

# conserve stack if available
KBUILD_CFLAGS   += $(call cc-option,-fconserve-stack)

# Prohibit date/time macros, which would make the build non-deterministic
KBUILD_CFLAGS   += -Werror=date-time

# enforce correct pointer usage
KBUILD_CFLAGS   += $(call cc-option,-Werror=incompatible-pointer-types)

# Require designated initializers for all marked structures
KBUILD_CFLAGS   += $(call cc-option,-Werror=designated-init)

# change __FILE__ to the relative path from the srctree
KBUILD_CPPFLAGS += $(call cc-option,-fmacro-prefix-map=$(srctree)/=)

# include additional Makefiles when needed
include-y			:= scripts/Makefile.extrawarn
include-$(CONFIG_KASAN)		+= scripts/Makefile.kasan
include-$(CONFIG_KCSAN)		+= scripts/Makefile.kcsan
include-$(CONFIG_UBSAN)		+= scripts/Makefile.ubsan
include-$(CONFIG_KCOV)		+= scripts/Makefile.kcov
include-$(CONFIG_GCC_PLUGINS)	+= scripts/Makefile.gcc-plugins

include $(addprefix $(srctree)/, $(include-y))

# scripts/Makefile.gcc-plugins is intentionally included last.
# Do not add $(call cc-option,...) below this line. When you build the kernel
# from the clean source tree, the GCC plugins do not exist at this point.

# Add user supplied CPPFLAGS, AFLAGS and CFLAGS as the last assignments
KBUILD_CPPFLAGS += $(KCPPFLAGS)
KBUILD_AFLAGS   += $(KAFLAGS)
KBUILD_CFLAGS   += $(KCFLAGS)

KBUILD_LDFLAGS_MODULE += --build-id=sha1
LDFLAGS_vmlinux += --build-id=sha1

ifeq ($(CONFIG_STRIP_ASM_SYMS),y)
LDFLAGS_vmlinux	+= $(call ld-option, -X,)
endif

ifeq ($(CONFIG_RELR),y)
LDFLAGS_vmlinux	+= --pack-dyn-relocs=relr
endif

# We never want expected sections to be placed heuristically by the
# linker. All sections should be explicitly named in the linker script.
ifdef CONFIG_LD_ORPHAN_WARN
LDFLAGS_vmlinux += --orphan-handling=warn
endif

# Align the bit size of userspace programs with the kernel
KBUILD_USERCFLAGS  += $(filter -m32 -m64 --target=%, $(KBUILD_CFLAGS))
KBUILD_USERLDFLAGS += $(filter -m32 -m64 --target=%, $(KBUILD_CFLAGS))

# make the checker run with the right architecture
CHECKFLAGS += --arch=$(ARCH)

# insure the checker run with the right endianness
CHECKFLAGS += $(if $(CONFIG_CPU_BIG_ENDIAN),-mbig-endian,-mlittle-endian)

# the checker needs the correct machine size
CHECKFLAGS += $(if $(CONFIG_64BIT),-m64,-m32)

# Default kernel image to build when no specific target is given.
# KBUILD_IMAGE may be overruled on the command line or
# set in the environment
# Also any assignments in arch/$(ARCH)/Makefile take precedence over
# this default value
export KBUILD_IMAGE ?= vmlinux

#
# INSTALL_PATH specifies where to place the updated kernel and system map
# images. Default is /boot, but you can set it to other values
export	INSTALL_PATH ?= /boot

#
# INSTALL_DTBS_PATH specifies a prefix for relocations required by build roots.
# Like INSTALL_MOD_PATH, it isn't defined in the Makefile, but can be passed as
# an argument if needed. Otherwise it defaults to the kernel install path
#
export INSTALL_DTBS_PATH ?= $(INSTALL_PATH)/dtbs/$(KERNELRELEASE)

#
# INSTALL_MOD_PATH specifies a prefix to MODLIB for module directory
# relocations required by build roots.  This is not defined in the
# makefile but the argument can be passed to make if needed.
#

MODLIB	= $(INSTALL_MOD_PATH)/lib/modules/$(KERNELRELEASE)
export MODLIB

#
# INSTALL_MOD_STRIP, if defined, will cause modules to be
# stripped after they are installed.  If INSTALL_MOD_STRIP is '1', then
# the default option --strip-debug will be used.  Otherwise,
# INSTALL_MOD_STRIP value will be used as the options to the strip command.

ifdef INSTALL_MOD_STRIP
ifeq ($(INSTALL_MOD_STRIP),1)
mod_strip_cmd = $(STRIP) --strip-debug
else
mod_strip_cmd = $(STRIP) $(INSTALL_MOD_STRIP)
endif # INSTALL_MOD_STRIP=1
else
mod_strip_cmd = true
endif # INSTALL_MOD_STRIP
export mod_strip_cmd

# CONFIG_MODULE_COMPRESS, if defined, will cause module to be compressed
# after they are installed in agreement with CONFIG_MODULE_COMPRESS_GZIP,
# CONFIG_MODULE_COMPRESS_XZ, or CONFIG_MODULE_COMPRESS_ZSTD.

mod_compress_cmd = true
ifdef CONFIG_MODULE_COMPRESS
  ifdef CONFIG_MODULE_COMPRESS_GZIP
    mod_compress_cmd = $(KGZIP) -n -f
  endif # CONFIG_MODULE_COMPRESS_GZIP
  ifdef CONFIG_MODULE_COMPRESS_XZ
    mod_compress_cmd = $(XZ) --lzma2=dict=2MiB -f
  endif # CONFIG_MODULE_COMPRESS_XZ
  ifdef CONFIG_MODULE_COMPRESS_ZSTD
    mod_compress_cmd = $(ZSTD) -T0 --rm -f -q
  endif # CONFIG_MODULE_COMPRESS_ZSTD
endif # CONFIG_MODULE_COMPRESS
export mod_compress_cmd

ifdef CONFIG_MODULE_SIG_ALL
$(eval $(call config_filename,MODULE_SIG_KEY))

mod_sign_cmd = scripts/sign-file $(CONFIG_MODULE_SIG_HASH) $(MODULE_SIG_KEY_SRCPREFIX)$(CONFIG_MODULE_SIG_KEY) certs/signing_key.x509
else
mod_sign_cmd = true
endif
export mod_sign_cmd

HOST_LIBELF_LIBS = $(shell pkg-config libelf --libs 2>/dev/null || echo -lelf)

has_libelf = $(call try-run,\
               echo "int main() {}" | $(HOSTCC) -xc -o /dev/null $(HOST_LIBELF_LIBS) -,1,0)

ifdef CONFIG_STACK_VALIDATION
  ifeq ($(has_libelf),1)
    objtool_target := tools/objtool FORCE
  else
    SKIP_STACK_VALIDATION := 1
    export SKIP_STACK_VALIDATION
  endif
endif

PHONY += resolve_btfids_clean

resolve_btfids_O = $(abspath $(objtree))/tools/bpf/resolve_btfids

# tools/bpf/resolve_btfids directory might not exist
# in output directory, skip its clean in that case
resolve_btfids_clean:
ifneq ($(wildcard $(resolve_btfids_O)),)
	$(Q)$(MAKE) -sC $(srctree)/tools/bpf/resolve_btfids O=$(resolve_btfids_O) clean
endif

ifdef CONFIG_BPF
ifdef CONFIG_DEBUG_INFO_BTF
  ifeq ($(has_libelf),1)
    resolve_btfids_target := tools/bpf/resolve_btfids FORCE
  else
    ERROR_RESOLVE_BTFIDS := 1
  endif
endif # CONFIG_DEBUG_INFO_BTF
endif # CONFIG_BPF

PHONY += prepare0

extmod-prefix = $(if $(KBUILD_EXTMOD),$(KBUILD_EXTMOD)/)
export MODORDER := $(extmod-prefix)modules.order
export MODULES_NSDEPS := $(extmod-prefix)modules.nsdeps

ifeq ($(KBUILD_EXTMOD),)
core-y		+= kernel/ certs/ mm/ fs/ ipc/ security/ crypto/ block/

vmlinux-dirs	:= $(patsubst %/,%,$(filter %/, \
		     $(core-y) $(core-m) $(drivers-y) $(drivers-m) \
		     $(libs-y) $(libs-m)))

vmlinux-alldirs	:= $(sort $(vmlinux-dirs) Documentation \
		     $(patsubst %/,%,$(filter %/, $(core-) \
			$(drivers-) $(libs-))))

subdir-modorder := $(addsuffix modules.order,$(filter %/, \
			$(core-y) $(core-m) $(libs-y) $(libs-m) \
			$(drivers-y) $(drivers-m)))

build-dirs	:= $(vmlinux-dirs)
clean-dirs	:= $(vmlinux-alldirs)

# Externally visible symbols (used by link-vmlinux.sh)
KBUILD_VMLINUX_OBJS := $(head-y) $(patsubst %/,%/built-in.a, $(core-y))
KBUILD_VMLINUX_OBJS += $(addsuffix built-in.a, $(filter %/, $(libs-y)))
ifdef CONFIG_MODULES
KBUILD_VMLINUX_OBJS += $(patsubst %/, %/lib.a, $(filter %/, $(libs-y)))
KBUILD_VMLINUX_LIBS := $(filter-out %/, $(libs-y))
else
KBUILD_VMLINUX_LIBS := $(patsubst %/,%/lib.a, $(libs-y))
endif
KBUILD_VMLINUX_OBJS += $(patsubst %/,%/built-in.a, $(drivers-y))

export KBUILD_VMLINUX_OBJS KBUILD_VMLINUX_LIBS
export KBUILD_LDS          := arch/$(SRCARCH)/kernel/vmlinux.lds
# used by scripts/Makefile.package
export KBUILD_ALLDIRS := $(sort $(filter-out arch/%,$(vmlinux-alldirs)) LICENSES arch include scripts tools)

vmlinux-deps := $(KBUILD_LDS) $(KBUILD_VMLINUX_OBJS) $(KBUILD_VMLINUX_LIBS)

# Recurse until adjust_autoksyms.sh is satisfied
PHONY += autoksyms_recursive
ifdef CONFIG_TRIM_UNUSED_KSYMS
# For the kernel to actually contain only the needed exported symbols,
# we have to build modules as well to determine what those symbols are.
# (this can be evaluated only once include/config/auto.conf has been included)
KBUILD_MODULES := 1

autoksyms_recursive: descend modules.order
	$(Q)$(CONFIG_SHELL) $(srctree)/scripts/adjust_autoksyms.sh \
	  "$(MAKE) -f $(srctree)/Makefile vmlinux"
endif

autoksyms_h := $(if $(CONFIG_TRIM_UNUSED_KSYMS), include/generated/autoksyms.h)

quiet_cmd_autoksyms_h = GEN     $@
      cmd_autoksyms_h = mkdir -p $(dir $@); \
			$(CONFIG_SHELL) $(srctree)/scripts/gen_autoksyms.sh $@

$(autoksyms_h):
	$(call cmd,autoksyms_h)

ARCH_POSTLINK := $(wildcard $(srctree)/arch/$(SRCARCH)/Makefile.postlink)

# Final link of vmlinux with optional arch pass after final link
cmd_link-vmlinux =                                                 \
	$(CONFIG_SHELL) $< "$(LD)" "$(KBUILD_LDFLAGS)" "$(LDFLAGS_vmlinux)";    \
	$(if $(ARCH_POSTLINK), $(MAKE) -f $(ARCH_POSTLINK) $@, true)

vmlinux: scripts/link-vmlinux.sh autoksyms_recursive $(vmlinux-deps) FORCE
	+$(call if_changed,link-vmlinux)

targets := vmlinux

# The actual objects are generated when descending,
# make sure no implicit rule kicks in
$(sort $(vmlinux-deps) $(subdir-modorder)): descend ;

filechk_kernel.release = \
	echo "$(KERNELVERSION)$$($(CONFIG_SHELL) $(srctree)/scripts/setlocalversion $(srctree))"

# Store (new) KERNELRELEASE string in include/config/kernel.release
include/config/kernel.release: FORCE
	$(call filechk,kernel.release)

# Additional helpers built in scripts/
# Carefully list dependencies so we do not try to build scripts twice
# in parallel
PHONY += scripts
scripts: scripts_basic scripts_dtc
	$(Q)$(MAKE) $(build)=$(@)

# Things we need to do before we recursively start building the kernel
# or the modules are listed in "prepare".
# A multi level approach is used. prepareN is processed before prepareN-1.
# archprepare is used in arch Makefiles and when processed asm symlink,
# version.h and scripts_basic is processed / created.

PHONY += prepare archprepare

archprepare: outputmakefile archheaders archscripts scripts include/config/kernel.release \
	asm-generic $(version_h) $(autoksyms_h) include/generated/utsrelease.h \
	include/generated/autoconf.h

prepare0: archprepare
	$(Q)$(MAKE) $(build)=scripts/mod
	$(Q)$(MAKE) $(build)=.

# All the preparing..
prepare: prepare0 prepare-objtool prepare-resolve_btfids

# Support for using generic headers in asm-generic
asm-generic := -f $(srctree)/scripts/Makefile.asm-generic obj

PHONY += asm-generic uapi-asm-generic
asm-generic: uapi-asm-generic
	$(Q)$(MAKE) $(asm-generic)=arch/$(SRCARCH)/include/generated/asm \
	generic=include/asm-generic
uapi-asm-generic:
	$(Q)$(MAKE) $(asm-generic)=arch/$(SRCARCH)/include/generated/uapi/asm \
	generic=include/uapi/asm-generic

PHONY += prepare-objtool prepare-resolve_btfids
prepare-objtool: $(objtool_target)
ifeq ($(SKIP_STACK_VALIDATION),1)
ifdef CONFIG_FTRACE_MCOUNT_USE_OBJTOOL
	@echo "error: Cannot generate __mcount_loc for CONFIG_DYNAMIC_FTRACE=y, please install libelf-dev, libelf-devel or elfutils-libelf-devel" >&2
	@false
endif
ifdef CONFIG_UNWINDER_ORC
	@echo "error: Cannot generate ORC metadata for CONFIG_UNWINDER_ORC=y, please install libelf-dev, libelf-devel or elfutils-libelf-devel" >&2
	@false
else
	@echo "warning: Cannot use CONFIG_STACK_VALIDATION=y, please install libelf-dev, libelf-devel or elfutils-libelf-devel" >&2
endif
endif

prepare-resolve_btfids: $(resolve_btfids_target)
ifeq ($(ERROR_RESOLVE_BTFIDS),1)
	@echo "error: Cannot resolve BTF IDs for CONFIG_DEBUG_INFO_BTF, please install libelf-dev, libelf-devel or elfutils-libelf-devel" >&2
	@false
endif
# Generate some files
# ---------------------------------------------------------------------------

# KERNELRELEASE can change from a few different places, meaning version.h
# needs to be updated, so this check is forced on all builds

uts_len := 64
define filechk_utsrelease.h
	if [ `echo -n "$(KERNELRELEASE)" | wc -c ` -gt $(uts_len) ]; then \
	  echo '"$(KERNELRELEASE)" exceeds $(uts_len) characters' >&2;    \
	  exit 1;                                                         \
	fi;                                                               \
	echo \#define UTS_RELEASE \"$(KERNELRELEASE)\"
endef

define filechk_version.h
	if [ $(SUBLEVEL) -gt 255 ]; then                                 \
		echo \#define LINUX_VERSION_CODE $(shell                 \
		expr $(VERSION) \* 65536 + $(PATCHLEVEL) \* 256 + 255); \
	else                                                             \
		echo \#define LINUX_VERSION_CODE $(shell                 \
		expr $(VERSION) \* 65536 + $(PATCHLEVEL) \* 256 + $(SUBLEVEL)); \
	fi;                                                              \
	echo '#define KERNEL_VERSION(a,b,c) (((a) << 16) + ((b) << 8) +  \
	((c) > 255 ? 255 : (c)))';                                       \
	echo \#define LINUX_VERSION_MAJOR $(VERSION);                    \
	echo \#define LINUX_VERSION_PATCHLEVEL $(PATCHLEVEL);            \
	echo \#define LINUX_VERSION_SUBLEVEL $(SUBLEVEL)
endef

$(version_h): PATCHLEVEL := $(if $(PATCHLEVEL), $(PATCHLEVEL), 0)
$(version_h): SUBLEVEL := $(if $(SUBLEVEL), $(SUBLEVEL), 0)
$(version_h): FORCE
	$(call filechk,version.h)

include/generated/utsrelease.h: include/config/kernel.release FORCE
	$(call filechk,utsrelease.h)

PHONY += headerdep
headerdep:
	$(Q)find $(srctree)/include/ -name '*.h' | xargs --max-args 1 \
	$(srctree)/scripts/headerdep.pl -I$(srctree)/include

# ---------------------------------------------------------------------------
# Kernel headers

#Default location for installed headers
export INSTALL_HDR_PATH = $(objtree)/usr

quiet_cmd_headers_install = INSTALL $(INSTALL_HDR_PATH)/include
      cmd_headers_install = \
	mkdir -p $(INSTALL_HDR_PATH); \
	rsync -mrl --include='*/' --include='*\.h' --exclude='*' \
	usr/include $(INSTALL_HDR_PATH)

PHONY += headers_install
headers_install: headers
	$(call cmd,headers_install)

PHONY += archheaders archscripts

hdr-inst := -f $(srctree)/scripts/Makefile.headersinst obj

PHONY += headers
headers: $(version_h) scripts_unifdef uapi-asm-generic archheaders archscripts
	$(if $(wildcard $(srctree)/arch/$(SRCARCH)/include/uapi/asm/Kbuild),, \
	  $(error Headers not exportable for the $(SRCARCH) architecture))
	$(Q)$(MAKE) $(hdr-inst)=include/uapi
	$(Q)$(MAKE) $(hdr-inst)=arch/$(SRCARCH)/include/uapi

# Deprecated. It is no-op now.
PHONY += headers_check
headers_check:
	@:

ifdef CONFIG_HEADERS_INSTALL
prepare: headers
endif

PHONY += scripts_unifdef
scripts_unifdef: scripts_basic
	$(Q)$(MAKE) $(build)=scripts scripts/unifdef

# ---------------------------------------------------------------------------
# Kernel selftest

PHONY += kselftest
kselftest:
	$(Q)$(MAKE) -C $(srctree)/tools/testing/selftests run_tests

kselftest-%: FORCE
	$(Q)$(MAKE) -C $(srctree)/tools/testing/selftests $*

PHONY += kselftest-merge
kselftest-merge:
	$(if $(wildcard $(objtree)/.config),, $(error No .config exists, config your kernel first!))
	$(Q)find $(srctree)/tools/testing/selftests -name config | \
		xargs $(srctree)/scripts/kconfig/merge_config.sh -m $(objtree)/.config
	$(Q)$(MAKE) -f $(srctree)/Makefile olddefconfig

# ---------------------------------------------------------------------------
# Devicetree files

ifneq ($(wildcard $(srctree)/arch/$(SRCARCH)/boot/dts/),)
dtstree := arch/$(SRCARCH)/boot/dts
endif

ifneq ($(dtstree),)

%.dtb: include/config/kernel.release scripts_dtc
	$(Q)$(MAKE) $(build)=$(dtstree) $(dtstree)/$@

%.dtbo: include/config/kernel.release scripts_dtc
	$(Q)$(MAKE) $(build)=$(dtstree) $(dtstree)/$@

PHONY += dtbs dtbs_install dtbs_check
dtbs: include/config/kernel.release scripts_dtc
	$(Q)$(MAKE) $(build)=$(dtstree)

ifneq ($(filter dtbs_check, $(MAKECMDGOALS)),)
export CHECK_DTBS=y
dtbs: dt_binding_check
endif

dtbs_check: dtbs

dtbs_install:
	$(Q)$(MAKE) $(dtbinst)=$(dtstree) dst=$(INSTALL_DTBS_PATH)

ifdef CONFIG_OF_EARLY_FLATTREE
all: dtbs
endif

endif

PHONY += scripts_dtc
scripts_dtc: scripts_basic
	$(Q)$(MAKE) $(build)=scripts/dtc

ifneq ($(filter dt_binding_check, $(MAKECMDGOALS)),)
export CHECK_DT_BINDING=y
endif

PHONY += dt_binding_check
dt_binding_check: scripts_dtc
	$(Q)$(MAKE) $(build)=Documentation/devicetree/bindings

# ---------------------------------------------------------------------------
# Modules

ifdef CONFIG_MODULES

# By default, build modules as well

all: modules

# When we're building modules with modversions, we need to consider
# the built-in objects during the descend as well, in order to
# make sure the checksums are up to date before we record them.
ifdef CONFIG_MODVERSIONS
  KBUILD_BUILTIN := 1
endif

# Build modules
#
# A module can be listed more than once in obj-m resulting in
# duplicate lines in modules.order files.  Those are removed
# using awk while concatenating to the final file.

PHONY += modules
modules: $(if $(KBUILD_BUILTIN),vmlinux) modules_check modules_prepare
	$(Q)$(MAKE) -f $(srctree)/scripts/Makefile.modpost

PHONY += modules_check
modules_check: modules.order
	$(Q)$(CONFIG_SHELL) $(srctree)/scripts/modules-check.sh $<

cmd_modules_order = $(AWK) '!x[$$0]++' $(real-prereqs) > $@

modules.order: $(subdir-modorder) FORCE
	$(call if_changed,modules_order)

targets += modules.order

# Target to prepare building external modules
PHONY += modules_prepare
modules_prepare: prepare
	$(Q)$(MAKE) $(build)=scripts scripts/module.lds

# Target to install modules
PHONY += modules_install
modules_install: _modinst_ _modinst_post

PHONY += _modinst_
_modinst_:
	@rm -rf $(MODLIB)/kernel
	@rm -f $(MODLIB)/source
	@mkdir -p $(MODLIB)/kernel
	@ln -s $(abspath $(srctree)) $(MODLIB)/source
	@if [ ! $(objtree) -ef  $(MODLIB)/build ]; then \
		rm -f $(MODLIB)/build ; \
		ln -s $(CURDIR) $(MODLIB)/build ; \
	fi
	@sed 's:^:kernel/:' modules.order > $(MODLIB)/modules.order
	@cp -f modules.builtin $(MODLIB)/
	@cp -f $(objtree)/modules.builtin.modinfo $(MODLIB)/
	$(Q)$(MAKE) -f $(srctree)/scripts/Makefile.modinst

# This depmod is only for convenience to give the initial
# boot a modules.dep even before / is mounted read-write.  However the
# boot script depmod is the master version.
PHONY += _modinst_post
_modinst_post: _modinst_
	$(call cmd,depmod)

ifeq ($(CONFIG_MODULE_SIG), y)
PHONY += modules_sign
modules_sign:
	$(Q)$(MAKE) -f $(srctree)/scripts/Makefile.modsign
endif

else # CONFIG_MODULES

# Modules not configured
# ---------------------------------------------------------------------------

PHONY += modules modules_install
modules modules_install:
	@echo >&2
	@echo >&2 "The present kernel configuration has modules disabled."
	@echo >&2 "Type 'make config' and enable loadable module support."
	@echo >&2 "Then build a kernel with module support enabled."
	@echo >&2
	@exit 1

endif # CONFIG_MODULES

###
# Cleaning is done on three levels.
# make clean     Delete most generated files
#                Leave enough to build external modules
# make mrproper  Delete the current configuration, and all generated files
# make distclean Remove editor backup files, patch leftover files and the like

# Directories & files removed with 'make clean'
CLEAN_FILES += include/ksym vmlinux.symvers \
	       modules.builtin modules.builtin.modinfo modules.nsdeps \
	       compile_commands.json .thinlto-cache

# Directories & files removed with 'make mrproper'
MRPROPER_FILES += include/config include/generated          \
		  arch/$(SRCARCH)/include/generated .tmp_objdiff \
		  debian snap tar-install \
		  .config .config.old .version \
		  Module.symvers \
		  signing_key.pem signing_key.priv signing_key.x509	\
		  x509.genkey extra_certificates signing_key.x509.keyid	\
		  signing_key.x509.signer vmlinux-gdb.py \
		  *.spec

# Directories & files removed with 'make distclean'
DISTCLEAN_FILES += tags TAGS cscope* GPATH GTAGS GRTAGS GSYMS

# clean - Delete most, but leave enough to build external modules
#
clean: rm-files := $(CLEAN_FILES)

PHONY += archclean vmlinuxclean

vmlinuxclean:
	$(Q)$(CONFIG_SHELL) $(srctree)/scripts/link-vmlinux.sh clean
	$(Q)$(if $(ARCH_POSTLINK), $(MAKE) -f $(ARCH_POSTLINK) clean)

clean: archclean vmlinuxclean resolve_btfids_clean

# mrproper - Delete all generated files, including .config
#
mrproper: rm-files := $(wildcard $(MRPROPER_FILES))
mrproper-dirs      := $(addprefix _mrproper_,scripts)

PHONY += $(mrproper-dirs) mrproper
$(mrproper-dirs):
	$(Q)$(MAKE) $(clean)=$(patsubst _mrproper_%,%,$@)

mrproper: clean $(mrproper-dirs)
	$(call cmd,rmfiles)

# distclean
#
distclean: rm-files := $(wildcard $(DISTCLEAN_FILES))

PHONY += distclean

distclean: mrproper
	$(call cmd,rmfiles)
	@find $(srctree) $(RCS_FIND_IGNORE) \
		\( -name '*.orig' -o -name '*.rej' -o -name '*~' \
		-o -name '*.bak' -o -name '#*#' -o -name '*%' \
		-o -name 'core' \) \
		-type f -print | xargs rm -f


# Packaging of the kernel to various formats
# ---------------------------------------------------------------------------

%src-pkg: FORCE
	$(Q)$(MAKE) -f $(srctree)/scripts/Makefile.package $@
%pkg: include/config/kernel.release FORCE
	$(Q)$(MAKE) -f $(srctree)/scripts/Makefile.package $@

# Brief documentation of the typical targets used
# ---------------------------------------------------------------------------

boards := $(wildcard $(srctree)/arch/$(SRCARCH)/configs/*_defconfig)
boards := $(sort $(notdir $(boards)))
board-dirs := $(dir $(wildcard $(srctree)/arch/$(SRCARCH)/configs/*/*_defconfig))
board-dirs := $(sort $(notdir $(board-dirs:/=)))

PHONY += help
help:
	@echo  'Cleaning targets:'
	@echo  '  clean		  - Remove most generated files but keep the config and'
	@echo  '                    enough build support to build external modules'
	@echo  '  mrproper	  - Remove all generated files + config + various backup files'
	@echo  '  distclean	  - mrproper + remove editor backup and patch files'
	@echo  ''
	@echo  'Configuration targets:'
	@$(MAKE) -f $(srctree)/scripts/kconfig/Makefile help
	@echo  ''
	@echo  'Other generic targets:'
	@echo  '  all		  - Build all targets marked with [*]'
	@echo  '* vmlinux	  - Build the bare kernel'
	@echo  '* modules	  - Build all modules'
	@echo  '  modules_install - Install all modules to INSTALL_MOD_PATH (default: /)'
	@echo  '  dir/            - Build all files in dir and below'
	@echo  '  dir/file.[ois]  - Build specified target only'
	@echo  '  dir/file.ll     - Build the LLVM assembly file'
	@echo  '                    (requires compiler support for LLVM assembly generation)'
	@echo  '  dir/file.lst    - Build specified mixed source/assembly target only'
	@echo  '                    (requires a recent binutils and recent build (System.map))'
	@echo  '  dir/file.ko     - Build module including final link'
	@echo  '  modules_prepare - Set up for building external modules'
	@echo  '  tags/TAGS	  - Generate tags file for editors'
	@echo  '  cscope	  - Generate cscope index'
	@echo  '  gtags           - Generate GNU GLOBAL index'
	@echo  '  kernelrelease	  - Output the release version string (use with make -s)'
	@echo  '  kernelversion	  - Output the version stored in Makefile (use with make -s)'
	@echo  '  image_name	  - Output the image name (use with make -s)'
	@echo  '  headers_install - Install sanitised kernel headers to INSTALL_HDR_PATH'; \
	 echo  '                    (default: $(INSTALL_HDR_PATH))'; \
	 echo  ''
	@echo  'Static analysers:'
	@echo  '  checkstack      - Generate a list of stack hogs'
	@echo  '  versioncheck    - Sanity check on version.h usage'
	@echo  '  includecheck    - Check for duplicate included header files'
	@echo  '  export_report   - List the usages of all exported symbols'
	@echo  '  headerdep       - Detect inclusion cycles in headers'
	@echo  '  coccicheck      - Check with Coccinelle'
	@echo  '  clang-analyzer  - Check with clang static analyzer'
	@echo  '  clang-tidy      - Check with clang-tidy'
	@echo  ''
	@echo  'Tools:'
	@echo  '  nsdeps          - Generate missing symbol namespace dependencies'
	@echo  ''
	@echo  'Kernel selftest:'
	@echo  '  kselftest         - Build and run kernel selftest'
	@echo  '                      Build, install, and boot kernel before'
	@echo  '                      running kselftest on it'
	@echo  '                      Run as root for full coverage'
	@echo  '  kselftest-all     - Build kernel selftest'
	@echo  '  kselftest-install - Build and install kernel selftest'
	@echo  '  kselftest-clean   - Remove all generated kselftest files'
	@echo  '  kselftest-merge   - Merge all the config dependencies of'
	@echo  '		      kselftest to existing .config.'
	@echo  ''
	@$(if $(dtstree), \
		echo 'Devicetree:'; \
		echo '* dtbs             - Build device tree blobs for enabled boards'; \
		echo '  dtbs_install     - Install dtbs to $(INSTALL_DTBS_PATH)'; \
		echo '  dt_binding_check - Validate device tree binding documents'; \
		echo '  dtbs_check       - Validate device tree source files';\
		echo '')

	@echo 'Userspace tools targets:'
	@echo '  use "make tools/help"'
	@echo '  or  "cd tools; make help"'
	@echo  ''
	@echo  'Kernel packaging:'
	@$(MAKE) -f $(srctree)/scripts/Makefile.package help
	@echo  ''
	@echo  'Documentation targets:'
	@$(MAKE) -f $(srctree)/Documentation/Makefile dochelp
	@echo  ''
	@echo  'Architecture specific targets ($(SRCARCH)):'
	@$(if $(archhelp),$(archhelp),\
		echo '  No architecture specific help defined for $(SRCARCH)')
	@echo  ''
	@$(if $(boards), \
		$(foreach b, $(boards), \
		printf "  %-27s - Build for %s\\n" $(b) $(subst _defconfig,,$(b));) \
		echo '')
	@$(if $(board-dirs), \
		$(foreach b, $(board-dirs), \
		printf "  %-16s - Show %s-specific targets\\n" help-$(b) $(b);) \
		printf "  %-16s - Show all of the above\\n" help-boards; \
		echo '')

	@echo  '  make V=0|1 [targets] 0 => quiet build (default), 1 => verbose build'
	@echo  '  make V=2   [targets] 2 => give reason for rebuild of target'
	@echo  '  make O=dir [targets] Locate all output files in "dir", including .config'
	@echo  '  make C=1   [targets] Check re-compiled c source with $$CHECK'
	@echo  '                       (sparse by default)'
	@echo  '  make C=2   [targets] Force check of all c source with $$CHECK'
	@echo  '  make RECORDMCOUNT_WARN=1 [targets] Warn about ignored mcount sections'
	@echo  '  make W=n   [targets] Enable extra build checks, n=1,2,3 where'
	@echo  '		1: warnings which may be relevant and do not occur too often'
	@echo  '		2: warnings which occur quite often but may still be relevant'
	@echo  '		3: more obscure warnings, can most likely be ignored'
	@echo  '		Multiple levels can be combined with W=12 or W=123'
	@echo  ''
	@echo  'Execute "make" or "make all" to build all targets marked with [*] '
	@echo  'For further info see the ./README file'


help-board-dirs := $(addprefix help-,$(board-dirs))

help-boards: $(help-board-dirs)

boards-per-dir = $(sort $(notdir $(wildcard $(srctree)/arch/$(SRCARCH)/configs/$*/*_defconfig)))

$(help-board-dirs): help-%:
	@echo  'Architecture specific targets ($(SRCARCH) $*):'
	@$(if $(boards-per-dir), \
		$(foreach b, $(boards-per-dir), \
		printf "  %-24s - Build for %s\\n" $*/$(b) $(subst _defconfig,,$(b));) \
		echo '')


# Documentation targets
# ---------------------------------------------------------------------------
DOC_TARGETS := xmldocs latexdocs pdfdocs htmldocs epubdocs cleandocs \
	       linkcheckdocs dochelp refcheckdocs
PHONY += $(DOC_TARGETS)
$(DOC_TARGETS):
	$(Q)$(MAKE) $(build)=Documentation $@

# Misc
# ---------------------------------------------------------------------------

PHONY += scripts_gdb
scripts_gdb: prepare0
	$(Q)$(MAKE) $(build)=scripts/gdb
	$(Q)ln -fsn $(abspath $(srctree)/scripts/gdb/vmlinux-gdb.py)

ifdef CONFIG_GDB_SCRIPTS
all: scripts_gdb
endif

else # KBUILD_EXTMOD

###
# External module support.
# When building external modules the kernel used as basis is considered
# read-only, and no consistency checks are made and the make
# system is not used on the basis kernel. If updates are required
# in the basis kernel ordinary make commands (without M=...) must
# be used.
#
# The following are the only valid targets when building external
# modules.
# make M=dir clean     Delete all automatically generated files
# make M=dir modules   Make all modules in specified dir
# make M=dir	       Same as 'make M=dir modules'
# make M=dir modules_install
#                      Install the modules built in the module directory
#                      Assumes install directory is already created

# We are always building only modules.
KBUILD_BUILTIN :=
KBUILD_MODULES := 1

build-dirs := $(KBUILD_EXTMOD)
PHONY += modules
modules: $(MODORDER)
	$(Q)$(MAKE) -f $(srctree)/scripts/Makefile.modpost

$(MODORDER): descend
	@:

PHONY += modules_install
modules_install: _emodinst_ _emodinst_post

install-dir := $(if $(INSTALL_MOD_DIR),$(INSTALL_MOD_DIR),extra)
PHONY += _emodinst_
_emodinst_:
	$(Q)mkdir -p $(MODLIB)/$(install-dir)
	$(Q)$(MAKE) -f $(srctree)/scripts/Makefile.modinst

PHONY += _emodinst_post
_emodinst_post: _emodinst_
	$(call cmd,depmod)

compile_commands.json: $(extmod-prefix)compile_commands.json
PHONY += compile_commands.json

clean-dirs := $(KBUILD_EXTMOD)
clean: rm-files := $(KBUILD_EXTMOD)/Module.symvers $(KBUILD_EXTMOD)/modules.nsdeps \
	$(KBUILD_EXTMOD)/compile_commands.json $(KBUILD_EXTMOD)/.thinlto-cache

PHONY += help
help:
	@echo  '  Building external modules.'
	@echo  '  Syntax: make -C path/to/kernel/src M=$$PWD target'
	@echo  ''
	@echo  '  modules         - default target, build the module(s)'
	@echo  '  modules_install - install the module'
	@echo  '  clean           - remove generated files in module directory only'
	@echo  ''

# no-op for external module builds
PHONY += prepare modules_prepare

endif # KBUILD_EXTMOD

# Single targets
# ---------------------------------------------------------------------------
# To build individual files in subdirectories, you can do like this:
#
#   make foo/bar/baz.s
#
# The supported suffixes for single-target are listed in 'single-targets'
#
# To build only under specific subdirectories, you can do like this:
#
#   make foo/bar/baz/

ifdef single-build

# .ko is special because modpost is needed
single-ko := $(sort $(filter %.ko, $(MAKECMDGOALS)))
single-no-ko := $(sort $(patsubst %.ko,%.mod, $(MAKECMDGOALS)))

$(single-ko): single_modpost
	@:
$(single-no-ko): descend
	@:

ifeq ($(KBUILD_EXTMOD),)
# For the single build of in-tree modules, use a temporary file to avoid
# the situation of modules_install installing an invalid modules.order.
MODORDER := .modules.tmp
endif

PHONY += single_modpost
single_modpost: $(single-no-ko) modules_prepare
	$(Q){ $(foreach m, $(single-ko), echo $(extmod-prefix)$m;) } > $(MODORDER)
	$(Q)$(MAKE) -f $(srctree)/scripts/Makefile.modpost

KBUILD_MODULES := 1

export KBUILD_SINGLE_TARGETS := $(addprefix $(extmod-prefix), $(single-no-ko))

# trim unrelated directories
build-dirs := $(foreach d, $(build-dirs), \
			$(if $(filter $(d)/%, $(KBUILD_SINGLE_TARGETS)), $(d)))

endif

ifndef CONFIG_MODULES
KBUILD_MODULES :=
endif

# Handle descending into subdirectories listed in $(build-dirs)
# Preset locale variables to speed up the build process. Limit locale
# tweaks to this spot to avoid wrong language settings when running
# make menuconfig etc.
# Error messages still appears in the original language
PHONY += descend $(build-dirs)
descend: $(build-dirs)
$(build-dirs): prepare
	$(Q)$(MAKE) $(build)=$@ \
	single-build=$(if $(filter-out $@/, $(filter $@/%, $(KBUILD_SINGLE_TARGETS))),1) \
	need-builtin=1 need-modorder=1

clean-dirs := $(addprefix _clean_, $(clean-dirs))
PHONY += $(clean-dirs) clean
$(clean-dirs):
	$(Q)$(MAKE) $(clean)=$(patsubst _clean_%,%,$@)

clean: $(clean-dirs)
	$(call cmd,rmfiles)
	@find $(if $(KBUILD_EXTMOD), $(KBUILD_EXTMOD), .) $(RCS_FIND_IGNORE) \
		\( -name '*.[aios]' -o -name '*.ko' -o -name '.*.cmd' \
		-o -name '*.ko.*' \
		-o -name '*.dtb' -o -name '*.dtbo' -o -name '*.dtb.S' -o -name '*.dt.yaml' \
		-o -name '*.dwo' -o -name '*.lst' \
		-o -name '*.su' -o -name '*.mod' \
		-o -name '.*.d' -o -name '.*.tmp' -o -name '*.mod.c' \
		-o -name '*.lex.c' -o -name '*.tab.[ch]' \
		-o -name '*.asn1.[ch]' \
		-o -name '*.symtypes' -o -name 'modules.order' \
		-o -name '.tmp_*.o.*' \
		-o -name '*.c.[012]*.*' \
		-o -name '*.ll' \
		-o -name '*.gcno' \
		-o -name '*.*.symversions' \) -type f -print | xargs rm -f

# Generate tags for editors
# ---------------------------------------------------------------------------
quiet_cmd_tags = GEN     $@
      cmd_tags = $(BASH) $(srctree)/scripts/tags.sh $@

tags TAGS cscope gtags: FORCE
	$(call cmd,tags)

# Script to generate missing namespace dependencies
# ---------------------------------------------------------------------------

PHONY += nsdeps
nsdeps: export KBUILD_NSDEPS=1
nsdeps: modules
	$(Q)$(CONFIG_SHELL) $(srctree)/scripts/nsdeps

# Clang Tooling
# ---------------------------------------------------------------------------

quiet_cmd_gen_compile_commands = GEN     $@
      cmd_gen_compile_commands = $(PYTHON3) $< -a $(AR) -o $@ $(filter-out $<, $(real-prereqs))

$(extmod-prefix)compile_commands.json: scripts/clang-tools/gen_compile_commands.py \
	$(if $(KBUILD_EXTMOD),,$(KBUILD_VMLINUX_OBJS) $(KBUILD_VMLINUX_LIBS)) \
	$(if $(CONFIG_MODULES), $(MODORDER)) FORCE
	$(call if_changed,gen_compile_commands)

targets += $(extmod-prefix)compile_commands.json

PHONY += clang-tidy clang-analyzer

ifdef CONFIG_CC_IS_CLANG
quiet_cmd_clang_tools = CHECK   $<
      cmd_clang_tools = $(PYTHON3) $(srctree)/scripts/clang-tools/run-clang-tools.py $@ $<

clang-tidy clang-analyzer: $(extmod-prefix)compile_commands.json
	$(call cmd,clang_tools)
else
clang-tidy clang-analyzer:
	@echo "$@ requires CC=clang" >&2
	@false
endif

# Scripts to check various things for consistency
# ---------------------------------------------------------------------------

PHONY += includecheck versioncheck coccicheck export_report

includecheck:
	find $(srctree)/* $(RCS_FIND_IGNORE) \
		-name '*.[hcS]' -type f -print | sort \
		| xargs $(PERL) -w $(srctree)/scripts/checkincludes.pl

versioncheck:
	find $(srctree)/* $(RCS_FIND_IGNORE) \
		-name '*.[hcS]' -type f -print | sort \
		| xargs $(PERL) -w $(srctree)/scripts/checkversion.pl

coccicheck:
	$(Q)$(BASH) $(srctree)/scripts/$@

export_report:
	$(PERL) $(srctree)/scripts/export_report.pl

PHONY += checkstack kernelrelease kernelversion image_name

# UML needs a little special treatment here.  It wants to use the host
# toolchain, so needs $(SUBARCH) passed to checkstack.pl.  Everyone
# else wants $(ARCH), including people doing cross-builds, which means
# that $(SUBARCH) doesn't work here.
ifeq ($(ARCH), um)
CHECKSTACK_ARCH := $(SUBARCH)
else
CHECKSTACK_ARCH := $(ARCH)
endif
checkstack:
	$(OBJDUMP) -d vmlinux $$(find . -name '*.ko') | \
	$(PERL) $(srctree)/scripts/checkstack.pl $(CHECKSTACK_ARCH)

kernelrelease:
	@echo "$(KERNELVERSION)$$($(CONFIG_SHELL) $(srctree)/scripts/setlocalversion $(srctree))"

kernelversion:
	@echo $(KERNELVERSION)

image_name:
	@echo $(KBUILD_IMAGE)

# Clear a bunch of variables before executing the submake

ifeq ($(quiet),silent_)
tools_silent=s
endif

tools/: FORCE
	$(Q)mkdir -p $(objtree)/tools
	$(Q)$(MAKE) LDFLAGS= MAKEFLAGS="$(tools_silent) $(filter --j% -j,$(MAKEFLAGS))" O=$(abspath $(objtree)) subdir=tools -C $(srctree)/tools/

tools/%: FORCE
	$(Q)mkdir -p $(objtree)/tools
	$(Q)$(MAKE) LDFLAGS= MAKEFLAGS="$(tools_silent) $(filter --j% -j,$(MAKEFLAGS))" O=$(abspath $(objtree)) subdir=tools -C $(srctree)/tools/ $*

quiet_cmd_rmfiles = $(if $(wildcard $(rm-files)),CLEAN   $(wildcard $(rm-files)))
      cmd_rmfiles = rm -rf $(rm-files)

# Run depmod only if we have System.map and depmod is executable
quiet_cmd_depmod = DEPMOD  $(KERNELRELEASE)
      cmd_depmod = $(CONFIG_SHELL) $(srctree)/scripts/depmod.sh $(DEPMOD) \
                   $(KERNELRELEASE)

# read saved command lines for existing targets
existing-targets := $(wildcard $(sort $(targets)))

-include $(foreach f,$(existing-targets),$(dir $(f)).$(notdir $(f)).cmd)

endif # config-build
endif # mixed-build
endif # need-sub-make

PHONY += FORCE
FORCE:

# Declare the contents of the PHONY variable as phony.  We keep that
# information in a variable so we can use it in if_changed and friends.
.PHONY: $(PHONY)<|MERGE_RESOLUTION|>--- conflicted
+++ resolved
@@ -1,13 +1,8 @@
 # SPDX-License-Identifier: GPL-2.0
 VERSION = 5
 PATCHLEVEL = 12
-<<<<<<< HEAD
 SUBLEVEL = 0
 EXTRAVERSION = -pf2
-=======
-SUBLEVEL = 3
-EXTRAVERSION =
->>>>>>> d795d7b5
 NAME = Frozen Wasteland
 
 # *DOCUMENTATION*
