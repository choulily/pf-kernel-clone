--- conflicted
+++ resolved
@@ -1,13 +1,8 @@
 # SPDX-License-Identifier: GPL-2.0
 VERSION = 4
 PATCHLEVEL = 15
-<<<<<<< HEAD
 SUBLEVEL = 0
 EXTRAVERSION = -pf6
-=======
-SUBLEVEL = 14
-EXTRAVERSION =
->>>>>>> 0ba3b3aa
 NAME = Fearless Coyote
 
 # *DOCUMENTATION*
