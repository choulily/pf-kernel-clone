--- conflicted
+++ resolved
@@ -1,13 +1,8 @@
 VERSION = 2
 PATCHLEVEL = 6
 SUBLEVEL = 33
-<<<<<<< HEAD
-EXTRAVERSION = -ck1
-NAME = BFS Powered
-=======
 EXTRAVERSION = -pf0.1
 NAME = Man-Eating Seals of Antiquity
->>>>>>> aa0305f6
 
 # *DOCUMENTATION*
 # To see a list of typical targets execute "make help"
