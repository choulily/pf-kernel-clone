# SPDX-License-Identifier: GPL-2.0
VERSION = 5
PATCHLEVEL = 8
<<<<<<< HEAD
SUBLEVEL = 0
EXTRAVERSION = -pf5
=======
SUBLEVEL = 10
EXTRAVERSION =
>>>>>>> f695d113
NAME = Kleptomaniac Octopus

# *DOCUMENTATION*
# To see a list of typical targets execute "make help"
# More info can be located in ./README
# Comments in this file are targeted only to the developer, do not
# expect to learn how to build the kernel reading this file.

$(if $(filter __%, $(MAKECMDGOALS)), \
	$(error targets prefixed with '__' are only for internal use))

# That's our default target when none is given on the command line
PHONY := __all
__all:

# We are using a recursive build, so we need to do a little thinking
# to get the ordering right.
#
# Most importantly: sub-Makefiles should only ever modify files in
# their own directory. If in some directory we have a dependency on
# a file in another dir (which doesn't happen often, but it's often
# unavoidable when linking the built-in.a targets which finally
# turn into vmlinux), we will call a sub make in that other dir, and
# after that we are sure that everything which is in that other dir
# is now up to date.
#
# The only cases where we need to modify files which have global
# effects are thus separated out and done before the recursive
# descending is started. They are now explicitly listed as the
# prepare rule.

ifneq ($(sub_make_done),1)

# Do not use make's built-in rules and variables
# (this increases performance and avoids hard-to-debug behaviour)
MAKEFLAGS += -rR

# Avoid funny character set dependencies
unexport LC_ALL
LC_COLLATE=C
LC_NUMERIC=C
export LC_COLLATE LC_NUMERIC

# Avoid interference with shell env settings
unexport GREP_OPTIONS

# Beautify output
# ---------------------------------------------------------------------------
#
# Normally, we echo the whole command before executing it. By making
# that echo $($(quiet)$(cmd)), we now have the possibility to set
# $(quiet) to choose other forms of output instead, e.g.
#
#         quiet_cmd_cc_o_c = Compiling $(RELDIR)/$@
#         cmd_cc_o_c       = $(CC) $(c_flags) -c -o $@ $<
#
# If $(quiet) is empty, the whole command will be printed.
# If it is set to "quiet_", only the short version will be printed.
# If it is set to "silent_", nothing will be printed at all, since
# the variable $(silent_cmd_cc_o_c) doesn't exist.
#
# A simple variant is to prefix commands with $(Q) - that's useful
# for commands that shall be hidden in non-verbose mode.
#
#	$(Q)ln $@ :<
#
# If KBUILD_VERBOSE equals 0 then the above command will be hidden.
# If KBUILD_VERBOSE equals 1 then the above command is displayed.
# If KBUILD_VERBOSE equals 2 then give the reason why each target is rebuilt.
#
# To put more focus on warnings, be less verbose as default
# Use 'make V=1' to see the full commands

ifeq ("$(origin V)", "command line")
  KBUILD_VERBOSE = $(V)
endif
ifndef KBUILD_VERBOSE
  KBUILD_VERBOSE = 0
endif

ifeq ($(KBUILD_VERBOSE),1)
  quiet =
  Q =
else
  quiet=quiet_
  Q = @
endif

# If the user is running make -s (silent mode), suppress echoing of
# commands

ifneq ($(findstring s,$(filter-out --%,$(MAKEFLAGS))),)
  quiet=silent_
endif

export quiet Q KBUILD_VERBOSE

# Kbuild will save output files in the current working directory.
# This does not need to match to the root of the kernel source tree.
#
# For example, you can do this:
#
#  cd /dir/to/store/output/files; make -f /dir/to/kernel/source/Makefile
#
# If you want to save output files in a different location, there are
# two syntaxes to specify it.
#
# 1) O=
# Use "make O=dir/to/store/output/files/"
#
# 2) Set KBUILD_OUTPUT
# Set the environment variable KBUILD_OUTPUT to point to the output directory.
# export KBUILD_OUTPUT=dir/to/store/output/files/; make
#
# The O= assignment takes precedence over the KBUILD_OUTPUT environment
# variable.

# Do we want to change the working directory?
ifeq ("$(origin O)", "command line")
  KBUILD_OUTPUT := $(O)
endif

ifneq ($(KBUILD_OUTPUT),)
# Make's built-in functions such as $(abspath ...), $(realpath ...) cannot
# expand a shell special character '~'. We use a somewhat tedious way here.
abs_objtree := $(shell mkdir -p $(KBUILD_OUTPUT) && cd $(KBUILD_OUTPUT) && pwd)
$(if $(abs_objtree),, \
     $(error failed to create output directory "$(KBUILD_OUTPUT)"))

# $(realpath ...) resolves symlinks
abs_objtree := $(realpath $(abs_objtree))
else
abs_objtree := $(CURDIR)
endif # ifneq ($(KBUILD_OUTPUT),)

ifeq ($(abs_objtree),$(CURDIR))
# Suppress "Entering directory ..." unless we are changing the work directory.
MAKEFLAGS += --no-print-directory
else
need-sub-make := 1
endif

abs_srctree := $(realpath $(dir $(lastword $(MAKEFILE_LIST))))

ifneq ($(words $(subst :, ,$(abs_srctree))), 1)
$(error source directory cannot contain spaces or colons)
endif

ifneq ($(abs_srctree),$(abs_objtree))
# Look for make include files relative to root of kernel src
#
# This does not become effective immediately because MAKEFLAGS is re-parsed
# once after the Makefile is read. We need to invoke sub-make.
MAKEFLAGS += --include-dir=$(abs_srctree)
need-sub-make := 1
endif

this-makefile := $(lastword $(MAKEFILE_LIST))

ifneq ($(filter 3.%,$(MAKE_VERSION)),)
# 'MAKEFLAGS += -rR' does not immediately become effective for GNU Make 3.x
# We need to invoke sub-make to avoid implicit rules in the top Makefile.
need-sub-make := 1
# Cancel implicit rules for this Makefile.
$(this-makefile): ;
endif

export abs_srctree abs_objtree
export sub_make_done := 1

ifeq ($(need-sub-make),1)

PHONY += $(MAKECMDGOALS) __sub-make

$(filter-out $(this-makefile), $(MAKECMDGOALS)) __all: __sub-make
	@:

# Invoke a second make in the output directory, passing relevant variables
__sub-make:
	$(Q)$(MAKE) -C $(abs_objtree) -f $(abs_srctree)/Makefile $(MAKECMDGOALS)

endif # need-sub-make
endif # sub_make_done

# We process the rest of the Makefile if this is the final invocation of make
ifeq ($(need-sub-make),)

# Do not print "Entering directory ...",
# but we want to display it when entering to the output directory
# so that IDEs/editors are able to understand relative filenames.
MAKEFLAGS += --no-print-directory

# Call a source code checker (by default, "sparse") as part of the
# C compilation.
#
# Use 'make C=1' to enable checking of only re-compiled files.
# Use 'make C=2' to enable checking of *all* source files, regardless
# of whether they are re-compiled or not.
#
# See the file "Documentation/dev-tools/sparse.rst" for more details,
# including where to get the "sparse" utility.

ifeq ("$(origin C)", "command line")
  KBUILD_CHECKSRC = $(C)
endif
ifndef KBUILD_CHECKSRC
  KBUILD_CHECKSRC = 0
endif

# Use make M=dir or set the environment variable KBUILD_EXTMOD to specify the
# directory of external module to build. Setting M= takes precedence.
ifeq ("$(origin M)", "command line")
  KBUILD_EXTMOD := $(M)
endif

$(if $(word 2, $(KBUILD_EXTMOD)), \
	$(error building multiple external modules is not supported))

export KBUILD_CHECKSRC KBUILD_EXTMOD

extmod-prefix = $(if $(KBUILD_EXTMOD),$(KBUILD_EXTMOD)/)

ifeq ($(abs_srctree),$(abs_objtree))
        # building in the source tree
        srctree := .
	building_out_of_srctree :=
else
        ifeq ($(abs_srctree)/,$(dir $(abs_objtree)))
                # building in a subdirectory of the source tree
                srctree := ..
        else
                srctree := $(abs_srctree)
        endif
	building_out_of_srctree := 1
endif

ifneq ($(KBUILD_ABS_SRCTREE),)
srctree := $(abs_srctree)
endif

objtree		:= .
VPATH		:= $(srctree)

export building_out_of_srctree srctree objtree VPATH

# To make sure we do not include .config for any of the *config targets
# catch them early, and hand them over to scripts/kconfig/Makefile
# It is allowed to specify more targets when calling make, including
# mixing *config targets and build targets.
# For example 'make oldconfig all'.
# Detect when mixed targets is specified, and make a second invocation
# of make so .config is not included in this case either (for *config).

version_h := include/generated/uapi/linux/version.h
old_version_h := include/linux/version.h

clean-targets := %clean mrproper cleandocs
no-dot-config-targets := $(clean-targets) \
			 cscope gtags TAGS tags help% %docs check% coccicheck \
			 $(version_h) headers headers_% archheaders archscripts \
			 %asm-generic kernelversion %src-pkg dt_binding_check \
			 outputmakefile
no-sync-config-targets := $(no-dot-config-targets) install %install \
			   kernelrelease
single-targets := %.a %.i %.ko %.lds %.ll %.lst %.mod %.o %.s %.symtypes %/

config-build	:=
mixed-build	:=
need-config	:= 1
may-sync-config	:= 1
single-build	:=

ifneq ($(filter $(no-dot-config-targets), $(MAKECMDGOALS)),)
	ifeq ($(filter-out $(no-dot-config-targets), $(MAKECMDGOALS)),)
		need-config :=
	endif
endif

ifneq ($(filter $(no-sync-config-targets), $(MAKECMDGOALS)),)
	ifeq ($(filter-out $(no-sync-config-targets), $(MAKECMDGOALS)),)
		may-sync-config :=
	endif
endif

ifneq ($(KBUILD_EXTMOD),)
	may-sync-config :=
endif

ifeq ($(KBUILD_EXTMOD),)
        ifneq ($(filter config %config,$(MAKECMDGOALS)),)
		config-build := 1
                ifneq ($(words $(MAKECMDGOALS)),1)
			mixed-build := 1
                endif
        endif
endif

# We cannot build single targets and the others at the same time
ifneq ($(filter $(single-targets), $(MAKECMDGOALS)),)
	single-build := 1
	ifneq ($(filter-out $(single-targets), $(MAKECMDGOALS)),)
		mixed-build := 1
	endif
endif

# For "make -j clean all", "make -j mrproper defconfig all", etc.
ifneq ($(filter $(clean-targets),$(MAKECMDGOALS)),)
        ifneq ($(filter-out $(clean-targets),$(MAKECMDGOALS)),)
		mixed-build := 1
        endif
endif

# install and modules_install need also be processed one by one
ifneq ($(filter install,$(MAKECMDGOALS)),)
        ifneq ($(filter modules_install,$(MAKECMDGOALS)),)
		mixed-build := 1
        endif
endif

ifdef mixed-build
# ===========================================================================
# We're called with mixed targets (*config and build targets).
# Handle them one by one.

PHONY += $(MAKECMDGOALS) __build_one_by_one

$(MAKECMDGOALS): __build_one_by_one
	@:

__build_one_by_one:
	$(Q)set -e; \
	for i in $(MAKECMDGOALS); do \
		$(MAKE) -f $(srctree)/Makefile $$i; \
	done

else # !mixed-build

include scripts/Kbuild.include

# Read KERNELRELEASE from include/config/kernel.release (if it exists)
KERNELRELEASE = $(shell cat include/config/kernel.release 2> /dev/null)
KERNELVERSION = $(VERSION)$(if $(PATCHLEVEL),.$(PATCHLEVEL)$(if $(SUBLEVEL),.$(SUBLEVEL)))$(EXTRAVERSION)
export VERSION PATCHLEVEL SUBLEVEL KERNELRELEASE KERNELVERSION

include scripts/subarch.include

# Cross compiling and selecting different set of gcc/bin-utils
# ---------------------------------------------------------------------------
#
# When performing cross compilation for other architectures ARCH shall be set
# to the target architecture. (See arch/* for the possibilities).
# ARCH can be set during invocation of make:
# make ARCH=ia64
# Another way is to have ARCH set in the environment.
# The default ARCH is the host where make is executed.

# CROSS_COMPILE specify the prefix used for all executables used
# during compilation. Only gcc and related bin-utils executables
# are prefixed with $(CROSS_COMPILE).
# CROSS_COMPILE can be set on the command line
# make CROSS_COMPILE=ia64-linux-
# Alternatively CROSS_COMPILE can be set in the environment.
# Default value for CROSS_COMPILE is not to prefix executables
# Note: Some architectures assign CROSS_COMPILE in their arch/*/Makefile
ARCH		?= $(SUBARCH)

# Architecture as present in compile.h
UTS_MACHINE 	:= $(ARCH)
SRCARCH 	:= $(ARCH)

# Additional ARCH settings for x86
ifeq ($(ARCH),i386)
        SRCARCH := x86
endif
ifeq ($(ARCH),x86_64)
        SRCARCH := x86
endif

# Additional ARCH settings for sparc
ifeq ($(ARCH),sparc32)
       SRCARCH := sparc
endif
ifeq ($(ARCH),sparc64)
       SRCARCH := sparc
endif

# Additional ARCH settings for sh
ifeq ($(ARCH),sh64)
       SRCARCH := sh
endif

KCONFIG_CONFIG	?= .config
export KCONFIG_CONFIG

# Default file for 'make defconfig'. This may be overridden by arch-Makefile.
export KBUILD_DEFCONFIG := defconfig

# SHELL used by kbuild
CONFIG_SHELL := sh

HOST_LFS_CFLAGS := $(shell getconf LFS_CFLAGS 2>/dev/null)
HOST_LFS_LDFLAGS := $(shell getconf LFS_LDFLAGS 2>/dev/null)
HOST_LFS_LIBS := $(shell getconf LFS_LIBS 2>/dev/null)

ifneq ($(LLVM),)
HOSTCC	= clang
HOSTCXX	= clang++
else
HOSTCC	= gcc
HOSTCXX	= g++
endif

export KBUILD_USERCFLAGS := -Wall -Wmissing-prototypes -Wstrict-prototypes \
			      -O2 -fomit-frame-pointer -std=gnu89
export KBUILD_USERLDFLAGS :=

KBUILD_HOSTCFLAGS   := $(KBUILD_USERCFLAGS) $(HOST_LFS_CFLAGS) $(HOSTCFLAGS)
KBUILD_HOSTCXXFLAGS := -Wall -O2 $(HOST_LFS_CFLAGS) $(HOSTCXXFLAGS)
KBUILD_HOSTLDFLAGS  := $(HOST_LFS_LDFLAGS) $(HOSTLDFLAGS)
KBUILD_HOSTLDLIBS   := $(HOST_LFS_LIBS) $(HOSTLDLIBS)

# Make variables (CC, etc...)
CPP		= $(CC) -E
ifneq ($(LLVM),)
CC		= clang
LD		= ld.lld
AR		= llvm-ar
NM		= llvm-nm
OBJCOPY		= llvm-objcopy
OBJDUMP		= llvm-objdump
READELF		= llvm-readelf
OBJSIZE		= llvm-size
STRIP		= llvm-strip
else
CC		= $(CROSS_COMPILE)gcc
LD		= $(CROSS_COMPILE)ld
AR		= $(CROSS_COMPILE)ar
NM		= $(CROSS_COMPILE)nm
OBJCOPY		= $(CROSS_COMPILE)objcopy
OBJDUMP		= $(CROSS_COMPILE)objdump
READELF		= $(CROSS_COMPILE)readelf
OBJSIZE		= $(CROSS_COMPILE)size
STRIP		= $(CROSS_COMPILE)strip
endif
PAHOLE		= pahole
LEX		= flex
YACC		= bison
AWK		= awk
INSTALLKERNEL  := installkernel
DEPMOD		= /sbin/depmod
PERL		= perl
PYTHON		= python
PYTHON3		= python3
CHECK		= sparse
BASH		= bash
KGZIP		= gzip
KBZIP2		= bzip2
KLZOP		= lzop
LZMA		= lzma
LZ4		= lz4c
XZ		= xz
ZSTD		= zstd

CHECKFLAGS     := -D__linux__ -Dlinux -D__STDC__ -Dunix -D__unix__ \
		  -Wbitwise -Wno-return-void -Wno-unknown-attribute $(CF)
NOSTDINC_FLAGS :=
CFLAGS_MODULE   =
AFLAGS_MODULE   =
LDFLAGS_MODULE  =
CFLAGS_KERNEL	=
AFLAGS_KERNEL	=
LDFLAGS_vmlinux =

# Use USERINCLUDE when you must reference the UAPI directories only.
USERINCLUDE    := \
		-I$(srctree)/arch/$(SRCARCH)/include/uapi \
		-I$(objtree)/arch/$(SRCARCH)/include/generated/uapi \
		-I$(srctree)/include/uapi \
		-I$(objtree)/include/generated/uapi \
                -include $(srctree)/include/linux/kconfig.h

# Use LINUXINCLUDE when you must reference the include/ directory.
# Needed to be compatible with the O= option
LINUXINCLUDE    := \
		-I$(srctree)/arch/$(SRCARCH)/include \
		-I$(objtree)/arch/$(SRCARCH)/include/generated \
		$(if $(building_out_of_srctree),-I$(srctree)/include) \
		-I$(objtree)/include \
		$(USERINCLUDE)

KBUILD_AFLAGS   := -D__ASSEMBLY__ -fno-PIE
KBUILD_CFLAGS   := -Wall -Wundef -Werror=strict-prototypes -Wno-trigraphs \
		   -fno-strict-aliasing -fno-common -fshort-wchar -fno-PIE \
		   -Werror=implicit-function-declaration -Werror=implicit-int \
		   -Wno-format-security \
		   -std=gnu89
KBUILD_CPPFLAGS := -D__KERNEL__
KBUILD_AFLAGS_KERNEL :=
KBUILD_CFLAGS_KERNEL :=
KBUILD_AFLAGS_MODULE  := -DMODULE
KBUILD_CFLAGS_MODULE  := -DMODULE
KBUILD_LDFLAGS_MODULE :=
export KBUILD_LDS_MODULE := $(srctree)/scripts/module-common.lds
KBUILD_LDFLAGS :=
GCC_PLUGINS_CFLAGS :=
CLANG_FLAGS :=

export ARCH SRCARCH CONFIG_SHELL BASH HOSTCC KBUILD_HOSTCFLAGS CROSS_COMPILE LD CC
export CPP AR NM STRIP OBJCOPY OBJDUMP OBJSIZE READELF PAHOLE LEX YACC AWK INSTALLKERNEL
export PERL PYTHON PYTHON3 CHECK CHECKFLAGS MAKE UTS_MACHINE HOSTCXX
export KGZIP KBZIP2 KLZOP LZMA LZ4 XZ ZSTD
export KBUILD_HOSTCXXFLAGS KBUILD_HOSTLDFLAGS KBUILD_HOSTLDLIBS LDFLAGS_MODULE

export KBUILD_CPPFLAGS NOSTDINC_FLAGS LINUXINCLUDE OBJCOPYFLAGS KBUILD_LDFLAGS
export KBUILD_CFLAGS CFLAGS_KERNEL CFLAGS_MODULE
export CFLAGS_KASAN CFLAGS_KASAN_NOSANITIZE CFLAGS_UBSAN CFLAGS_KCSAN
export KBUILD_AFLAGS AFLAGS_KERNEL AFLAGS_MODULE
export KBUILD_AFLAGS_MODULE KBUILD_CFLAGS_MODULE KBUILD_LDFLAGS_MODULE
export KBUILD_AFLAGS_KERNEL KBUILD_CFLAGS_KERNEL

# Files to ignore in find ... statements

export RCS_FIND_IGNORE := \( -name SCCS -o -name BitKeeper -o -name .svn -o    \
			  -name CVS -o -name .pc -o -name .hg -o -name .git \) \
			  -prune -o
export RCS_TAR_IGNORE := --exclude SCCS --exclude BitKeeper --exclude .svn \
			 --exclude CVS --exclude .pc --exclude .hg --exclude .git

# ===========================================================================
# Rules shared between *config targets and build targets

# Basic helpers built in scripts/basic/
PHONY += scripts_basic
scripts_basic:
	$(Q)$(MAKE) $(build)=scripts/basic
	$(Q)rm -f .tmp_quiet_recordmcount

PHONY += outputmakefile
# Before starting out-of-tree build, make sure the source tree is clean.
# outputmakefile generates a Makefile in the output directory, if using a
# separate output directory. This allows convenient use of make in the
# output directory.
# At the same time when output Makefile generated, generate .gitignore to
# ignore whole output directory
outputmakefile:
ifdef building_out_of_srctree
	$(Q)if [ -f $(srctree)/.config -o \
		 -d $(srctree)/include/config -o \
		 -d $(srctree)/arch/$(SRCARCH)/include/generated ]; then \
		echo >&2 "***"; \
		echo >&2 "*** The source tree is not clean, please run 'make$(if $(findstring command line, $(origin ARCH)), ARCH=$(ARCH)) mrproper'"; \
		echo >&2 "*** in $(abs_srctree)";\
		echo >&2 "***"; \
		false; \
	fi
	$(Q)ln -fsn $(srctree) source
	$(Q)$(CONFIG_SHELL) $(srctree)/scripts/mkmakefile $(srctree)
	$(Q)test -e .gitignore || \
	{ echo "# this is build directory, ignore it"; echo "*"; } > .gitignore
endif

ifneq ($(shell $(CC) --version 2>&1 | head -n 1 | grep clang),)
ifneq ($(CROSS_COMPILE),)
CLANG_FLAGS	+= --target=$(notdir $(CROSS_COMPILE:%-=%))
GCC_TOOLCHAIN_DIR := $(dir $(shell which $(CROSS_COMPILE)elfedit))
CLANG_FLAGS	+= --prefix=$(GCC_TOOLCHAIN_DIR)$(notdir $(CROSS_COMPILE))
GCC_TOOLCHAIN	:= $(realpath $(GCC_TOOLCHAIN_DIR)/..)
endif
ifneq ($(GCC_TOOLCHAIN),)
CLANG_FLAGS	+= --gcc-toolchain=$(GCC_TOOLCHAIN)
endif
ifneq ($(LLVM_IAS),1)
CLANG_FLAGS	+= -no-integrated-as
endif
CLANG_FLAGS	+= -Werror=unknown-warning-option
KBUILD_CFLAGS	+= $(CLANG_FLAGS)
KBUILD_AFLAGS	+= $(CLANG_FLAGS)
export CLANG_FLAGS
endif

# The expansion should be delayed until arch/$(SRCARCH)/Makefile is included.
# Some architectures define CROSS_COMPILE in arch/$(SRCARCH)/Makefile.
# CC_VERSION_TEXT is referenced from Kconfig (so it needs export),
# and from include/config/auto.conf.cmd to detect the compiler upgrade.
CC_VERSION_TEXT = $(shell $(CC) --version 2>/dev/null | head -n 1)

ifdef config-build
# ===========================================================================
# *config targets only - make sure prerequisites are updated, and descend
# in scripts/kconfig to make the *config target

# Read arch specific Makefile to set KBUILD_DEFCONFIG as needed.
# KBUILD_DEFCONFIG may point out an alternative default configuration
# used for 'make defconfig'
include arch/$(SRCARCH)/Makefile
export KBUILD_DEFCONFIG KBUILD_KCONFIG CC_VERSION_TEXT

config: outputmakefile scripts_basic FORCE
	$(Q)$(MAKE) $(build)=scripts/kconfig $@

%config: outputmakefile scripts_basic FORCE
	$(Q)$(MAKE) $(build)=scripts/kconfig $@

else #!config-build
# ===========================================================================
# Build targets only - this includes vmlinux, arch specific targets, clean
# targets and others. In general all targets except *config targets.

# If building an external module we do not care about the all: rule
# but instead __all depend on modules
PHONY += all
ifeq ($(KBUILD_EXTMOD),)
__all: all
else
__all: modules
endif

# Decide whether to build built-in, modular, or both.
# Normally, just do built-in.

KBUILD_MODULES :=
KBUILD_BUILTIN := 1

# If we have only "make modules", don't compile built-in objects.
ifeq ($(MAKECMDGOALS),modules)
  KBUILD_BUILTIN :=
endif

# If we have "make <whatever> modules", compile modules
# in addition to whatever we do anyway.
# Just "make" or "make all" shall build modules as well

ifneq ($(filter all modules nsdeps,$(MAKECMDGOALS)),)
  KBUILD_MODULES := 1
endif

ifeq ($(MAKECMDGOALS),)
  KBUILD_MODULES := 1
endif

export KBUILD_MODULES KBUILD_BUILTIN

ifdef need-config
include include/config/auto.conf
endif

ifeq ($(KBUILD_EXTMOD),)
# Objects we will link into vmlinux / subdirs we need to visit
core-y		:= init/ usr/
drivers-y	:= drivers/ sound/
drivers-$(CONFIG_SAMPLES) += samples/
drivers-y	+= net/ virt/
libs-y		:= lib/
endif # KBUILD_EXTMOD

# The all: target is the default when no target is given on the
# command line.
# This allow a user to issue only 'make' to build a kernel including modules
# Defaults to vmlinux, but the arch makefile usually adds further targets
all: vmlinux

CFLAGS_GCOV	:= -fprofile-arcs -ftest-coverage \
	$(call cc-option,-fno-tree-loop-im) \
	$(call cc-disable-warning,maybe-uninitialized,)
export CFLAGS_GCOV

# The arch Makefiles can override CC_FLAGS_FTRACE. We may also append it later.
ifdef CONFIG_FUNCTION_TRACER
  CC_FLAGS_FTRACE := -pg
endif

RETPOLINE_CFLAGS_GCC := -mindirect-branch=thunk-extern -mindirect-branch-register
RETPOLINE_VDSO_CFLAGS_GCC := -mindirect-branch=thunk-inline -mindirect-branch-register
RETPOLINE_CFLAGS_CLANG := -mretpoline-external-thunk
RETPOLINE_VDSO_CFLAGS_CLANG := -mretpoline
RETPOLINE_CFLAGS := $(call cc-option,$(RETPOLINE_CFLAGS_GCC),$(call cc-option,$(RETPOLINE_CFLAGS_CLANG)))
RETPOLINE_VDSO_CFLAGS := $(call cc-option,$(RETPOLINE_VDSO_CFLAGS_GCC),$(call cc-option,$(RETPOLINE_VDSO_CFLAGS_CLANG)))
export RETPOLINE_CFLAGS
export RETPOLINE_VDSO_CFLAGS

include arch/$(SRCARCH)/Makefile

ifdef need-config
ifdef may-sync-config
# Read in dependencies to all Kconfig* files, make sure to run syncconfig if
# changes are detected. This should be included after arch/$(SRCARCH)/Makefile
# because some architectures define CROSS_COMPILE there.
include include/config/auto.conf.cmd

$(KCONFIG_CONFIG):
	@echo >&2 '***'
	@echo >&2 '*** Configuration file "$@" not found!'
	@echo >&2 '***'
	@echo >&2 '*** Please run some configurator (e.g. "make oldconfig" or'
	@echo >&2 '*** "make menuconfig" or "make xconfig").'
	@echo >&2 '***'
	@/bin/false

# The actual configuration files used during the build are stored in
# include/generated/ and include/config/. Update them if .config is newer than
# include/config/auto.conf (which mirrors .config).
#
# This exploits the 'multi-target pattern rule' trick.
# The syncconfig should be executed only once to make all the targets.
# (Note: use the grouped target '&:' when we bump to GNU Make 4.3)
%/config/auto.conf %/config/auto.conf.cmd %/generated/autoconf.h: $(KCONFIG_CONFIG)
	$(Q)$(MAKE) -f $(srctree)/Makefile syncconfig
else # !may-sync-config
# External modules and some install targets need include/generated/autoconf.h
# and include/config/auto.conf but do not care if they are up-to-date.
# Use auto.conf to trigger the test
PHONY += include/config/auto.conf

include/config/auto.conf:
	$(Q)test -e include/generated/autoconf.h -a -e $@ || (		\
	echo >&2;							\
	echo >&2 "  ERROR: Kernel configuration is invalid.";		\
	echo >&2 "         include/generated/autoconf.h or $@ are missing.";\
	echo >&2 "         Run 'make oldconfig && make prepare' on kernel src to fix it.";	\
	echo >&2 ;							\
	/bin/false)

endif # may-sync-config
endif # need-config

KBUILD_CFLAGS	+= $(call cc-option,-fno-delete-null-pointer-checks,)
KBUILD_CFLAGS	+= $(call cc-disable-warning,frame-address,)
KBUILD_CFLAGS	+= $(call cc-disable-warning, format-truncation)
KBUILD_CFLAGS	+= $(call cc-disable-warning, format-overflow)
KBUILD_CFLAGS	+= $(call cc-disable-warning, address-of-packed-member)

ifdef CONFIG_CC_OPTIMIZE_FOR_PERFORMANCE
KBUILD_CFLAGS += -O2
else ifdef CONFIG_CC_OPTIMIZE_FOR_PERFORMANCE_O3
KBUILD_CFLAGS += -O3
else ifdef CONFIG_CC_OPTIMIZE_FOR_SIZE
KBUILD_CFLAGS += -Os
endif

# Tell gcc to never replace conditional load with a non-conditional one
KBUILD_CFLAGS	+= $(call cc-option,--param=allow-store-data-races=0)
KBUILD_CFLAGS	+= $(call cc-option,-fno-allow-store-data-races)

include scripts/Makefile.kcov
include scripts/Makefile.gcc-plugins

ifdef CONFIG_READABLE_ASM
# Disable optimizations that make assembler listings hard to read.
# reorder blocks reorders the control in the function
# ipa clone creates specialized cloned functions
# partial inlining inlines only parts of functions
KBUILD_CFLAGS += $(call cc-option,-fno-reorder-blocks,) \
                 $(call cc-option,-fno-ipa-cp-clone,) \
                 $(call cc-option,-fno-partial-inlining)
endif

ifneq ($(CONFIG_FRAME_WARN),0)
KBUILD_CFLAGS += -Wframe-larger-than=$(CONFIG_FRAME_WARN)
endif

stackp-flags-$(CONFIG_CC_HAS_STACKPROTECTOR_NONE) := -fno-stack-protector
stackp-flags-$(CONFIG_STACKPROTECTOR)             := -fstack-protector
stackp-flags-$(CONFIG_STACKPROTECTOR_STRONG)      := -fstack-protector-strong

KBUILD_CFLAGS += $(stackp-flags-y)

ifdef CONFIG_CC_IS_CLANG
KBUILD_CPPFLAGS += -Qunused-arguments
KBUILD_CFLAGS += -Wno-format-invalid-specifier
KBUILD_CFLAGS += -Wno-gnu
# CLANG uses a _MergedGlobals as optimization, but this breaks modpost, as the
# source of a reference will be _MergedGlobals and not on of the whitelisted names.
# See modpost pattern 2
KBUILD_CFLAGS += -mno-global-merge
else

# These warnings generated too much noise in a regular build.
# Use make W=1 to enable them (see scripts/Makefile.extrawarn)
KBUILD_CFLAGS += -Wno-unused-but-set-variable

# Warn about unmarked fall-throughs in switch statement.
# Disabled for clang while comment to attribute conversion happens and
# https://github.com/ClangBuiltLinux/linux/issues/636 is discussed.
KBUILD_CFLAGS += $(call cc-option,-Wimplicit-fallthrough,)
endif

KBUILD_CFLAGS += $(call cc-disable-warning, unused-const-variable)
ifdef CONFIG_FRAME_POINTER
KBUILD_CFLAGS	+= -fno-omit-frame-pointer -fno-optimize-sibling-calls
else
# Some targets (ARM with Thumb2, for example), can't be built with frame
# pointers.  For those, we don't have FUNCTION_TRACER automatically
# select FRAME_POINTER.  However, FUNCTION_TRACER adds -pg, and this is
# incompatible with -fomit-frame-pointer with current GCC, so we don't use
# -fomit-frame-pointer with FUNCTION_TRACER.
ifndef CONFIG_FUNCTION_TRACER
KBUILD_CFLAGS	+= -fomit-frame-pointer
endif
endif

# Initialize all stack variables with a pattern, if desired.
ifdef CONFIG_INIT_STACK_ALL
KBUILD_CFLAGS	+= -ftrivial-auto-var-init=pattern
endif

DEBUG_CFLAGS	:= $(call cc-option, -fno-var-tracking-assignments)

ifdef CONFIG_DEBUG_INFO
ifdef CONFIG_DEBUG_INFO_SPLIT
DEBUG_CFLAGS	+= -gsplit-dwarf
else
DEBUG_CFLAGS	+= -g
endif
KBUILD_AFLAGS	+= -Wa,-gdwarf-2
endif
ifdef CONFIG_DEBUG_INFO_DWARF4
DEBUG_CFLAGS	+= -gdwarf-4
endif

ifdef CONFIG_DEBUG_INFO_REDUCED
DEBUG_CFLAGS	+= $(call cc-option, -femit-struct-debug-baseonly) \
		   $(call cc-option,-fno-var-tracking)
endif

ifdef CONFIG_DEBUG_INFO_COMPRESSED
DEBUG_CFLAGS	+= -gz=zlib
KBUILD_AFLAGS	+= -gz=zlib
KBUILD_LDFLAGS	+= --compress-debug-sections=zlib
endif

KBUILD_CFLAGS += $(DEBUG_CFLAGS)
export DEBUG_CFLAGS

ifdef CONFIG_FUNCTION_TRACER
ifdef CONFIG_FTRACE_MCOUNT_RECORD
  # gcc 5 supports generating the mcount tables directly
  ifeq ($(call cc-option-yn,-mrecord-mcount),y)
    CC_FLAGS_FTRACE	+= -mrecord-mcount
    export CC_USING_RECORD_MCOUNT := 1
  endif
  ifdef CONFIG_HAVE_NOP_MCOUNT
    ifeq ($(call cc-option-yn, -mnop-mcount),y)
      CC_FLAGS_FTRACE	+= -mnop-mcount
      CC_FLAGS_USING	+= -DCC_USING_NOP_MCOUNT
    endif
  endif
endif
ifdef CONFIG_HAVE_FENTRY
  ifeq ($(call cc-option-yn, -mfentry),y)
    CC_FLAGS_FTRACE	+= -mfentry
    CC_FLAGS_USING	+= -DCC_USING_FENTRY
  endif
endif
export CC_FLAGS_FTRACE
KBUILD_CFLAGS	+= $(CC_FLAGS_FTRACE) $(CC_FLAGS_USING)
KBUILD_AFLAGS	+= $(CC_FLAGS_USING)
ifdef CONFIG_DYNAMIC_FTRACE
	ifdef CONFIG_HAVE_C_RECORDMCOUNT
		BUILD_C_RECORDMCOUNT := y
		export BUILD_C_RECORDMCOUNT
	endif
endif
endif

# We trigger additional mismatches with less inlining
ifdef CONFIG_DEBUG_SECTION_MISMATCH
KBUILD_CFLAGS += $(call cc-option, -fno-inline-functions-called-once)
endif

ifdef CONFIG_LD_DEAD_CODE_DATA_ELIMINATION
KBUILD_CFLAGS_KERNEL += -ffunction-sections -fdata-sections
LDFLAGS_vmlinux += --gc-sections
endif

ifdef CONFIG_SHADOW_CALL_STACK
CC_FLAGS_SCS	:= -fsanitize=shadow-call-stack
KBUILD_CFLAGS	+= $(CC_FLAGS_SCS)
export CC_FLAGS_SCS
endif

# arch Makefile may override CC so keep this after arch Makefile is included
NOSTDINC_FLAGS += -nostdinc -isystem $(shell $(CC) -print-file-name=include)

# warn about C99 declaration after statement
KBUILD_CFLAGS += -Wdeclaration-after-statement

# Variable Length Arrays (VLAs) should not be used anywhere in the kernel
KBUILD_CFLAGS += -Wvla

# disable pointer signed / unsigned warnings in gcc 4.0
KBUILD_CFLAGS += -Wno-pointer-sign

# disable stringop warnings in gcc 8+
KBUILD_CFLAGS += $(call cc-disable-warning, stringop-truncation)

# We'll want to enable this eventually, but it's not going away for 5.7 at least
KBUILD_CFLAGS += $(call cc-disable-warning, zero-length-bounds)
KBUILD_CFLAGS += $(call cc-disable-warning, array-bounds)
KBUILD_CFLAGS += $(call cc-disable-warning, stringop-overflow)

# Another good warning that we'll want to enable eventually
KBUILD_CFLAGS += $(call cc-disable-warning, restrict)

# Enabled with W=2, disabled by default as noisy
KBUILD_CFLAGS += $(call cc-disable-warning, maybe-uninitialized)

# disable invalid "can't wrap" optimizations for signed / pointers
KBUILD_CFLAGS	+= $(call cc-option,-fno-strict-overflow)

# clang sets -fmerge-all-constants by default as optimization, but this
# is non-conforming behavior for C and in fact breaks the kernel, so we
# need to disable it here generally.
KBUILD_CFLAGS	+= $(call cc-option,-fno-merge-all-constants)

# for gcc -fno-merge-all-constants disables everything, but it is fine
# to have actual conforming behavior enabled.
KBUILD_CFLAGS	+= $(call cc-option,-fmerge-constants)

# Make sure -fstack-check isn't enabled (like gentoo apparently did)
KBUILD_CFLAGS  += $(call cc-option,-fno-stack-check,)

# conserve stack if available
KBUILD_CFLAGS   += $(call cc-option,-fconserve-stack)

# Prohibit date/time macros, which would make the build non-deterministic
KBUILD_CFLAGS   += $(call cc-option,-Werror=date-time)

# enforce correct pointer usage
KBUILD_CFLAGS   += $(call cc-option,-Werror=incompatible-pointer-types)

# Require designated initializers for all marked structures
KBUILD_CFLAGS   += $(call cc-option,-Werror=designated-init)

# change __FILE__ to the relative path from the srctree
KBUILD_CFLAGS	+= $(call cc-option,-fmacro-prefix-map=$(srctree)/=)

# ensure -fcf-protection is disabled when using retpoline as it is
# incompatible with -mindirect-branch=thunk-extern
ifdef CONFIG_RETPOLINE
KBUILD_CFLAGS += $(call cc-option,-fcf-protection=none)
endif

include scripts/Makefile.kasan
include scripts/Makefile.extrawarn
include scripts/Makefile.ubsan
include scripts/Makefile.kcsan

# Add user supplied CPPFLAGS, AFLAGS and CFLAGS as the last assignments
KBUILD_CPPFLAGS += $(KCPPFLAGS)
KBUILD_AFLAGS   += $(KAFLAGS)
KBUILD_CFLAGS   += $(KCFLAGS)

KBUILD_LDFLAGS_MODULE += --build-id
LDFLAGS_vmlinux += --build-id

ifeq ($(CONFIG_STRIP_ASM_SYMS),y)
LDFLAGS_vmlinux	+= $(call ld-option, -X,)
endif

ifeq ($(CONFIG_RELR),y)
LDFLAGS_vmlinux	+= --pack-dyn-relocs=relr
endif

# Align the bit size of userspace programs with the kernel
KBUILD_USERCFLAGS  += $(filter -m32 -m64 --target=%, $(KBUILD_CFLAGS))
KBUILD_USERLDFLAGS += $(filter -m32 -m64 --target=%, $(KBUILD_CFLAGS))

# make the checker run with the right architecture
CHECKFLAGS += --arch=$(ARCH)

# insure the checker run with the right endianness
CHECKFLAGS += $(if $(CONFIG_CPU_BIG_ENDIAN),-mbig-endian,-mlittle-endian)

# the checker needs the correct machine size
CHECKFLAGS += $(if $(CONFIG_64BIT),-m64,-m32)

# Default kernel image to build when no specific target is given.
# KBUILD_IMAGE may be overruled on the command line or
# set in the environment
# Also any assignments in arch/$(ARCH)/Makefile take precedence over
# this default value
export KBUILD_IMAGE ?= vmlinux

#
# INSTALL_PATH specifies where to place the updated kernel and system map
# images. Default is /boot, but you can set it to other values
export	INSTALL_PATH ?= /boot

#
# INSTALL_DTBS_PATH specifies a prefix for relocations required by build roots.
# Like INSTALL_MOD_PATH, it isn't defined in the Makefile, but can be passed as
# an argument if needed. Otherwise it defaults to the kernel install path
#
export INSTALL_DTBS_PATH ?= $(INSTALL_PATH)/dtbs/$(KERNELRELEASE)

#
# INSTALL_MOD_PATH specifies a prefix to MODLIB for module directory
# relocations required by build roots.  This is not defined in the
# makefile but the argument can be passed to make if needed.
#

MODLIB	= $(INSTALL_MOD_PATH)/lib/modules/$(KERNELRELEASE)
export MODLIB

#
# INSTALL_MOD_STRIP, if defined, will cause modules to be
# stripped after they are installed.  If INSTALL_MOD_STRIP is '1', then
# the default option --strip-debug will be used.  Otherwise,
# INSTALL_MOD_STRIP value will be used as the options to the strip command.

ifdef INSTALL_MOD_STRIP
ifeq ($(INSTALL_MOD_STRIP),1)
mod_strip_cmd = $(STRIP) --strip-debug
else
mod_strip_cmd = $(STRIP) $(INSTALL_MOD_STRIP)
endif # INSTALL_MOD_STRIP=1
else
mod_strip_cmd = true
endif # INSTALL_MOD_STRIP
export mod_strip_cmd

# CONFIG_MODULE_COMPRESS, if defined, will cause module to be compressed
# after they are installed in agreement with CONFIG_MODULE_COMPRESS_GZIP
# or CONFIG_MODULE_COMPRESS_XZ.

mod_compress_cmd = true
ifdef CONFIG_MODULE_COMPRESS
  ifdef CONFIG_MODULE_COMPRESS_GZIP
    mod_compress_cmd = $(KGZIP) -n -f
  endif # CONFIG_MODULE_COMPRESS_GZIP
  ifdef CONFIG_MODULE_COMPRESS_XZ
    mod_compress_cmd = $(XZ) -f
  endif # CONFIG_MODULE_COMPRESS_XZ
endif # CONFIG_MODULE_COMPRESS
export mod_compress_cmd

ifdef CONFIG_MODULE_SIG_ALL
$(eval $(call config_filename,MODULE_SIG_KEY))

mod_sign_cmd = scripts/sign-file $(CONFIG_MODULE_SIG_HASH) $(MODULE_SIG_KEY_SRCPREFIX)$(CONFIG_MODULE_SIG_KEY) certs/signing_key.x509
else
mod_sign_cmd = true
endif
export mod_sign_cmd

HOST_LIBELF_LIBS = $(shell pkg-config libelf --libs 2>/dev/null || echo -lelf)

ifdef CONFIG_STACK_VALIDATION
  has_libelf := $(call try-run,\
		echo "int main() {}" | $(HOSTCC) -xc -o /dev/null $(HOST_LIBELF_LIBS) -,1,0)
  ifeq ($(has_libelf),1)
    objtool_target := tools/objtool FORCE
  else
    SKIP_STACK_VALIDATION := 1
    export SKIP_STACK_VALIDATION
  endif
endif

PHONY += prepare0

export MODORDER := $(extmod-prefix)modules.order
export MODULES_NSDEPS := $(extmod-prefix)modules.nsdeps

ifeq ($(KBUILD_EXTMOD),)
core-y		+= kernel/ certs/ mm/ fs/ ipc/ security/ crypto/ block/

vmlinux-dirs	:= $(patsubst %/,%,$(filter %/, \
		     $(core-y) $(core-m) $(drivers-y) $(drivers-m) \
		     $(libs-y) $(libs-m)))

vmlinux-alldirs	:= $(sort $(vmlinux-dirs) Documentation \
		     $(patsubst %/,%,$(filter %/, $(core-) \
			$(drivers-) $(libs-))))

subdir-modorder := $(addsuffix modules.order,$(filter %/, \
			$(core-y) $(core-m) $(libs-y) $(libs-m) \
			$(drivers-y) $(drivers-m)))

build-dirs	:= $(vmlinux-dirs)
clean-dirs	:= $(vmlinux-alldirs)

# Externally visible symbols (used by link-vmlinux.sh)
KBUILD_VMLINUX_OBJS := $(head-y) $(patsubst %/,%/built-in.a, $(core-y))
KBUILD_VMLINUX_OBJS += $(addsuffix built-in.a, $(filter %/, $(libs-y)))
ifdef CONFIG_MODULES
KBUILD_VMLINUX_OBJS += $(patsubst %/, %/lib.a, $(filter %/, $(libs-y)))
KBUILD_VMLINUX_LIBS := $(filter-out %/, $(libs-y))
else
KBUILD_VMLINUX_LIBS := $(patsubst %/,%/lib.a, $(libs-y))
endif
KBUILD_VMLINUX_OBJS += $(patsubst %/,%/built-in.a, $(drivers-y))

export KBUILD_VMLINUX_OBJS KBUILD_VMLINUX_LIBS
export KBUILD_LDS          := arch/$(SRCARCH)/kernel/vmlinux.lds
export LDFLAGS_vmlinux
# used by scripts/Makefile.package
export KBUILD_ALLDIRS := $(sort $(filter-out arch/%,$(vmlinux-alldirs)) LICENSES arch include scripts tools)

vmlinux-deps := $(KBUILD_LDS) $(KBUILD_VMLINUX_OBJS) $(KBUILD_VMLINUX_LIBS)

# Recurse until adjust_autoksyms.sh is satisfied
PHONY += autoksyms_recursive
ifdef CONFIG_TRIM_UNUSED_KSYMS
# For the kernel to actually contain only the needed exported symbols,
# we have to build modules as well to determine what those symbols are.
# (this can be evaluated only once include/config/auto.conf has been included)
KBUILD_MODULES := 1

autoksyms_recursive: descend modules.order
	$(Q)$(CONFIG_SHELL) $(srctree)/scripts/adjust_autoksyms.sh \
	  "$(MAKE) -f $(srctree)/Makefile vmlinux"
endif

autoksyms_h := $(if $(CONFIG_TRIM_UNUSED_KSYMS), include/generated/autoksyms.h)

quiet_cmd_autoksyms_h = GEN     $@
      cmd_autoksyms_h = mkdir -p $(dir $@); \
			$(CONFIG_SHELL) $(srctree)/scripts/gen_autoksyms.sh $@

$(autoksyms_h):
	$(call cmd,autoksyms_h)

ARCH_POSTLINK := $(wildcard $(srctree)/arch/$(SRCARCH)/Makefile.postlink)

# Final link of vmlinux with optional arch pass after final link
cmd_link-vmlinux =                                                 \
	$(CONFIG_SHELL) $< $(LD) $(KBUILD_LDFLAGS) $(LDFLAGS_vmlinux) ;    \
	$(if $(ARCH_POSTLINK), $(MAKE) -f $(ARCH_POSTLINK) $@, true)

vmlinux: scripts/link-vmlinux.sh autoksyms_recursive $(vmlinux-deps) FORCE
	+$(call if_changed,link-vmlinux)

targets := vmlinux

# The actual objects are generated when descending,
# make sure no implicit rule kicks in
$(sort $(vmlinux-deps) $(subdir-modorder)): descend ;

filechk_kernel.release = \
	echo "$(KERNELVERSION)$$($(CONFIG_SHELL) $(srctree)/scripts/setlocalversion $(srctree))"

# Store (new) KERNELRELEASE string in include/config/kernel.release
include/config/kernel.release: FORCE
	$(call filechk,kernel.release)

# Additional helpers built in scripts/
# Carefully list dependencies so we do not try to build scripts twice
# in parallel
PHONY += scripts
scripts: scripts_basic scripts_dtc
	$(Q)$(MAKE) $(build)=$(@)

# Things we need to do before we recursively start building the kernel
# or the modules are listed in "prepare".
# A multi level approach is used. prepareN is processed before prepareN-1.
# archprepare is used in arch Makefiles and when processed asm symlink,
# version.h and scripts_basic is processed / created.

PHONY += prepare archprepare

archprepare: outputmakefile archheaders archscripts scripts include/config/kernel.release \
	asm-generic $(version_h) $(autoksyms_h) include/generated/utsrelease.h \
	include/generated/autoconf.h

prepare0: archprepare
	$(Q)$(MAKE) $(build)=scripts/mod
	$(Q)$(MAKE) $(build)=.

# All the preparing..
prepare: prepare0 prepare-objtool

# Support for using generic headers in asm-generic
asm-generic := -f $(srctree)/scripts/Makefile.asm-generic obj

PHONY += asm-generic uapi-asm-generic
asm-generic: uapi-asm-generic
	$(Q)$(MAKE) $(asm-generic)=arch/$(SRCARCH)/include/generated/asm \
	generic=include/asm-generic
uapi-asm-generic:
	$(Q)$(MAKE) $(asm-generic)=arch/$(SRCARCH)/include/generated/uapi/asm \
	generic=include/uapi/asm-generic

PHONY += prepare-objtool
prepare-objtool: $(objtool_target)
ifeq ($(SKIP_STACK_VALIDATION),1)
ifdef CONFIG_UNWINDER_ORC
	@echo "error: Cannot generate ORC metadata for CONFIG_UNWINDER_ORC=y, please install libelf-dev, libelf-devel or elfutils-libelf-devel" >&2
	@false
else
	@echo "warning: Cannot use CONFIG_STACK_VALIDATION=y, please install libelf-dev, libelf-devel or elfutils-libelf-devel" >&2
endif
endif

# Generate some files
# ---------------------------------------------------------------------------

# KERNELRELEASE can change from a few different places, meaning version.h
# needs to be updated, so this check is forced on all builds

uts_len := 64
define filechk_utsrelease.h
	if [ `echo -n "$(KERNELRELEASE)" | wc -c ` -gt $(uts_len) ]; then \
	  echo '"$(KERNELRELEASE)" exceeds $(uts_len) characters' >&2;    \
	  exit 1;                                                         \
	fi;                                                               \
	echo \#define UTS_RELEASE \"$(KERNELRELEASE)\"
endef

define filechk_version.h
	echo \#define LINUX_VERSION_CODE $(shell                         \
	expr $(VERSION) \* 65536 + 0$(PATCHLEVEL) \* 256 + 0$(SUBLEVEL)); \
	echo '#define KERNEL_VERSION(a,b,c) (((a) << 16) + ((b) << 8) + (c))'
endef

$(version_h): FORCE
	$(call filechk,version.h)
	$(Q)rm -f $(old_version_h)

include/generated/utsrelease.h: include/config/kernel.release FORCE
	$(call filechk,utsrelease.h)

PHONY += headerdep
headerdep:
	$(Q)find $(srctree)/include/ -name '*.h' | xargs --max-args 1 \
	$(srctree)/scripts/headerdep.pl -I$(srctree)/include

# ---------------------------------------------------------------------------
# Kernel headers

#Default location for installed headers
export INSTALL_HDR_PATH = $(objtree)/usr

quiet_cmd_headers_install = INSTALL $(INSTALL_HDR_PATH)/include
      cmd_headers_install = \
	mkdir -p $(INSTALL_HDR_PATH); \
	rsync -mrl --include='*/' --include='*\.h' --exclude='*' \
	usr/include $(INSTALL_HDR_PATH)

PHONY += headers_install
headers_install: headers
	$(call cmd,headers_install)

PHONY += archheaders archscripts

hdr-inst := -f $(srctree)/scripts/Makefile.headersinst obj

PHONY += headers
headers: $(version_h) scripts_unifdef uapi-asm-generic archheaders archscripts
	$(if $(wildcard $(srctree)/arch/$(SRCARCH)/include/uapi/asm/Kbuild),, \
	  $(error Headers not exportable for the $(SRCARCH) architecture))
	$(Q)$(MAKE) $(hdr-inst)=include/uapi
	$(Q)$(MAKE) $(hdr-inst)=arch/$(SRCARCH)/include/uapi

# Deprecated. It is no-op now.
PHONY += headers_check
headers_check:
	@:

ifdef CONFIG_HEADERS_INSTALL
prepare: headers
endif

PHONY += scripts_unifdef
scripts_unifdef: scripts_basic
	$(Q)$(MAKE) $(build)=scripts scripts/unifdef

# ---------------------------------------------------------------------------
# Kernel selftest

PHONY += kselftest
kselftest:
	$(Q)$(MAKE) -C $(srctree)/tools/testing/selftests run_tests

kselftest-%: FORCE
	$(Q)$(MAKE) -C $(srctree)/tools/testing/selftests $*

PHONY += kselftest-merge
kselftest-merge:
	$(if $(wildcard $(objtree)/.config),, $(error No .config exists, config your kernel first!))
	$(Q)find $(srctree)/tools/testing/selftests -name config | \
		xargs $(srctree)/scripts/kconfig/merge_config.sh -m $(objtree)/.config
	$(Q)$(MAKE) -f $(srctree)/Makefile olddefconfig

# ---------------------------------------------------------------------------
# Devicetree files

ifneq ($(wildcard $(srctree)/arch/$(SRCARCH)/boot/dts/),)
dtstree := arch/$(SRCARCH)/boot/dts
endif

ifneq ($(dtstree),)

%.dtb: include/config/kernel.release scripts_dtc
	$(Q)$(MAKE) $(build)=$(dtstree) $(dtstree)/$@

PHONY += dtbs dtbs_install dtbs_check
dtbs: include/config/kernel.release scripts_dtc
	$(Q)$(MAKE) $(build)=$(dtstree)

ifneq ($(filter dtbs_check, $(MAKECMDGOALS)),)
export CHECK_DTBS=y
dtbs: dt_binding_check
endif

dtbs_check: dtbs

dtbs_install:
	$(Q)$(MAKE) $(dtbinst)=$(dtstree) dst=$(INSTALL_DTBS_PATH)

ifdef CONFIG_OF_EARLY_FLATTREE
all: dtbs
endif

endif

PHONY += scripts_dtc
scripts_dtc: scripts_basic
	$(Q)$(MAKE) $(build)=scripts/dtc

ifneq ($(filter dt_binding_check, $(MAKECMDGOALS)),)
export CHECK_DT_BINDING=y
endif

PHONY += dt_binding_check
dt_binding_check: scripts_dtc
	$(Q)$(MAKE) $(build)=Documentation/devicetree/bindings

# ---------------------------------------------------------------------------
# Modules

ifdef CONFIG_MODULES

# By default, build modules as well

all: modules

# When we're building modules with modversions, we need to consider
# the built-in objects during the descend as well, in order to
# make sure the checksums are up to date before we record them.
ifdef CONFIG_MODVERSIONS
  KBUILD_BUILTIN := 1
endif

# Build modules
#
# A module can be listed more than once in obj-m resulting in
# duplicate lines in modules.order files.  Those are removed
# using awk while concatenating to the final file.

PHONY += modules
modules: $(if $(KBUILD_BUILTIN),vmlinux) modules_check
	$(Q)$(MAKE) -f $(srctree)/scripts/Makefile.modpost

PHONY += modules_check
modules_check: modules.order
	$(Q)$(CONFIG_SHELL) $(srctree)/scripts/modules-check.sh $<

cmd_modules_order = $(AWK) '!x[$$0]++' $(real-prereqs) > $@

modules.order: $(subdir-modorder) FORCE
	$(call if_changed,modules_order)

targets += modules.order

# Target to prepare building external modules
PHONY += modules_prepare
modules_prepare: prepare

# Target to install modules
PHONY += modules_install
modules_install: _modinst_ _modinst_post

PHONY += _modinst_
_modinst_:
	@rm -rf $(MODLIB)/kernel
	@rm -f $(MODLIB)/source
	@mkdir -p $(MODLIB)/kernel
	@ln -s $(abspath $(srctree)) $(MODLIB)/source
	@if [ ! $(objtree) -ef  $(MODLIB)/build ]; then \
		rm -f $(MODLIB)/build ; \
		ln -s $(CURDIR) $(MODLIB)/build ; \
	fi
	@sed 's:^:kernel/:' modules.order > $(MODLIB)/modules.order
	@cp -f modules.builtin $(MODLIB)/
	@cp -f $(objtree)/modules.builtin.modinfo $(MODLIB)/
	$(Q)$(MAKE) -f $(srctree)/scripts/Makefile.modinst

# This depmod is only for convenience to give the initial
# boot a modules.dep even before / is mounted read-write.  However the
# boot script depmod is the master version.
PHONY += _modinst_post
_modinst_post: _modinst_
	$(call cmd,depmod)

ifeq ($(CONFIG_MODULE_SIG), y)
PHONY += modules_sign
modules_sign:
	$(Q)$(MAKE) -f $(srctree)/scripts/Makefile.modsign
endif

else # CONFIG_MODULES

# Modules not configured
# ---------------------------------------------------------------------------

PHONY += modules modules_install
modules modules_install:
	@echo >&2
	@echo >&2 "The present kernel configuration has modules disabled."
	@echo >&2 "Type 'make config' and enable loadable module support."
	@echo >&2 "Then build a kernel with module support enabled."
	@echo >&2
	@exit 1

endif # CONFIG_MODULES

###
# Cleaning is done on three levels.
# make clean     Delete most generated files
#                Leave enough to build external modules
# make mrproper  Delete the current configuration, and all generated files
# make distclean Remove editor backup files, patch leftover files and the like

# Directories & files removed with 'make clean'
CLEAN_FILES += include/ksym vmlinux.symvers \
	       modules.builtin modules.builtin.modinfo modules.nsdeps

# Directories & files removed with 'make mrproper'
MRPROPER_FILES += include/config include/generated          \
		  arch/$(SRCARCH)/include/generated .tmp_objdiff \
		  debian snap tar-install \
		  .config .config.old .version \
		  Module.symvers \
		  signing_key.pem signing_key.priv signing_key.x509	\
		  x509.genkey extra_certificates signing_key.x509.keyid	\
		  signing_key.x509.signer vmlinux-gdb.py \
		  *.spec

# Directories & files removed with 'make distclean'
DISTCLEAN_FILES += tags TAGS cscope* GPATH GTAGS GRTAGS GSYMS

# clean - Delete most, but leave enough to build external modules
#
clean: rm-files := $(CLEAN_FILES)

PHONY += archclean vmlinuxclean

vmlinuxclean:
	$(Q)$(CONFIG_SHELL) $(srctree)/scripts/link-vmlinux.sh clean
	$(Q)$(if $(ARCH_POSTLINK), $(MAKE) -f $(ARCH_POSTLINK) clean)

clean: archclean vmlinuxclean

# mrproper - Delete all generated files, including .config
#
mrproper: rm-files := $(wildcard $(MRPROPER_FILES))
mrproper-dirs      := $(addprefix _mrproper_,scripts)

PHONY += $(mrproper-dirs) mrproper
$(mrproper-dirs):
	$(Q)$(MAKE) $(clean)=$(patsubst _mrproper_%,%,$@)

mrproper: clean $(mrproper-dirs)
	$(call cmd,rmfiles)

# distclean
#
distclean: rm-files := $(wildcard $(DISTCLEAN_FILES))

PHONY += distclean

distclean: mrproper
	$(call cmd,rmfiles)
	@find $(srctree) $(RCS_FIND_IGNORE) \
		\( -name '*.orig' -o -name '*.rej' -o -name '*~' \
		-o -name '*.bak' -o -name '#*#' -o -name '*%' \
		-o -name 'core' \) \
		-type f -print | xargs rm -f


# Packaging of the kernel to various formats
# ---------------------------------------------------------------------------

%src-pkg: FORCE
	$(Q)$(MAKE) -f $(srctree)/scripts/Makefile.package $@
%pkg: include/config/kernel.release FORCE
	$(Q)$(MAKE) -f $(srctree)/scripts/Makefile.package $@

# Brief documentation of the typical targets used
# ---------------------------------------------------------------------------

boards := $(wildcard $(srctree)/arch/$(SRCARCH)/configs/*_defconfig)
boards := $(sort $(notdir $(boards)))
board-dirs := $(dir $(wildcard $(srctree)/arch/$(SRCARCH)/configs/*/*_defconfig))
board-dirs := $(sort $(notdir $(board-dirs:/=)))

PHONY += help
help:
	@echo  'Cleaning targets:'
	@echo  '  clean		  - Remove most generated files but keep the config and'
	@echo  '                    enough build support to build external modules'
	@echo  '  mrproper	  - Remove all generated files + config + various backup files'
	@echo  '  distclean	  - mrproper + remove editor backup and patch files'
	@echo  ''
	@echo  'Configuration targets:'
	@$(MAKE) -f $(srctree)/scripts/kconfig/Makefile help
	@echo  ''
	@echo  'Other generic targets:'
	@echo  '  all		  - Build all targets marked with [*]'
	@echo  '* vmlinux	  - Build the bare kernel'
	@echo  '* modules	  - Build all modules'
	@echo  '  modules_install - Install all modules to INSTALL_MOD_PATH (default: /)'
	@echo  '  dir/            - Build all files in dir and below'
	@echo  '  dir/file.[ois]  - Build specified target only'
	@echo  '  dir/file.ll     - Build the LLVM assembly file'
	@echo  '                    (requires compiler support for LLVM assembly generation)'
	@echo  '  dir/file.lst    - Build specified mixed source/assembly target only'
	@echo  '                    (requires a recent binutils and recent build (System.map))'
	@echo  '  dir/file.ko     - Build module including final link'
	@echo  '  modules_prepare - Set up for building external modules'
	@echo  '  tags/TAGS	  - Generate tags file for editors'
	@echo  '  cscope	  - Generate cscope index'
	@echo  '  gtags           - Generate GNU GLOBAL index'
	@echo  '  kernelrelease	  - Output the release version string (use with make -s)'
	@echo  '  kernelversion	  - Output the version stored in Makefile (use with make -s)'
	@echo  '  image_name	  - Output the image name (use with make -s)'
	@echo  '  headers_install - Install sanitised kernel headers to INSTALL_HDR_PATH'; \
	 echo  '                    (default: $(INSTALL_HDR_PATH))'; \
	 echo  ''
	@echo  'Static analysers:'
	@echo  '  checkstack      - Generate a list of stack hogs'
	@echo  '  namespacecheck  - Name space analysis on compiled kernel'
	@echo  '  versioncheck    - Sanity check on version.h usage'
	@echo  '  includecheck    - Check for duplicate included header files'
	@echo  '  export_report   - List the usages of all exported symbols'
	@echo  '  headerdep       - Detect inclusion cycles in headers'
	@echo  '  coccicheck      - Check with Coccinelle'
	@echo  ''
	@echo  'Tools:'
	@echo  '  nsdeps          - Generate missing symbol namespace dependencies'
	@echo  ''
	@echo  'Kernel selftest:'
	@echo  '  kselftest         - Build and run kernel selftest'
	@echo  '                      Build, install, and boot kernel before'
	@echo  '                      running kselftest on it'
	@echo  '                      Run as root for full coverage'
	@echo  '  kselftest-all     - Build kernel selftest'
	@echo  '  kselftest-install - Build and install kernel selftest'
	@echo  '  kselftest-clean   - Remove all generated kselftest files'
	@echo  '  kselftest-merge   - Merge all the config dependencies of'
	@echo  '		      kselftest to existing .config.'
	@echo  ''
	@$(if $(dtstree), \
		echo 'Devicetree:'; \
		echo '* dtbs             - Build device tree blobs for enabled boards'; \
		echo '  dtbs_install     - Install dtbs to $(INSTALL_DTBS_PATH)'; \
		echo '  dt_binding_check - Validate device tree binding documents'; \
		echo '  dtbs_check       - Validate device tree source files';\
		echo '')

	@echo 'Userspace tools targets:'
	@echo '  use "make tools/help"'
	@echo '  or  "cd tools; make help"'
	@echo  ''
	@echo  'Kernel packaging:'
	@$(MAKE) -f $(srctree)/scripts/Makefile.package help
	@echo  ''
	@echo  'Documentation targets:'
	@$(MAKE) -f $(srctree)/Documentation/Makefile dochelp
	@echo  ''
	@echo  'Architecture specific targets ($(SRCARCH)):'
	@$(if $(archhelp),$(archhelp),\
		echo '  No architecture specific help defined for $(SRCARCH)')
	@echo  ''
	@$(if $(boards), \
		$(foreach b, $(boards), \
		printf "  %-27s - Build for %s\\n" $(b) $(subst _defconfig,,$(b));) \
		echo '')
	@$(if $(board-dirs), \
		$(foreach b, $(board-dirs), \
		printf "  %-16s - Show %s-specific targets\\n" help-$(b) $(b);) \
		printf "  %-16s - Show all of the above\\n" help-boards; \
		echo '')

	@echo  '  make V=0|1 [targets] 0 => quiet build (default), 1 => verbose build'
	@echo  '  make V=2   [targets] 2 => give reason for rebuild of target'
	@echo  '  make O=dir [targets] Locate all output files in "dir", including .config'
	@echo  '  make C=1   [targets] Check re-compiled c source with $$CHECK'
	@echo  '                       (sparse by default)'
	@echo  '  make C=2   [targets] Force check of all c source with $$CHECK'
	@echo  '  make RECORDMCOUNT_WARN=1 [targets] Warn about ignored mcount sections'
	@echo  '  make W=n   [targets] Enable extra build checks, n=1,2,3 where'
	@echo  '		1: warnings which may be relevant and do not occur too often'
	@echo  '		2: warnings which occur quite often but may still be relevant'
	@echo  '		3: more obscure warnings, can most likely be ignored'
	@echo  '		Multiple levels can be combined with W=12 or W=123'
	@echo  ''
	@echo  'Execute "make" or "make all" to build all targets marked with [*] '
	@echo  'For further info see the ./README file'


help-board-dirs := $(addprefix help-,$(board-dirs))

help-boards: $(help-board-dirs)

boards-per-dir = $(sort $(notdir $(wildcard $(srctree)/arch/$(SRCARCH)/configs/$*/*_defconfig)))

$(help-board-dirs): help-%:
	@echo  'Architecture specific targets ($(SRCARCH) $*):'
	@$(if $(boards-per-dir), \
		$(foreach b, $(boards-per-dir), \
		printf "  %-24s - Build for %s\\n" $*/$(b) $(subst _defconfig,,$(b));) \
		echo '')


# Documentation targets
# ---------------------------------------------------------------------------
DOC_TARGETS := xmldocs latexdocs pdfdocs htmldocs epubdocs cleandocs \
	       linkcheckdocs dochelp refcheckdocs
PHONY += $(DOC_TARGETS)
$(DOC_TARGETS):
	$(Q)$(MAKE) $(build)=Documentation $@

# Misc
# ---------------------------------------------------------------------------

PHONY += scripts_gdb
scripts_gdb: prepare0
	$(Q)$(MAKE) $(build)=scripts/gdb
	$(Q)ln -fsn $(abspath $(srctree)/scripts/gdb/vmlinux-gdb.py)

ifdef CONFIG_GDB_SCRIPTS
all: scripts_gdb
endif

else # KBUILD_EXTMOD

###
# External module support.
# When building external modules the kernel used as basis is considered
# read-only, and no consistency checks are made and the make
# system is not used on the basis kernel. If updates are required
# in the basis kernel ordinary make commands (without M=...) must
# be used.
#
# The following are the only valid targets when building external
# modules.
# make M=dir clean     Delete all automatically generated files
# make M=dir modules   Make all modules in specified dir
# make M=dir	       Same as 'make M=dir modules'
# make M=dir modules_install
#                      Install the modules built in the module directory
#                      Assumes install directory is already created

# We are always building modules
KBUILD_MODULES := 1

build-dirs := $(KBUILD_EXTMOD)
PHONY += modules
modules: descend
	$(Q)$(MAKE) -f $(srctree)/scripts/Makefile.modpost

PHONY += modules_install
modules_install: _emodinst_ _emodinst_post

install-dir := $(if $(INSTALL_MOD_DIR),$(INSTALL_MOD_DIR),extra)
PHONY += _emodinst_
_emodinst_:
	$(Q)mkdir -p $(MODLIB)/$(install-dir)
	$(Q)$(MAKE) -f $(srctree)/scripts/Makefile.modinst

PHONY += _emodinst_post
_emodinst_post: _emodinst_
	$(call cmd,depmod)

clean-dirs := $(KBUILD_EXTMOD)
clean: rm-files := $(KBUILD_EXTMOD)/Module.symvers $(KBUILD_EXTMOD)/modules.nsdeps

PHONY += help
help:
	@echo  '  Building external modules.'
	@echo  '  Syntax: make -C path/to/kernel/src M=$$PWD target'
	@echo  ''
	@echo  '  modules         - default target, build the module(s)'
	@echo  '  modules_install - install the module'
	@echo  '  clean           - remove generated files in module directory only'
	@echo  ''

PHONY += prepare
endif # KBUILD_EXTMOD

# Single targets
# ---------------------------------------------------------------------------
# To build individual files in subdirectories, you can do like this:
#
#   make foo/bar/baz.s
#
# The supported suffixes for single-target are listed in 'single-targets'
#
# To build only under specific subdirectories, you can do like this:
#
#   make foo/bar/baz/

ifdef single-build

# .ko is special because modpost is needed
single-ko := $(sort $(filter %.ko, $(MAKECMDGOALS)))
single-no-ko := $(sort $(patsubst %.ko,%.mod, $(MAKECMDGOALS)))

$(single-ko): single_modpost
	@:
$(single-no-ko): descend
	@:

ifeq ($(KBUILD_EXTMOD),)
# For the single build of in-tree modules, use a temporary file to avoid
# the situation of modules_install installing an invalid modules.order.
MODORDER := .modules.tmp
endif

PHONY += single_modpost
single_modpost: $(single-no-ko)
	$(Q){ $(foreach m, $(single-ko), echo $(extmod-prefix)$m;) } > $(MODORDER)
	$(Q)$(MAKE) -f $(srctree)/scripts/Makefile.modpost

KBUILD_MODULES := 1

export KBUILD_SINGLE_TARGETS := $(addprefix $(extmod-prefix), $(single-no-ko))

# trim unrelated directories
build-dirs := $(foreach d, $(build-dirs), \
			$(if $(filter $(d)/%, $(KBUILD_SINGLE_TARGETS)), $(d)))

endif

ifndef CONFIG_MODULES
KBUILD_MODULES :=
endif

# Handle descending into subdirectories listed in $(build-dirs)
# Preset locale variables to speed up the build process. Limit locale
# tweaks to this spot to avoid wrong language settings when running
# make menuconfig etc.
# Error messages still appears in the original language
PHONY += descend $(build-dirs)
descend: $(build-dirs)
$(build-dirs): prepare
	$(Q)$(MAKE) $(build)=$@ \
	single-build=$(if $(filter-out $@/, $(filter $@/%, $(KBUILD_SINGLE_TARGETS))),1) \
	need-builtin=1 need-modorder=1

clean-dirs := $(addprefix _clean_, $(clean-dirs))
PHONY += $(clean-dirs) clean
$(clean-dirs):
	$(Q)$(MAKE) $(clean)=$(patsubst _clean_%,%,$@)

clean: $(clean-dirs)
	$(call cmd,rmfiles)
	@find $(if $(KBUILD_EXTMOD), $(KBUILD_EXTMOD), .) $(RCS_FIND_IGNORE) \
		\( -name '*.[aios]' -o -name '*.ko' -o -name '.*.cmd' \
		-o -name '*.ko.*' \
		-o -name '*.dtb' -o -name '*.dtb.S' -o -name '*.dt.yaml' \
		-o -name '*.dwo' -o -name '*.lst' \
		-o -name '*.su' -o -name '*.mod' \
		-o -name '.*.d' -o -name '.*.tmp' -o -name '*.mod.c' \
		-o -name '*.lex.c' -o -name '*.tab.[ch]' \
		-o -name '*.asn1.[ch]' \
		-o -name '*.symtypes' -o -name 'modules.order' \
		-o -name '.tmp_*.o.*' \
		-o -name '*.c.[012]*.*' \
		-o -name '*.ll' \
		-o -name '*.gcno' \) -type f -print | xargs rm -f

# Generate tags for editors
# ---------------------------------------------------------------------------
quiet_cmd_tags = GEN     $@
      cmd_tags = $(BASH) $(srctree)/scripts/tags.sh $@

tags TAGS cscope gtags: FORCE
	$(call cmd,tags)

# Script to generate missing namespace dependencies
# ---------------------------------------------------------------------------

PHONY += nsdeps
nsdeps: export KBUILD_NSDEPS=1
nsdeps: modules
	$(Q)$(CONFIG_SHELL) $(srctree)/scripts/nsdeps

# Scripts to check various things for consistency
# ---------------------------------------------------------------------------

PHONY += includecheck versioncheck coccicheck namespacecheck export_report

includecheck:
	find $(srctree)/* $(RCS_FIND_IGNORE) \
		-name '*.[hcS]' -type f -print | sort \
		| xargs $(PERL) -w $(srctree)/scripts/checkincludes.pl

versioncheck:
	find $(srctree)/* $(RCS_FIND_IGNORE) \
		-name '*.[hcS]' -type f -print | sort \
		| xargs $(PERL) -w $(srctree)/scripts/checkversion.pl

coccicheck:
	$(Q)$(BASH) $(srctree)/scripts/$@

namespacecheck:
	$(PERL) $(srctree)/scripts/namespace.pl

export_report:
	$(PERL) $(srctree)/scripts/export_report.pl

PHONY += checkstack kernelrelease kernelversion image_name

# UML needs a little special treatment here.  It wants to use the host
# toolchain, so needs $(SUBARCH) passed to checkstack.pl.  Everyone
# else wants $(ARCH), including people doing cross-builds, which means
# that $(SUBARCH) doesn't work here.
ifeq ($(ARCH), um)
CHECKSTACK_ARCH := $(SUBARCH)
else
CHECKSTACK_ARCH := $(ARCH)
endif
checkstack:
	$(OBJDUMP) -d vmlinux $$(find . -name '*.ko') | \
	$(PERL) $(srctree)/scripts/checkstack.pl $(CHECKSTACK_ARCH)

kernelrelease:
	@echo "$(KERNELVERSION)$$($(CONFIG_SHELL) $(srctree)/scripts/setlocalversion $(srctree))"

kernelversion:
	@echo $(KERNELVERSION)

image_name:
	@echo $(KBUILD_IMAGE)

# Clear a bunch of variables before executing the submake

ifeq ($(quiet),silent_)
tools_silent=s
endif

tools/: FORCE
	$(Q)mkdir -p $(objtree)/tools
	$(Q)$(MAKE) LDFLAGS= MAKEFLAGS="$(tools_silent) $(filter --j% -j,$(MAKEFLAGS))" O=$(abspath $(objtree)) subdir=tools -C $(srctree)/tools/

tools/%: FORCE
	$(Q)mkdir -p $(objtree)/tools
	$(Q)$(MAKE) LDFLAGS= MAKEFLAGS="$(tools_silent) $(filter --j% -j,$(MAKEFLAGS))" O=$(abspath $(objtree)) subdir=tools -C $(srctree)/tools/ $*

quiet_cmd_rmfiles = $(if $(wildcard $(rm-files)),CLEAN   $(wildcard $(rm-files)))
      cmd_rmfiles = rm -rf $(rm-files)

# Run depmod only if we have System.map and depmod is executable
quiet_cmd_depmod = DEPMOD  $(KERNELRELEASE)
      cmd_depmod = $(CONFIG_SHELL) $(srctree)/scripts/depmod.sh $(DEPMOD) \
                   $(KERNELRELEASE)

# read saved command lines for existing targets
existing-targets := $(wildcard $(sort $(targets)))

-include $(foreach f,$(existing-targets),$(dir $(f)).$(notdir $(f)).cmd)

endif # config-build
endif # mixed-build
endif # need-sub-make

PHONY += FORCE
FORCE:

# Declare the contents of the PHONY variable as phony.  We keep that
# information in a variable so we can use it in if_changed and friends.
.PHONY: $(PHONY)<|MERGE_RESOLUTION|>--- conflicted
+++ resolved
@@ -1,13 +1,8 @@
 # SPDX-License-Identifier: GPL-2.0
 VERSION = 5
 PATCHLEVEL = 8
-<<<<<<< HEAD
 SUBLEVEL = 0
 EXTRAVERSION = -pf5
-=======
-SUBLEVEL = 10
-EXTRAVERSION =
->>>>>>> f695d113
 NAME = Kleptomaniac Octopus
 
 # *DOCUMENTATION*
