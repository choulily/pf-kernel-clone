--- conflicted
+++ resolved
@@ -1,14 +1,8 @@
 VERSION = 4
 PATCHLEVEL = 6
-<<<<<<< HEAD
 SUBLEVEL = 0
 EXTRAVERSION = -pf1
 NAME = Spam
-=======
-SUBLEVEL = 2
-EXTRAVERSION =
-NAME = Charred Weasel
->>>>>>> 9df71f4e
 
 # *DOCUMENTATION*
 # To see a list of typical targets execute "make help"
