# SPDX-License-Identifier: GPL-2.0
VERSION = 5
PATCHLEVEL = 9
<<<<<<< HEAD
SUBLEVEL = 0
EXTRAVERSION = -pf5
=======
SUBLEVEL = 9
EXTRAVERSION =
>>>>>>> 1398820f
NAME = Kleptomaniac Octopus

# *DOCUMENTATION*
# To see a list of typical targets execute "make help"
# More info can be located in ./README
# Comments in this file are targeted only to the developer, do not
# expect to learn how to build the kernel reading this file.

$(if $(filter __%, $(MAKECMDGOALS)), \
	$(error targets prefixed with '__' are only for internal use))

# That's our default target when none is given on the command line
PHONY := __all
__all:

# We are using a recursive build, so we need to do a little thinking
# to get the ordering right.
#
# Most importantly: sub-Makefiles should only ever modify files in
# their own directory. If in some directory we have a dependency on
# a file in another dir (which doesn't happen often, but it's often
# unavoidable when linking the built-in.a targets which finally
# turn into vmlinux), we will call a sub make in that other dir, and
# after that we are sure that everything which is in that other dir
# is now up to date.
#
# The only cases where we need to modify files which have global
# effects are thus separated out and done before the recursive
# descending is started. They are now explicitly listed as the
# prepare rule.

ifneq ($(sub_make_done),1)

# Do not use make's built-in rules and variables
# (this increases performance and avoids hard-to-debug behaviour)
MAKEFLAGS += -rR

# Avoid funny character set dependencies
unexport LC_ALL
LC_COLLATE=C
LC_NUMERIC=C
export LC_COLLATE LC_NUMERIC

# Avoid interference with shell env settings
unexport GREP_OPTIONS

# Beautify output
# ---------------------------------------------------------------------------
#
# Normally, we echo the whole command before executing it. By making
# that echo $($(quiet)$(cmd)), we now have the possibility to set
# $(quiet) to choose other forms of output instead, e.g.
#
#         quiet_cmd_cc_o_c = Compiling $(RELDIR)/$@
#         cmd_cc_o_c       = $(CC) $(c_flags) -c -o $@ $<
#
# If $(quiet) is empty, the whole command will be printed.
# If it is set to "quiet_", only the short version will be printed.
# If it is set to "silent_", nothing will be printed at all, since
# the variable $(silent_cmd_cc_o_c) doesn't exist.
#
# A simple variant is to prefix commands with $(Q) - that's useful
# for commands that shall be hidden in non-verbose mode.
#
#	$(Q)ln $@ :<
#
# If KBUILD_VERBOSE equals 0 then the above command will be hidden.
# If KBUILD_VERBOSE equals 1 then the above command is displayed.
# If KBUILD_VERBOSE equals 2 then give the reason why each target is rebuilt.
#
# To put more focus on warnings, be less verbose as default
# Use 'make V=1' to see the full commands

ifeq ("$(origin V)", "command line")
  KBUILD_VERBOSE = $(V)
endif
ifndef KBUILD_VERBOSE
  KBUILD_VERBOSE = 0
endif

ifeq ($(KBUILD_VERBOSE),1)
  quiet =
  Q =
else
  quiet=quiet_
  Q = @
endif

# If the user is running make -s (silent mode), suppress echoing of
# commands

ifneq ($(findstring s,$(filter-out --%,$(MAKEFLAGS))),)
  quiet=silent_
endif

export quiet Q KBUILD_VERBOSE

# Kbuild will save output files in the current working directory.
# This does not need to match to the root of the kernel source tree.
#
# For example, you can do this:
#
#  cd /dir/to/store/output/files; make -f /dir/to/kernel/source/Makefile
#
# If you want to save output files in a different location, there are
# two syntaxes to specify it.
#
# 1) O=
# Use "make O=dir/to/store/output/files/"
#
# 2) Set KBUILD_OUTPUT
# Set the environment variable KBUILD_OUTPUT to point to the output directory.
# export KBUILD_OUTPUT=dir/to/store/output/files/; make
#
# The O= assignment takes precedence over the KBUILD_OUTPUT environment
# variable.

# Do we want to change the working directory?
ifeq ("$(origin O)", "command line")
  KBUILD_OUTPUT := $(O)
endif

ifneq ($(KBUILD_OUTPUT),)
# Make's built-in functions such as $(abspath ...), $(realpath ...) cannot
# expand a shell special character '~'. We use a somewhat tedious way here.
abs_objtree := $(shell mkdir -p $(KBUILD_OUTPUT) && cd $(KBUILD_OUTPUT) && pwd)
$(if $(abs_objtree),, \
     $(error failed to create output directory "$(KBUILD_OUTPUT)"))

# $(realpath ...) resolves symlinks
abs_objtree := $(realpath $(abs_objtree))
else
abs_objtree := $(CURDIR)
endif # ifneq ($(KBUILD_OUTPUT),)

ifeq ($(abs_objtree),$(CURDIR))
# Suppress "Entering directory ..." unless we are changing the work directory.
MAKEFLAGS += --no-print-directory
else
need-sub-make := 1
endif

abs_srctree := $(realpath $(dir $(lastword $(MAKEFILE_LIST))))

ifneq ($(words $(subst :, ,$(abs_srctree))), 1)
$(error source directory cannot contain spaces or colons)
endif

ifneq ($(abs_srctree),$(abs_objtree))
# Look for make include files relative to root of kernel src
#
# This does not become effective immediately because MAKEFLAGS is re-parsed
# once after the Makefile is read. We need to invoke sub-make.
MAKEFLAGS += --include-dir=$(abs_srctree)
need-sub-make := 1
endif

this-makefile := $(lastword $(MAKEFILE_LIST))

ifneq ($(filter 3.%,$(MAKE_VERSION)),)
# 'MAKEFLAGS += -rR' does not immediately become effective for GNU Make 3.x
# We need to invoke sub-make to avoid implicit rules in the top Makefile.
need-sub-make := 1
# Cancel implicit rules for this Makefile.
$(this-makefile): ;
endif

export abs_srctree abs_objtree
export sub_make_done := 1

ifeq ($(need-sub-make),1)

PHONY += $(MAKECMDGOALS) __sub-make

$(filter-out $(this-makefile), $(MAKECMDGOALS)) __all: __sub-make
	@:

# Invoke a second make in the output directory, passing relevant variables
__sub-make:
	$(Q)$(MAKE) -C $(abs_objtree) -f $(abs_srctree)/Makefile $(MAKECMDGOALS)

endif # need-sub-make
endif # sub_make_done

# We process the rest of the Makefile if this is the final invocation of make
ifeq ($(need-sub-make),)

# Do not print "Entering directory ...",
# but we want to display it when entering to the output directory
# so that IDEs/editors are able to understand relative filenames.
MAKEFLAGS += --no-print-directory

# Call a source code checker (by default, "sparse") as part of the
# C compilation.
#
# Use 'make C=1' to enable checking of only re-compiled files.
# Use 'make C=2' to enable checking of *all* source files, regardless
# of whether they are re-compiled or not.
#
# See the file "Documentation/dev-tools/sparse.rst" for more details,
# including where to get the "sparse" utility.

ifeq ("$(origin C)", "command line")
  KBUILD_CHECKSRC = $(C)
endif
ifndef KBUILD_CHECKSRC
  KBUILD_CHECKSRC = 0
endif

# Use make M=dir or set the environment variable KBUILD_EXTMOD to specify the
# directory of external module to build. Setting M= takes precedence.
ifeq ("$(origin M)", "command line")
  KBUILD_EXTMOD := $(M)
endif

$(if $(word 2, $(KBUILD_EXTMOD)), \
	$(error building multiple external modules is not supported))

export KBUILD_CHECKSRC KBUILD_EXTMOD

extmod-prefix = $(if $(KBUILD_EXTMOD),$(KBUILD_EXTMOD)/)

ifeq ($(abs_srctree),$(abs_objtree))
        # building in the source tree
        srctree := .
	building_out_of_srctree :=
else
        ifeq ($(abs_srctree)/,$(dir $(abs_objtree)))
                # building in a subdirectory of the source tree
                srctree := ..
        else
                srctree := $(abs_srctree)
        endif
	building_out_of_srctree := 1
endif

ifneq ($(KBUILD_ABS_SRCTREE),)
srctree := $(abs_srctree)
endif

objtree		:= .
VPATH		:= $(srctree)

export building_out_of_srctree srctree objtree VPATH

# To make sure we do not include .config for any of the *config targets
# catch them early, and hand them over to scripts/kconfig/Makefile
# It is allowed to specify more targets when calling make, including
# mixing *config targets and build targets.
# For example 'make oldconfig all'.
# Detect when mixed targets is specified, and make a second invocation
# of make so .config is not included in this case either (for *config).

version_h := include/generated/uapi/linux/version.h
old_version_h := include/linux/version.h

clean-targets := %clean mrproper cleandocs
no-dot-config-targets := $(clean-targets) \
			 cscope gtags TAGS tags help% %docs check% coccicheck \
			 $(version_h) headers headers_% archheaders archscripts \
			 %asm-generic kernelversion %src-pkg dt_binding_check \
			 outputmakefile
no-sync-config-targets := $(no-dot-config-targets) %install kernelrelease
single-targets := %.a %.i %.ko %.lds %.ll %.lst %.mod %.o %.s %.symtypes %/

config-build	:=
mixed-build	:=
need-config	:= 1
may-sync-config	:= 1
single-build	:=

ifneq ($(filter $(no-dot-config-targets), $(MAKECMDGOALS)),)
	ifeq ($(filter-out $(no-dot-config-targets), $(MAKECMDGOALS)),)
		need-config :=
	endif
endif

ifneq ($(filter $(no-sync-config-targets), $(MAKECMDGOALS)),)
	ifeq ($(filter-out $(no-sync-config-targets), $(MAKECMDGOALS)),)
		may-sync-config :=
	endif
endif

ifneq ($(KBUILD_EXTMOD),)
	may-sync-config :=
endif

ifeq ($(KBUILD_EXTMOD),)
        ifneq ($(filter %config,$(MAKECMDGOALS)),)
		config-build := 1
                ifneq ($(words $(MAKECMDGOALS)),1)
			mixed-build := 1
                endif
        endif
endif

# We cannot build single targets and the others at the same time
ifneq ($(filter $(single-targets), $(MAKECMDGOALS)),)
	single-build := 1
	ifneq ($(filter-out $(single-targets), $(MAKECMDGOALS)),)
		mixed-build := 1
	endif
endif

# For "make -j clean all", "make -j mrproper defconfig all", etc.
ifneq ($(filter $(clean-targets),$(MAKECMDGOALS)),)
        ifneq ($(filter-out $(clean-targets),$(MAKECMDGOALS)),)
		mixed-build := 1
        endif
endif

# install and modules_install need also be processed one by one
ifneq ($(filter install,$(MAKECMDGOALS)),)
        ifneq ($(filter modules_install,$(MAKECMDGOALS)),)
		mixed-build := 1
        endif
endif

ifdef mixed-build
# ===========================================================================
# We're called with mixed targets (*config and build targets).
# Handle them one by one.

PHONY += $(MAKECMDGOALS) __build_one_by_one

$(MAKECMDGOALS): __build_one_by_one
	@:

__build_one_by_one:
	$(Q)set -e; \
	for i in $(MAKECMDGOALS); do \
		$(MAKE) -f $(srctree)/Makefile $$i; \
	done

else # !mixed-build

include scripts/Kbuild.include

# Read KERNELRELEASE from include/config/kernel.release (if it exists)
KERNELRELEASE = $(shell cat include/config/kernel.release 2> /dev/null)
KERNELVERSION = $(VERSION)$(if $(PATCHLEVEL),.$(PATCHLEVEL)$(if $(SUBLEVEL),.$(SUBLEVEL)))$(EXTRAVERSION)
export VERSION PATCHLEVEL SUBLEVEL KERNELRELEASE KERNELVERSION

include scripts/subarch.include

# Cross compiling and selecting different set of gcc/bin-utils
# ---------------------------------------------------------------------------
#
# When performing cross compilation for other architectures ARCH shall be set
# to the target architecture. (See arch/* for the possibilities).
# ARCH can be set during invocation of make:
# make ARCH=ia64
# Another way is to have ARCH set in the environment.
# The default ARCH is the host where make is executed.

# CROSS_COMPILE specify the prefix used for all executables used
# during compilation. Only gcc and related bin-utils executables
# are prefixed with $(CROSS_COMPILE).
# CROSS_COMPILE can be set on the command line
# make CROSS_COMPILE=ia64-linux-
# Alternatively CROSS_COMPILE can be set in the environment.
# Default value for CROSS_COMPILE is not to prefix executables
# Note: Some architectures assign CROSS_COMPILE in their arch/*/Makefile
ARCH		?= $(SUBARCH)

# Architecture as present in compile.h
UTS_MACHINE 	:= $(ARCH)
SRCARCH 	:= $(ARCH)

# Additional ARCH settings for x86
ifeq ($(ARCH),i386)
        SRCARCH := x86
endif
ifeq ($(ARCH),x86_64)
        SRCARCH := x86
endif

# Additional ARCH settings for sparc
ifeq ($(ARCH),sparc32)
       SRCARCH := sparc
endif
ifeq ($(ARCH),sparc64)
       SRCARCH := sparc
endif

# Additional ARCH settings for sh
ifeq ($(ARCH),sh64)
       SRCARCH := sh
endif

KCONFIG_CONFIG	?= .config
export KCONFIG_CONFIG

# Default file for 'make defconfig'. This may be overridden by arch-Makefile.
export KBUILD_DEFCONFIG := defconfig

# SHELL used by kbuild
CONFIG_SHELL := sh

HOST_LFS_CFLAGS := $(shell getconf LFS_CFLAGS 2>/dev/null)
HOST_LFS_LDFLAGS := $(shell getconf LFS_LDFLAGS 2>/dev/null)
HOST_LFS_LIBS := $(shell getconf LFS_LIBS 2>/dev/null)

ifneq ($(LLVM),)
HOSTCC	= clang
HOSTCXX	= clang++
else
HOSTCC	= gcc
HOSTCXX	= g++
endif

export KBUILD_USERCFLAGS := -Wall -Wmissing-prototypes -Wstrict-prototypes \
			      -O2 -fomit-frame-pointer -std=gnu89
export KBUILD_USERLDFLAGS :=

KBUILD_HOSTCFLAGS   := $(KBUILD_USERCFLAGS) $(HOST_LFS_CFLAGS) $(HOSTCFLAGS)
KBUILD_HOSTCXXFLAGS := -Wall -O2 $(HOST_LFS_CFLAGS) $(HOSTCXXFLAGS)
KBUILD_HOSTLDFLAGS  := $(HOST_LFS_LDFLAGS) $(HOSTLDFLAGS)
KBUILD_HOSTLDLIBS   := $(HOST_LFS_LIBS) $(HOSTLDLIBS)

# Make variables (CC, etc...)
CPP		= $(CC) -E
ifneq ($(LLVM),)
CC		= clang
LD		= ld.lld
AR		= llvm-ar
NM		= llvm-nm
OBJCOPY		= llvm-objcopy
OBJDUMP		= llvm-objdump
READELF		= llvm-readelf
OBJSIZE		= llvm-size
STRIP		= llvm-strip
else
CC		= $(CROSS_COMPILE)gcc
LD		= $(CROSS_COMPILE)ld
AR		= $(CROSS_COMPILE)ar
NM		= $(CROSS_COMPILE)nm
OBJCOPY		= $(CROSS_COMPILE)objcopy
OBJDUMP		= $(CROSS_COMPILE)objdump
READELF		= $(CROSS_COMPILE)readelf
OBJSIZE		= $(CROSS_COMPILE)size
STRIP		= $(CROSS_COMPILE)strip
endif
PAHOLE		= pahole
RESOLVE_BTFIDS	= $(objtree)/tools/bpf/resolve_btfids/resolve_btfids
LEX		= flex
YACC		= bison
AWK		= awk
INSTALLKERNEL  := installkernel
DEPMOD		= /sbin/depmod
PERL		= perl
PYTHON		= python
PYTHON3		= python3
CHECK		= sparse
BASH		= bash
KGZIP		= gzip
KBZIP2		= bzip2
KLZOP		= lzop
LZMA		= lzma
LZ4		= lz4c
XZ		= xz
ZSTD		= zstd

CHECKFLAGS     := -D__linux__ -Dlinux -D__STDC__ -Dunix -D__unix__ \
		  -Wbitwise -Wno-return-void -Wno-unknown-attribute $(CF)
NOSTDINC_FLAGS :=
CFLAGS_MODULE   =
AFLAGS_MODULE   =
LDFLAGS_MODULE  =
CFLAGS_KERNEL	=
AFLAGS_KERNEL	=
LDFLAGS_vmlinux =

# Use USERINCLUDE when you must reference the UAPI directories only.
USERINCLUDE    := \
		-I$(srctree)/arch/$(SRCARCH)/include/uapi \
		-I$(objtree)/arch/$(SRCARCH)/include/generated/uapi \
		-I$(srctree)/include/uapi \
		-I$(objtree)/include/generated/uapi \
                -include $(srctree)/include/linux/kconfig.h

# Use LINUXINCLUDE when you must reference the include/ directory.
# Needed to be compatible with the O= option
LINUXINCLUDE    := \
		-I$(srctree)/arch/$(SRCARCH)/include \
		-I$(objtree)/arch/$(SRCARCH)/include/generated \
		$(if $(building_out_of_srctree),-I$(srctree)/include) \
		-I$(objtree)/include \
		$(USERINCLUDE)

KBUILD_AFLAGS   := -D__ASSEMBLY__ -fno-PIE
KBUILD_CFLAGS   := -Wall -Wundef -Werror=strict-prototypes -Wno-trigraphs \
		   -fno-strict-aliasing -fno-common -fshort-wchar -fno-PIE \
		   -Werror=implicit-function-declaration -Werror=implicit-int \
		   -Wno-format-security \
		   -std=gnu89
KBUILD_CPPFLAGS := -D__KERNEL__
KBUILD_AFLAGS_KERNEL :=
KBUILD_CFLAGS_KERNEL :=
KBUILD_AFLAGS_MODULE  := -DMODULE
KBUILD_CFLAGS_MODULE  := -DMODULE
KBUILD_LDFLAGS_MODULE :=
export KBUILD_LDS_MODULE := $(srctree)/scripts/module-common.lds
KBUILD_LDFLAGS :=
CLANG_FLAGS :=

export ARCH SRCARCH CONFIG_SHELL BASH HOSTCC KBUILD_HOSTCFLAGS CROSS_COMPILE LD CC
export CPP AR NM STRIP OBJCOPY OBJDUMP OBJSIZE READELF PAHOLE RESOLVE_BTFIDS LEX YACC AWK INSTALLKERNEL
export PERL PYTHON PYTHON3 CHECK CHECKFLAGS MAKE UTS_MACHINE HOSTCXX
export KGZIP KBZIP2 KLZOP LZMA LZ4 XZ ZSTD
export KBUILD_HOSTCXXFLAGS KBUILD_HOSTLDFLAGS KBUILD_HOSTLDLIBS LDFLAGS_MODULE

export KBUILD_CPPFLAGS NOSTDINC_FLAGS LINUXINCLUDE OBJCOPYFLAGS KBUILD_LDFLAGS
export KBUILD_CFLAGS CFLAGS_KERNEL CFLAGS_MODULE
export CFLAGS_KASAN CFLAGS_KASAN_NOSANITIZE CFLAGS_UBSAN CFLAGS_KCSAN
export KBUILD_AFLAGS AFLAGS_KERNEL AFLAGS_MODULE
export KBUILD_AFLAGS_MODULE KBUILD_CFLAGS_MODULE KBUILD_LDFLAGS_MODULE
export KBUILD_AFLAGS_KERNEL KBUILD_CFLAGS_KERNEL

# Files to ignore in find ... statements

export RCS_FIND_IGNORE := \( -name SCCS -o -name BitKeeper -o -name .svn -o    \
			  -name CVS -o -name .pc -o -name .hg -o -name .git \) \
			  -prune -o
export RCS_TAR_IGNORE := --exclude SCCS --exclude BitKeeper --exclude .svn \
			 --exclude CVS --exclude .pc --exclude .hg --exclude .git

# ===========================================================================
# Rules shared between *config targets and build targets

# Basic helpers built in scripts/basic/
PHONY += scripts_basic
scripts_basic:
	$(Q)$(MAKE) $(build)=scripts/basic
	$(Q)rm -f .tmp_quiet_recordmcount

PHONY += outputmakefile
# Before starting out-of-tree build, make sure the source tree is clean.
# outputmakefile generates a Makefile in the output directory, if using a
# separate output directory. This allows convenient use of make in the
# output directory.
# At the same time when output Makefile generated, generate .gitignore to
# ignore whole output directory
outputmakefile:
ifdef building_out_of_srctree
	$(Q)if [ -f $(srctree)/.config -o \
		 -d $(srctree)/include/config -o \
		 -d $(srctree)/arch/$(SRCARCH)/include/generated ]; then \
		echo >&2 "***"; \
		echo >&2 "*** The source tree is not clean, please run 'make$(if $(findstring command line, $(origin ARCH)), ARCH=$(ARCH)) mrproper'"; \
		echo >&2 "*** in $(abs_srctree)";\
		echo >&2 "***"; \
		false; \
	fi
	$(Q)ln -fsn $(srctree) source
	$(Q)$(CONFIG_SHELL) $(srctree)/scripts/mkmakefile $(srctree)
	$(Q)test -e .gitignore || \
	{ echo "# this is build directory, ignore it"; echo "*"; } > .gitignore
endif

ifneq ($(shell $(CC) --version 2>&1 | head -n 1 | grep clang),)
ifneq ($(CROSS_COMPILE),)
CLANG_FLAGS	+= --target=$(notdir $(CROSS_COMPILE:%-=%))
GCC_TOOLCHAIN_DIR := $(dir $(shell which $(CROSS_COMPILE)elfedit))
CLANG_FLAGS	+= --prefix=$(GCC_TOOLCHAIN_DIR)$(notdir $(CROSS_COMPILE))
GCC_TOOLCHAIN	:= $(realpath $(GCC_TOOLCHAIN_DIR)/..)
endif
ifneq ($(GCC_TOOLCHAIN),)
CLANG_FLAGS	+= --gcc-toolchain=$(GCC_TOOLCHAIN)
endif
ifneq ($(LLVM_IAS),1)
CLANG_FLAGS	+= -no-integrated-as
endif
CLANG_FLAGS	+= -Werror=unknown-warning-option
KBUILD_CFLAGS	+= $(CLANG_FLAGS)
KBUILD_AFLAGS	+= $(CLANG_FLAGS)
export CLANG_FLAGS
endif

# The expansion should be delayed until arch/$(SRCARCH)/Makefile is included.
# Some architectures define CROSS_COMPILE in arch/$(SRCARCH)/Makefile.
# CC_VERSION_TEXT is referenced from Kconfig (so it needs export),
# and from include/config/auto.conf.cmd to detect the compiler upgrade.
CC_VERSION_TEXT = $(shell $(CC) --version 2>/dev/null | head -n 1)

ifdef config-build
# ===========================================================================
# *config targets only - make sure prerequisites are updated, and descend
# in scripts/kconfig to make the *config target

# Read arch specific Makefile to set KBUILD_DEFCONFIG as needed.
# KBUILD_DEFCONFIG may point out an alternative default configuration
# used for 'make defconfig'
include arch/$(SRCARCH)/Makefile
export KBUILD_DEFCONFIG KBUILD_KCONFIG CC_VERSION_TEXT

config: outputmakefile scripts_basic FORCE
	$(Q)$(MAKE) $(build)=scripts/kconfig $@

%config: outputmakefile scripts_basic FORCE
	$(Q)$(MAKE) $(build)=scripts/kconfig $@

else #!config-build
# ===========================================================================
# Build targets only - this includes vmlinux, arch specific targets, clean
# targets and others. In general all targets except *config targets.

# If building an external module we do not care about the all: rule
# but instead __all depend on modules
PHONY += all
ifeq ($(KBUILD_EXTMOD),)
__all: all
else
__all: modules
endif

# Decide whether to build built-in, modular, or both.
# Normally, just do built-in.

KBUILD_MODULES :=
KBUILD_BUILTIN := 1

# If we have only "make modules", don't compile built-in objects.
ifeq ($(MAKECMDGOALS),modules)
  KBUILD_BUILTIN :=
endif

# If we have "make <whatever> modules", compile modules
# in addition to whatever we do anyway.
# Just "make" or "make all" shall build modules as well

ifneq ($(filter all modules nsdeps,$(MAKECMDGOALS)),)
  KBUILD_MODULES := 1
endif

ifeq ($(MAKECMDGOALS),)
  KBUILD_MODULES := 1
endif

export KBUILD_MODULES KBUILD_BUILTIN

ifdef need-config
include include/config/auto.conf
endif

ifeq ($(KBUILD_EXTMOD),)
# Objects we will link into vmlinux / subdirs we need to visit
core-y		:= init/ usr/
drivers-y	:= drivers/ sound/
drivers-$(CONFIG_SAMPLES) += samples/
drivers-y	+= net/ virt/
libs-y		:= lib/
endif # KBUILD_EXTMOD

# The all: target is the default when no target is given on the
# command line.
# This allow a user to issue only 'make' to build a kernel including modules
# Defaults to vmlinux, but the arch makefile usually adds further targets
all: vmlinux

CFLAGS_GCOV	:= -fprofile-arcs -ftest-coverage \
	$(call cc-option,-fno-tree-loop-im) \
	$(call cc-disable-warning,maybe-uninitialized,)
export CFLAGS_GCOV

# The arch Makefiles can override CC_FLAGS_FTRACE. We may also append it later.
ifdef CONFIG_FUNCTION_TRACER
  CC_FLAGS_FTRACE := -pg
endif

RETPOLINE_CFLAGS_GCC := -mindirect-branch=thunk-extern -mindirect-branch-register
RETPOLINE_VDSO_CFLAGS_GCC := -mindirect-branch=thunk-inline -mindirect-branch-register
RETPOLINE_CFLAGS_CLANG := -mretpoline-external-thunk
RETPOLINE_VDSO_CFLAGS_CLANG := -mretpoline
RETPOLINE_CFLAGS := $(call cc-option,$(RETPOLINE_CFLAGS_GCC),$(call cc-option,$(RETPOLINE_CFLAGS_CLANG)))
RETPOLINE_VDSO_CFLAGS := $(call cc-option,$(RETPOLINE_VDSO_CFLAGS_GCC),$(call cc-option,$(RETPOLINE_VDSO_CFLAGS_CLANG)))
export RETPOLINE_CFLAGS
export RETPOLINE_VDSO_CFLAGS

include arch/$(SRCARCH)/Makefile

ifdef need-config
ifdef may-sync-config
# Read in dependencies to all Kconfig* files, make sure to run syncconfig if
# changes are detected. This should be included after arch/$(SRCARCH)/Makefile
# because some architectures define CROSS_COMPILE there.
include include/config/auto.conf.cmd

$(KCONFIG_CONFIG):
	@echo >&2 '***'
	@echo >&2 '*** Configuration file "$@" not found!'
	@echo >&2 '***'
	@echo >&2 '*** Please run some configurator (e.g. "make oldconfig" or'
	@echo >&2 '*** "make menuconfig" or "make xconfig").'
	@echo >&2 '***'
	@/bin/false

# The actual configuration files used during the build are stored in
# include/generated/ and include/config/. Update them if .config is newer than
# include/config/auto.conf (which mirrors .config).
#
# This exploits the 'multi-target pattern rule' trick.
# The syncconfig should be executed only once to make all the targets.
# (Note: use the grouped target '&:' when we bump to GNU Make 4.3)
%/config/auto.conf %/config/auto.conf.cmd %/generated/autoconf.h: $(KCONFIG_CONFIG)
	$(Q)$(MAKE) -f $(srctree)/Makefile syncconfig
else # !may-sync-config
# External modules and some install targets need include/generated/autoconf.h
# and include/config/auto.conf but do not care if they are up-to-date.
# Use auto.conf to trigger the test
PHONY += include/config/auto.conf

include/config/auto.conf:
	$(Q)test -e include/generated/autoconf.h -a -e $@ || (		\
	echo >&2;							\
	echo >&2 "  ERROR: Kernel configuration is invalid.";		\
	echo >&2 "         include/generated/autoconf.h or $@ are missing.";\
	echo >&2 "         Run 'make oldconfig && make prepare' on kernel src to fix it.";	\
	echo >&2 ;							\
	/bin/false)

endif # may-sync-config
endif # need-config

KBUILD_CFLAGS	+= $(call cc-option,-fno-delete-null-pointer-checks,)
KBUILD_CFLAGS	+= $(call cc-disable-warning,frame-address,)
KBUILD_CFLAGS	+= $(call cc-disable-warning, format-truncation)
KBUILD_CFLAGS	+= $(call cc-disable-warning, format-overflow)
KBUILD_CFLAGS	+= $(call cc-disable-warning, address-of-packed-member)

ifdef CONFIG_CC_OPTIMIZE_FOR_PERFORMANCE
KBUILD_CFLAGS += -O2
else ifdef CONFIG_CC_OPTIMIZE_FOR_PERFORMANCE_O3
KBUILD_CFLAGS += -O3
else ifdef CONFIG_CC_OPTIMIZE_FOR_SIZE
KBUILD_CFLAGS += -Os
endif

# Tell gcc to never replace conditional load with a non-conditional one
KBUILD_CFLAGS	+= $(call cc-option,--param=allow-store-data-races=0)
KBUILD_CFLAGS	+= $(call cc-option,-fno-allow-store-data-races)

ifdef CONFIG_READABLE_ASM
# Disable optimizations that make assembler listings hard to read.
# reorder blocks reorders the control in the function
# ipa clone creates specialized cloned functions
# partial inlining inlines only parts of functions
KBUILD_CFLAGS += $(call cc-option,-fno-reorder-blocks,) \
                 $(call cc-option,-fno-ipa-cp-clone,) \
                 $(call cc-option,-fno-partial-inlining)
endif

ifneq ($(CONFIG_FRAME_WARN),0)
KBUILD_CFLAGS += -Wframe-larger-than=$(CONFIG_FRAME_WARN)
endif

stackp-flags-y                                    := -fno-stack-protector
stackp-flags-$(CONFIG_STACKPROTECTOR)             := -fstack-protector
stackp-flags-$(CONFIG_STACKPROTECTOR_STRONG)      := -fstack-protector-strong

KBUILD_CFLAGS += $(stackp-flags-y)

ifdef CONFIG_CC_IS_CLANG
KBUILD_CPPFLAGS += -Qunused-arguments
KBUILD_CFLAGS += -Wno-format-invalid-specifier
KBUILD_CFLAGS += -Wno-gnu
# CLANG uses a _MergedGlobals as optimization, but this breaks modpost, as the
# source of a reference will be _MergedGlobals and not on of the whitelisted names.
# See modpost pattern 2
KBUILD_CFLAGS += -mno-global-merge
else

# These warnings generated too much noise in a regular build.
# Use make W=1 to enable them (see scripts/Makefile.extrawarn)
KBUILD_CFLAGS += -Wno-unused-but-set-variable

# Warn about unmarked fall-throughs in switch statement.
# Disabled for clang while comment to attribute conversion happens and
# https://github.com/ClangBuiltLinux/linux/issues/636 is discussed.
KBUILD_CFLAGS += $(call cc-option,-Wimplicit-fallthrough,)
endif

KBUILD_CFLAGS += $(call cc-disable-warning, unused-const-variable)
ifdef CONFIG_FRAME_POINTER
KBUILD_CFLAGS	+= -fno-omit-frame-pointer -fno-optimize-sibling-calls
else
# Some targets (ARM with Thumb2, for example), can't be built with frame
# pointers.  For those, we don't have FUNCTION_TRACER automatically
# select FRAME_POINTER.  However, FUNCTION_TRACER adds -pg, and this is
# incompatible with -fomit-frame-pointer with current GCC, so we don't use
# -fomit-frame-pointer with FUNCTION_TRACER.
ifndef CONFIG_FUNCTION_TRACER
KBUILD_CFLAGS	+= -fomit-frame-pointer
endif
endif

# Initialize all stack variables with a 0xAA pattern.
ifdef CONFIG_INIT_STACK_ALL_PATTERN
KBUILD_CFLAGS	+= -ftrivial-auto-var-init=pattern
endif

# Initialize all stack variables with a zero value.
ifdef CONFIG_INIT_STACK_ALL_ZERO
# Future support for zero initialization is still being debated, see
# https://bugs.llvm.org/show_bug.cgi?id=45497. These flags are subject to being
# renamed or dropped.
KBUILD_CFLAGS	+= -ftrivial-auto-var-init=zero
KBUILD_CFLAGS	+= -enable-trivial-auto-var-init-zero-knowing-it-will-be-removed-from-clang
endif

DEBUG_CFLAGS	:= $(call cc-option, -fno-var-tracking-assignments)

ifdef CONFIG_DEBUG_INFO
ifdef CONFIG_DEBUG_INFO_SPLIT
DEBUG_CFLAGS	+= -gsplit-dwarf
else
DEBUG_CFLAGS	+= -g
endif
KBUILD_AFLAGS	+= -Wa,-gdwarf-2
endif
ifdef CONFIG_DEBUG_INFO_DWARF4
DEBUG_CFLAGS	+= -gdwarf-4
endif

ifdef CONFIG_DEBUG_INFO_REDUCED
DEBUG_CFLAGS	+= $(call cc-option, -femit-struct-debug-baseonly) \
		   $(call cc-option,-fno-var-tracking)
endif

ifdef CONFIG_DEBUG_INFO_COMPRESSED
DEBUG_CFLAGS	+= -gz=zlib
KBUILD_AFLAGS	+= -gz=zlib
KBUILD_LDFLAGS	+= --compress-debug-sections=zlib
endif

KBUILD_CFLAGS += $(DEBUG_CFLAGS)
export DEBUG_CFLAGS

ifdef CONFIG_FUNCTION_TRACER
ifdef CONFIG_FTRACE_MCOUNT_RECORD
  # gcc 5 supports generating the mcount tables directly
  ifeq ($(call cc-option-yn,-mrecord-mcount),y)
    CC_FLAGS_FTRACE	+= -mrecord-mcount
    export CC_USING_RECORD_MCOUNT := 1
  endif
  ifdef CONFIG_HAVE_NOP_MCOUNT
    ifeq ($(call cc-option-yn, -mnop-mcount),y)
      CC_FLAGS_FTRACE	+= -mnop-mcount
      CC_FLAGS_USING	+= -DCC_USING_NOP_MCOUNT
    endif
  endif
endif
ifdef CONFIG_HAVE_FENTRY
  ifeq ($(call cc-option-yn, -mfentry),y)
    CC_FLAGS_FTRACE	+= -mfentry
    CC_FLAGS_USING	+= -DCC_USING_FENTRY
  endif
endif
export CC_FLAGS_FTRACE
KBUILD_CFLAGS	+= $(CC_FLAGS_FTRACE) $(CC_FLAGS_USING)
KBUILD_AFLAGS	+= $(CC_FLAGS_USING)
ifdef CONFIG_DYNAMIC_FTRACE
	ifdef CONFIG_HAVE_C_RECORDMCOUNT
		BUILD_C_RECORDMCOUNT := y
		export BUILD_C_RECORDMCOUNT
	endif
endif
endif

# We trigger additional mismatches with less inlining
ifdef CONFIG_DEBUG_SECTION_MISMATCH
KBUILD_CFLAGS += $(call cc-option, -fno-inline-functions-called-once)
endif

ifdef CONFIG_LD_DEAD_CODE_DATA_ELIMINATION
KBUILD_CFLAGS_KERNEL += -ffunction-sections -fdata-sections
LDFLAGS_vmlinux += --gc-sections
endif

ifdef CONFIG_SHADOW_CALL_STACK
CC_FLAGS_SCS	:= -fsanitize=shadow-call-stack
KBUILD_CFLAGS	+= $(CC_FLAGS_SCS)
export CC_FLAGS_SCS
endif

ifdef CONFIG_DEBUG_FORCE_FUNCTION_ALIGN_32B
KBUILD_CFLAGS += -falign-functions=32
endif

# arch Makefile may override CC so keep this after arch Makefile is included
NOSTDINC_FLAGS += -nostdinc -isystem $(shell $(CC) -print-file-name=include)

# warn about C99 declaration after statement
KBUILD_CFLAGS += -Wdeclaration-after-statement

# Variable Length Arrays (VLAs) should not be used anywhere in the kernel
KBUILD_CFLAGS += -Wvla

# disable pointer signed / unsigned warnings in gcc 4.0
KBUILD_CFLAGS += -Wno-pointer-sign

# disable stringop warnings in gcc 8+
KBUILD_CFLAGS += $(call cc-disable-warning, stringop-truncation)

# We'll want to enable this eventually, but it's not going away for 5.7 at least
KBUILD_CFLAGS += $(call cc-disable-warning, zero-length-bounds)
KBUILD_CFLAGS += $(call cc-disable-warning, array-bounds)
KBUILD_CFLAGS += $(call cc-disable-warning, stringop-overflow)

# Another good warning that we'll want to enable eventually
KBUILD_CFLAGS += $(call cc-disable-warning, restrict)

# Enabled with W=2, disabled by default as noisy
KBUILD_CFLAGS += $(call cc-disable-warning, maybe-uninitialized)

# disable invalid "can't wrap" optimizations for signed / pointers
KBUILD_CFLAGS	+= $(call cc-option,-fno-strict-overflow)

# clang sets -fmerge-all-constants by default as optimization, but this
# is non-conforming behavior for C and in fact breaks the kernel, so we
# need to disable it here generally.
KBUILD_CFLAGS	+= $(call cc-option,-fno-merge-all-constants)

# for gcc -fno-merge-all-constants disables everything, but it is fine
# to have actual conforming behavior enabled.
KBUILD_CFLAGS	+= $(call cc-option,-fmerge-constants)

# Make sure -fstack-check isn't enabled (like gentoo apparently did)
KBUILD_CFLAGS  += $(call cc-option,-fno-stack-check,)

# conserve stack if available
KBUILD_CFLAGS   += $(call cc-option,-fconserve-stack)

# Prohibit date/time macros, which would make the build non-deterministic
KBUILD_CFLAGS   += $(call cc-option,-Werror=date-time)

# enforce correct pointer usage
KBUILD_CFLAGS   += $(call cc-option,-Werror=incompatible-pointer-types)

# Require designated initializers for all marked structures
KBUILD_CFLAGS   += $(call cc-option,-Werror=designated-init)

# change __FILE__ to the relative path from the srctree
KBUILD_CFLAGS	+= $(call cc-option,-fmacro-prefix-map=$(srctree)/=)

# ensure -fcf-protection is disabled when using retpoline as it is
# incompatible with -mindirect-branch=thunk-extern
ifdef CONFIG_RETPOLINE
KBUILD_CFLAGS += $(call cc-option,-fcf-protection=none)
endif

# include additional Makefiles when needed
include-y			:= scripts/Makefile.extrawarn
include-$(CONFIG_KASAN)		+= scripts/Makefile.kasan
include-$(CONFIG_KCSAN)		+= scripts/Makefile.kcsan
include-$(CONFIG_UBSAN)		+= scripts/Makefile.ubsan
include-$(CONFIG_KCOV)		+= scripts/Makefile.kcov
include-$(CONFIG_GCC_PLUGINS)	+= scripts/Makefile.gcc-plugins

include $(addprefix $(srctree)/, $(include-y))

# scripts/Makefile.gcc-plugins is intentionally included last.
# Do not add $(call cc-option,...) below this line. When you build the kernel
# from the clean source tree, the GCC plugins do not exist at this point.

# Add user supplied CPPFLAGS, AFLAGS and CFLAGS as the last assignments
KBUILD_CPPFLAGS += $(KCPPFLAGS)
KBUILD_AFLAGS   += $(KAFLAGS)
KBUILD_CFLAGS   += $(KCFLAGS)

KBUILD_LDFLAGS_MODULE += --build-id=sha1
LDFLAGS_vmlinux += --build-id=sha1

ifeq ($(CONFIG_STRIP_ASM_SYMS),y)
LDFLAGS_vmlinux	+= $(call ld-option, -X,)
endif

ifeq ($(CONFIG_RELR),y)
LDFLAGS_vmlinux	+= --pack-dyn-relocs=relr
endif

# Align the bit size of userspace programs with the kernel
KBUILD_USERCFLAGS  += $(filter -m32 -m64 --target=%, $(KBUILD_CFLAGS))
KBUILD_USERLDFLAGS += $(filter -m32 -m64 --target=%, $(KBUILD_CFLAGS))

# make the checker run with the right architecture
CHECKFLAGS += --arch=$(ARCH)

# insure the checker run with the right endianness
CHECKFLAGS += $(if $(CONFIG_CPU_BIG_ENDIAN),-mbig-endian,-mlittle-endian)

# the checker needs the correct machine size
CHECKFLAGS += $(if $(CONFIG_64BIT),-m64,-m32)

# Default kernel image to build when no specific target is given.
# KBUILD_IMAGE may be overruled on the command line or
# set in the environment
# Also any assignments in arch/$(ARCH)/Makefile take precedence over
# this default value
export KBUILD_IMAGE ?= vmlinux

#
# INSTALL_PATH specifies where to place the updated kernel and system map
# images. Default is /boot, but you can set it to other values
export	INSTALL_PATH ?= /boot

#
# INSTALL_DTBS_PATH specifies a prefix for relocations required by build roots.
# Like INSTALL_MOD_PATH, it isn't defined in the Makefile, but can be passed as
# an argument if needed. Otherwise it defaults to the kernel install path
#
export INSTALL_DTBS_PATH ?= $(INSTALL_PATH)/dtbs/$(KERNELRELEASE)

#
# INSTALL_MOD_PATH specifies a prefix to MODLIB for module directory
# relocations required by build roots.  This is not defined in the
# makefile but the argument can be passed to make if needed.
#

MODLIB	= $(INSTALL_MOD_PATH)/lib/modules/$(KERNELRELEASE)
export MODLIB

#
# INSTALL_MOD_STRIP, if defined, will cause modules to be
# stripped after they are installed.  If INSTALL_MOD_STRIP is '1', then
# the default option --strip-debug will be used.  Otherwise,
# INSTALL_MOD_STRIP value will be used as the options to the strip command.

ifdef INSTALL_MOD_STRIP
ifeq ($(INSTALL_MOD_STRIP),1)
mod_strip_cmd = $(STRIP) --strip-debug
else
mod_strip_cmd = $(STRIP) $(INSTALL_MOD_STRIP)
endif # INSTALL_MOD_STRIP=1
else
mod_strip_cmd = true
endif # INSTALL_MOD_STRIP
export mod_strip_cmd

# CONFIG_MODULE_COMPRESS, if defined, will cause module to be compressed
# after they are installed in agreement with CONFIG_MODULE_COMPRESS_GZIP
# or CONFIG_MODULE_COMPRESS_XZ.

mod_compress_cmd = true
ifdef CONFIG_MODULE_COMPRESS
  ifdef CONFIG_MODULE_COMPRESS_GZIP
    mod_compress_cmd = $(KGZIP) -n -f
  endif # CONFIG_MODULE_COMPRESS_GZIP
  ifdef CONFIG_MODULE_COMPRESS_XZ
    mod_compress_cmd = $(XZ) -f
  endif # CONFIG_MODULE_COMPRESS_XZ
endif # CONFIG_MODULE_COMPRESS
export mod_compress_cmd

ifdef CONFIG_MODULE_SIG_ALL
$(eval $(call config_filename,MODULE_SIG_KEY))

mod_sign_cmd = scripts/sign-file $(CONFIG_MODULE_SIG_HASH) $(MODULE_SIG_KEY_SRCPREFIX)$(CONFIG_MODULE_SIG_KEY) certs/signing_key.x509
else
mod_sign_cmd = true
endif
export mod_sign_cmd

HOST_LIBELF_LIBS = $(shell pkg-config libelf --libs 2>/dev/null || echo -lelf)

has_libelf = $(call try-run,\
               echo "int main() {}" | $(HOSTCC) -xc -o /dev/null $(HOST_LIBELF_LIBS) -,1,0)

ifdef CONFIG_STACK_VALIDATION
  ifeq ($(has_libelf),1)
    objtool_target := tools/objtool FORCE
  else
    SKIP_STACK_VALIDATION := 1
    export SKIP_STACK_VALIDATION
  endif
endif

ifdef CONFIG_DEBUG_INFO_BTF
  ifeq ($(has_libelf),1)
    resolve_btfids_target := tools/bpf/resolve_btfids FORCE
  else
    ERROR_RESOLVE_BTFIDS := 1
  endif
endif

PHONY += prepare0

export MODORDER := $(extmod-prefix)modules.order
export MODULES_NSDEPS := $(extmod-prefix)modules.nsdeps

ifeq ($(KBUILD_EXTMOD),)
core-y		+= kernel/ certs/ mm/ fs/ ipc/ security/ crypto/ block/

vmlinux-dirs	:= $(patsubst %/,%,$(filter %/, \
		     $(core-y) $(core-m) $(drivers-y) $(drivers-m) \
		     $(libs-y) $(libs-m)))

vmlinux-alldirs	:= $(sort $(vmlinux-dirs) Documentation \
		     $(patsubst %/,%,$(filter %/, $(core-) \
			$(drivers-) $(libs-))))

subdir-modorder := $(addsuffix modules.order,$(filter %/, \
			$(core-y) $(core-m) $(libs-y) $(libs-m) \
			$(drivers-y) $(drivers-m)))

build-dirs	:= $(vmlinux-dirs)
clean-dirs	:= $(vmlinux-alldirs)

# Externally visible symbols (used by link-vmlinux.sh)
KBUILD_VMLINUX_OBJS := $(head-y) $(patsubst %/,%/built-in.a, $(core-y))
KBUILD_VMLINUX_OBJS += $(addsuffix built-in.a, $(filter %/, $(libs-y)))
ifdef CONFIG_MODULES
KBUILD_VMLINUX_OBJS += $(patsubst %/, %/lib.a, $(filter %/, $(libs-y)))
KBUILD_VMLINUX_LIBS := $(filter-out %/, $(libs-y))
else
KBUILD_VMLINUX_LIBS := $(patsubst %/,%/lib.a, $(libs-y))
endif
KBUILD_VMLINUX_OBJS += $(patsubst %/,%/built-in.a, $(drivers-y))

export KBUILD_VMLINUX_OBJS KBUILD_VMLINUX_LIBS
export KBUILD_LDS          := arch/$(SRCARCH)/kernel/vmlinux.lds
# used by scripts/Makefile.package
export KBUILD_ALLDIRS := $(sort $(filter-out arch/%,$(vmlinux-alldirs)) LICENSES arch include scripts tools)

vmlinux-deps := $(KBUILD_LDS) $(KBUILD_VMLINUX_OBJS) $(KBUILD_VMLINUX_LIBS)

# Recurse until adjust_autoksyms.sh is satisfied
PHONY += autoksyms_recursive
ifdef CONFIG_TRIM_UNUSED_KSYMS
# For the kernel to actually contain only the needed exported symbols,
# we have to build modules as well to determine what those symbols are.
# (this can be evaluated only once include/config/auto.conf has been included)
KBUILD_MODULES := 1

autoksyms_recursive: descend modules.order
	$(Q)$(CONFIG_SHELL) $(srctree)/scripts/adjust_autoksyms.sh \
	  "$(MAKE) -f $(srctree)/Makefile vmlinux"
endif

autoksyms_h := $(if $(CONFIG_TRIM_UNUSED_KSYMS), include/generated/autoksyms.h)

quiet_cmd_autoksyms_h = GEN     $@
      cmd_autoksyms_h = mkdir -p $(dir $@); \
			$(CONFIG_SHELL) $(srctree)/scripts/gen_autoksyms.sh $@

$(autoksyms_h):
	$(call cmd,autoksyms_h)

ARCH_POSTLINK := $(wildcard $(srctree)/arch/$(SRCARCH)/Makefile.postlink)

# Final link of vmlinux with optional arch pass after final link
cmd_link-vmlinux =                                                 \
	$(CONFIG_SHELL) $< "$(LD)" "$(KBUILD_LDFLAGS)" "$(LDFLAGS_vmlinux)";    \
	$(if $(ARCH_POSTLINK), $(MAKE) -f $(ARCH_POSTLINK) $@, true)

vmlinux: scripts/link-vmlinux.sh autoksyms_recursive $(vmlinux-deps) FORCE
	+$(call if_changed,link-vmlinux)

targets := vmlinux

# The actual objects are generated when descending,
# make sure no implicit rule kicks in
$(sort $(vmlinux-deps) $(subdir-modorder)): descend ;

filechk_kernel.release = \
	echo "$(KERNELVERSION)$$($(CONFIG_SHELL) $(srctree)/scripts/setlocalversion $(srctree))"

# Store (new) KERNELRELEASE string in include/config/kernel.release
include/config/kernel.release: FORCE
	$(call filechk,kernel.release)

# Additional helpers built in scripts/
# Carefully list dependencies so we do not try to build scripts twice
# in parallel
PHONY += scripts
scripts: scripts_basic scripts_dtc
	$(Q)$(MAKE) $(build)=$(@)

# Things we need to do before we recursively start building the kernel
# or the modules are listed in "prepare".
# A multi level approach is used. prepareN is processed before prepareN-1.
# archprepare is used in arch Makefiles and when processed asm symlink,
# version.h and scripts_basic is processed / created.

PHONY += prepare archprepare

archprepare: outputmakefile archheaders archscripts scripts include/config/kernel.release \
	asm-generic $(version_h) $(autoksyms_h) include/generated/utsrelease.h \
	include/generated/autoconf.h

prepare0: archprepare
	$(Q)$(MAKE) $(build)=scripts/mod
	$(Q)$(MAKE) $(build)=.

# All the preparing..
prepare: prepare0 prepare-objtool prepare-resolve_btfids

# Support for using generic headers in asm-generic
asm-generic := -f $(srctree)/scripts/Makefile.asm-generic obj

PHONY += asm-generic uapi-asm-generic
asm-generic: uapi-asm-generic
	$(Q)$(MAKE) $(asm-generic)=arch/$(SRCARCH)/include/generated/asm \
	generic=include/asm-generic
uapi-asm-generic:
	$(Q)$(MAKE) $(asm-generic)=arch/$(SRCARCH)/include/generated/uapi/asm \
	generic=include/uapi/asm-generic

PHONY += prepare-objtool prepare-resolve_btfids
prepare-objtool: $(objtool_target)
ifeq ($(SKIP_STACK_VALIDATION),1)
ifdef CONFIG_UNWINDER_ORC
	@echo "error: Cannot generate ORC metadata for CONFIG_UNWINDER_ORC=y, please install libelf-dev, libelf-devel or elfutils-libelf-devel" >&2
	@false
else
	@echo "warning: Cannot use CONFIG_STACK_VALIDATION=y, please install libelf-dev, libelf-devel or elfutils-libelf-devel" >&2
endif
endif

prepare-resolve_btfids: $(resolve_btfids_target)
ifeq ($(ERROR_RESOLVE_BTFIDS),1)
	@echo "error: Cannot resolve BTF IDs for CONFIG_DEBUG_INFO_BTF, please install libelf-dev, libelf-devel or elfutils-libelf-devel" >&2
	@false
endif
# Generate some files
# ---------------------------------------------------------------------------

# KERNELRELEASE can change from a few different places, meaning version.h
# needs to be updated, so this check is forced on all builds

uts_len := 64
define filechk_utsrelease.h
	if [ `echo -n "$(KERNELRELEASE)" | wc -c ` -gt $(uts_len) ]; then \
	  echo '"$(KERNELRELEASE)" exceeds $(uts_len) characters' >&2;    \
	  exit 1;                                                         \
	fi;                                                               \
	echo \#define UTS_RELEASE \"$(KERNELRELEASE)\"
endef

define filechk_version.h
	echo \#define LINUX_VERSION_CODE $(shell                         \
	expr $(VERSION) \* 65536 + 0$(PATCHLEVEL) \* 256 + 0$(SUBLEVEL)); \
	echo '#define KERNEL_VERSION(a,b,c) (((a) << 16) + ((b) << 8) + (c))'
endef

$(version_h): FORCE
	$(call filechk,version.h)
	$(Q)rm -f $(old_version_h)

include/generated/utsrelease.h: include/config/kernel.release FORCE
	$(call filechk,utsrelease.h)

PHONY += headerdep
headerdep:
	$(Q)find $(srctree)/include/ -name '*.h' | xargs --max-args 1 \
	$(srctree)/scripts/headerdep.pl -I$(srctree)/include

# ---------------------------------------------------------------------------
# Kernel headers

#Default location for installed headers
export INSTALL_HDR_PATH = $(objtree)/usr

quiet_cmd_headers_install = INSTALL $(INSTALL_HDR_PATH)/include
      cmd_headers_install = \
	mkdir -p $(INSTALL_HDR_PATH); \
	rsync -mrl --include='*/' --include='*\.h' --exclude='*' \
	usr/include $(INSTALL_HDR_PATH)

PHONY += headers_install
headers_install: headers
	$(call cmd,headers_install)

PHONY += archheaders archscripts

hdr-inst := -f $(srctree)/scripts/Makefile.headersinst obj

PHONY += headers
headers: $(version_h) scripts_unifdef uapi-asm-generic archheaders archscripts
	$(if $(wildcard $(srctree)/arch/$(SRCARCH)/include/uapi/asm/Kbuild),, \
	  $(error Headers not exportable for the $(SRCARCH) architecture))
	$(Q)$(MAKE) $(hdr-inst)=include/uapi
	$(Q)$(MAKE) $(hdr-inst)=arch/$(SRCARCH)/include/uapi

# Deprecated. It is no-op now.
PHONY += headers_check
headers_check:
	@:

ifdef CONFIG_HEADERS_INSTALL
prepare: headers
endif

PHONY += scripts_unifdef
scripts_unifdef: scripts_basic
	$(Q)$(MAKE) $(build)=scripts scripts/unifdef

# ---------------------------------------------------------------------------
# Kernel selftest

PHONY += kselftest
kselftest:
	$(Q)$(MAKE) -C $(srctree)/tools/testing/selftests run_tests

kselftest-%: FORCE
	$(Q)$(MAKE) -C $(srctree)/tools/testing/selftests $*

PHONY += kselftest-merge
kselftest-merge:
	$(if $(wildcard $(objtree)/.config),, $(error No .config exists, config your kernel first!))
	$(Q)find $(srctree)/tools/testing/selftests -name config | \
		xargs $(srctree)/scripts/kconfig/merge_config.sh -m $(objtree)/.config
	$(Q)$(MAKE) -f $(srctree)/Makefile olddefconfig

# ---------------------------------------------------------------------------
# Devicetree files

ifneq ($(wildcard $(srctree)/arch/$(SRCARCH)/boot/dts/),)
dtstree := arch/$(SRCARCH)/boot/dts
endif

ifneq ($(dtstree),)

%.dtb: include/config/kernel.release scripts_dtc
	$(Q)$(MAKE) $(build)=$(dtstree) $(dtstree)/$@

PHONY += dtbs dtbs_install dtbs_check
dtbs: include/config/kernel.release scripts_dtc
	$(Q)$(MAKE) $(build)=$(dtstree)

ifneq ($(filter dtbs_check, $(MAKECMDGOALS)),)
export CHECK_DTBS=y
dtbs: dt_binding_check
endif

dtbs_check: dtbs

dtbs_install:
	$(Q)$(MAKE) $(dtbinst)=$(dtstree) dst=$(INSTALL_DTBS_PATH)

ifdef CONFIG_OF_EARLY_FLATTREE
all: dtbs
endif

endif

PHONY += scripts_dtc
scripts_dtc: scripts_basic
	$(Q)$(MAKE) $(build)=scripts/dtc

ifneq ($(filter dt_binding_check, $(MAKECMDGOALS)),)
export CHECK_DT_BINDING=y
endif

PHONY += dt_binding_check
dt_binding_check: scripts_dtc
	$(Q)$(MAKE) $(build)=Documentation/devicetree/bindings

# ---------------------------------------------------------------------------
# Modules

ifdef CONFIG_MODULES

# By default, build modules as well

all: modules

# When we're building modules with modversions, we need to consider
# the built-in objects during the descend as well, in order to
# make sure the checksums are up to date before we record them.
ifdef CONFIG_MODVERSIONS
  KBUILD_BUILTIN := 1
endif

# Build modules
#
# A module can be listed more than once in obj-m resulting in
# duplicate lines in modules.order files.  Those are removed
# using awk while concatenating to the final file.

PHONY += modules
modules: $(if $(KBUILD_BUILTIN),vmlinux) modules_check
	$(Q)$(MAKE) -f $(srctree)/scripts/Makefile.modpost

PHONY += modules_check
modules_check: modules.order
	$(Q)$(CONFIG_SHELL) $(srctree)/scripts/modules-check.sh $<

cmd_modules_order = $(AWK) '!x[$$0]++' $(real-prereqs) > $@

modules.order: $(subdir-modorder) FORCE
	$(call if_changed,modules_order)

targets += modules.order

# Target to prepare building external modules
PHONY += modules_prepare
modules_prepare: prepare

# Target to install modules
PHONY += modules_install
modules_install: _modinst_ _modinst_post

PHONY += _modinst_
_modinst_:
	@rm -rf $(MODLIB)/kernel
	@rm -f $(MODLIB)/source
	@mkdir -p $(MODLIB)/kernel
	@ln -s $(abspath $(srctree)) $(MODLIB)/source
	@if [ ! $(objtree) -ef  $(MODLIB)/build ]; then \
		rm -f $(MODLIB)/build ; \
		ln -s $(CURDIR) $(MODLIB)/build ; \
	fi
	@sed 's:^:kernel/:' modules.order > $(MODLIB)/modules.order
	@cp -f modules.builtin $(MODLIB)/
	@cp -f $(objtree)/modules.builtin.modinfo $(MODLIB)/
	$(Q)$(MAKE) -f $(srctree)/scripts/Makefile.modinst

# This depmod is only for convenience to give the initial
# boot a modules.dep even before / is mounted read-write.  However the
# boot script depmod is the master version.
PHONY += _modinst_post
_modinst_post: _modinst_
	$(call cmd,depmod)

ifeq ($(CONFIG_MODULE_SIG), y)
PHONY += modules_sign
modules_sign:
	$(Q)$(MAKE) -f $(srctree)/scripts/Makefile.modsign
endif

else # CONFIG_MODULES

# Modules not configured
# ---------------------------------------------------------------------------

PHONY += modules modules_install
modules modules_install:
	@echo >&2
	@echo >&2 "The present kernel configuration has modules disabled."
	@echo >&2 "Type 'make config' and enable loadable module support."
	@echo >&2 "Then build a kernel with module support enabled."
	@echo >&2
	@exit 1

endif # CONFIG_MODULES

###
# Cleaning is done on three levels.
# make clean     Delete most generated files
#                Leave enough to build external modules
# make mrproper  Delete the current configuration, and all generated files
# make distclean Remove editor backup files, patch leftover files and the like

# Directories & files removed with 'make clean'
CLEAN_FILES += include/ksym vmlinux.symvers \
	       modules.builtin modules.builtin.modinfo modules.nsdeps

# Directories & files removed with 'make mrproper'
MRPROPER_FILES += include/config include/generated          \
		  arch/$(SRCARCH)/include/generated .tmp_objdiff \
		  debian snap tar-install \
		  .config .config.old .version \
		  Module.symvers \
		  signing_key.pem signing_key.priv signing_key.x509	\
		  x509.genkey extra_certificates signing_key.x509.keyid	\
		  signing_key.x509.signer vmlinux-gdb.py \
		  *.spec

# Directories & files removed with 'make distclean'
DISTCLEAN_FILES += tags TAGS cscope* GPATH GTAGS GRTAGS GSYMS

# clean - Delete most, but leave enough to build external modules
#
clean: rm-files := $(CLEAN_FILES)

PHONY += archclean vmlinuxclean

vmlinuxclean:
	$(Q)$(CONFIG_SHELL) $(srctree)/scripts/link-vmlinux.sh clean
	$(Q)$(if $(ARCH_POSTLINK), $(MAKE) -f $(ARCH_POSTLINK) clean)

clean: archclean vmlinuxclean

# mrproper - Delete all generated files, including .config
#
mrproper: rm-files := $(wildcard $(MRPROPER_FILES))
mrproper-dirs      := $(addprefix _mrproper_,scripts)

PHONY += $(mrproper-dirs) mrproper
$(mrproper-dirs):
	$(Q)$(MAKE) $(clean)=$(patsubst _mrproper_%,%,$@)

mrproper: clean $(mrproper-dirs)
	$(call cmd,rmfiles)

# distclean
#
distclean: rm-files := $(wildcard $(DISTCLEAN_FILES))

PHONY += distclean

distclean: mrproper
	$(call cmd,rmfiles)
	@find $(srctree) $(RCS_FIND_IGNORE) \
		\( -name '*.orig' -o -name '*.rej' -o -name '*~' \
		-o -name '*.bak' -o -name '#*#' -o -name '*%' \
		-o -name 'core' \) \
		-type f -print | xargs rm -f


# Packaging of the kernel to various formats
# ---------------------------------------------------------------------------

%src-pkg: FORCE
	$(Q)$(MAKE) -f $(srctree)/scripts/Makefile.package $@
%pkg: include/config/kernel.release FORCE
	$(Q)$(MAKE) -f $(srctree)/scripts/Makefile.package $@

# Brief documentation of the typical targets used
# ---------------------------------------------------------------------------

boards := $(wildcard $(srctree)/arch/$(SRCARCH)/configs/*_defconfig)
boards := $(sort $(notdir $(boards)))
board-dirs := $(dir $(wildcard $(srctree)/arch/$(SRCARCH)/configs/*/*_defconfig))
board-dirs := $(sort $(notdir $(board-dirs:/=)))

PHONY += help
help:
	@echo  'Cleaning targets:'
	@echo  '  clean		  - Remove most generated files but keep the config and'
	@echo  '                    enough build support to build external modules'
	@echo  '  mrproper	  - Remove all generated files + config + various backup files'
	@echo  '  distclean	  - mrproper + remove editor backup and patch files'
	@echo  ''
	@echo  'Configuration targets:'
	@$(MAKE) -f $(srctree)/scripts/kconfig/Makefile help
	@echo  ''
	@echo  'Other generic targets:'
	@echo  '  all		  - Build all targets marked with [*]'
	@echo  '* vmlinux	  - Build the bare kernel'
	@echo  '* modules	  - Build all modules'
	@echo  '  modules_install - Install all modules to INSTALL_MOD_PATH (default: /)'
	@echo  '  dir/            - Build all files in dir and below'
	@echo  '  dir/file.[ois]  - Build specified target only'
	@echo  '  dir/file.ll     - Build the LLVM assembly file'
	@echo  '                    (requires compiler support for LLVM assembly generation)'
	@echo  '  dir/file.lst    - Build specified mixed source/assembly target only'
	@echo  '                    (requires a recent binutils and recent build (System.map))'
	@echo  '  dir/file.ko     - Build module including final link'
	@echo  '  modules_prepare - Set up for building external modules'
	@echo  '  tags/TAGS	  - Generate tags file for editors'
	@echo  '  cscope	  - Generate cscope index'
	@echo  '  gtags           - Generate GNU GLOBAL index'
	@echo  '  kernelrelease	  - Output the release version string (use with make -s)'
	@echo  '  kernelversion	  - Output the version stored in Makefile (use with make -s)'
	@echo  '  image_name	  - Output the image name (use with make -s)'
	@echo  '  headers_install - Install sanitised kernel headers to INSTALL_HDR_PATH'; \
	 echo  '                    (default: $(INSTALL_HDR_PATH))'; \
	 echo  ''
	@echo  'Static analysers:'
	@echo  '  checkstack      - Generate a list of stack hogs'
	@echo  '  namespacecheck  - Name space analysis on compiled kernel'
	@echo  '  versioncheck    - Sanity check on version.h usage'
	@echo  '  includecheck    - Check for duplicate included header files'
	@echo  '  export_report   - List the usages of all exported symbols'
	@echo  '  headerdep       - Detect inclusion cycles in headers'
	@echo  '  coccicheck      - Check with Coccinelle'
	@echo  ''
	@echo  'Tools:'
	@echo  '  nsdeps          - Generate missing symbol namespace dependencies'
	@echo  ''
	@echo  'Kernel selftest:'
	@echo  '  kselftest         - Build and run kernel selftest'
	@echo  '                      Build, install, and boot kernel before'
	@echo  '                      running kselftest on it'
	@echo  '                      Run as root for full coverage'
	@echo  '  kselftest-all     - Build kernel selftest'
	@echo  '  kselftest-install - Build and install kernel selftest'
	@echo  '  kselftest-clean   - Remove all generated kselftest files'
	@echo  '  kselftest-merge   - Merge all the config dependencies of'
	@echo  '		      kselftest to existing .config.'
	@echo  ''
	@$(if $(dtstree), \
		echo 'Devicetree:'; \
		echo '* dtbs             - Build device tree blobs for enabled boards'; \
		echo '  dtbs_install     - Install dtbs to $(INSTALL_DTBS_PATH)'; \
		echo '  dt_binding_check - Validate device tree binding documents'; \
		echo '  dtbs_check       - Validate device tree source files';\
		echo '')

	@echo 'Userspace tools targets:'
	@echo '  use "make tools/help"'
	@echo '  or  "cd tools; make help"'
	@echo  ''
	@echo  'Kernel packaging:'
	@$(MAKE) -f $(srctree)/scripts/Makefile.package help
	@echo  ''
	@echo  'Documentation targets:'
	@$(MAKE) -f $(srctree)/Documentation/Makefile dochelp
	@echo  ''
	@echo  'Architecture specific targets ($(SRCARCH)):'
	@$(if $(archhelp),$(archhelp),\
		echo '  No architecture specific help defined for $(SRCARCH)')
	@echo  ''
	@$(if $(boards), \
		$(foreach b, $(boards), \
		printf "  %-27s - Build for %s\\n" $(b) $(subst _defconfig,,$(b));) \
		echo '')
	@$(if $(board-dirs), \
		$(foreach b, $(board-dirs), \
		printf "  %-16s - Show %s-specific targets\\n" help-$(b) $(b);) \
		printf "  %-16s - Show all of the above\\n" help-boards; \
		echo '')

	@echo  '  make V=0|1 [targets] 0 => quiet build (default), 1 => verbose build'
	@echo  '  make V=2   [targets] 2 => give reason for rebuild of target'
	@echo  '  make O=dir [targets] Locate all output files in "dir", including .config'
	@echo  '  make C=1   [targets] Check re-compiled c source with $$CHECK'
	@echo  '                       (sparse by default)'
	@echo  '  make C=2   [targets] Force check of all c source with $$CHECK'
	@echo  '  make RECORDMCOUNT_WARN=1 [targets] Warn about ignored mcount sections'
	@echo  '  make W=n   [targets] Enable extra build checks, n=1,2,3 where'
	@echo  '		1: warnings which may be relevant and do not occur too often'
	@echo  '		2: warnings which occur quite often but may still be relevant'
	@echo  '		3: more obscure warnings, can most likely be ignored'
	@echo  '		Multiple levels can be combined with W=12 or W=123'
	@echo  ''
	@echo  'Execute "make" or "make all" to build all targets marked with [*] '
	@echo  'For further info see the ./README file'


help-board-dirs := $(addprefix help-,$(board-dirs))

help-boards: $(help-board-dirs)

boards-per-dir = $(sort $(notdir $(wildcard $(srctree)/arch/$(SRCARCH)/configs/$*/*_defconfig)))

$(help-board-dirs): help-%:
	@echo  'Architecture specific targets ($(SRCARCH) $*):'
	@$(if $(boards-per-dir), \
		$(foreach b, $(boards-per-dir), \
		printf "  %-24s - Build for %s\\n" $*/$(b) $(subst _defconfig,,$(b));) \
		echo '')


# Documentation targets
# ---------------------------------------------------------------------------
DOC_TARGETS := xmldocs latexdocs pdfdocs htmldocs epubdocs cleandocs \
	       linkcheckdocs dochelp refcheckdocs
PHONY += $(DOC_TARGETS)
$(DOC_TARGETS):
	$(Q)$(MAKE) $(build)=Documentation $@

# Misc
# ---------------------------------------------------------------------------

PHONY += scripts_gdb
scripts_gdb: prepare0
	$(Q)$(MAKE) $(build)=scripts/gdb
	$(Q)ln -fsn $(abspath $(srctree)/scripts/gdb/vmlinux-gdb.py)

ifdef CONFIG_GDB_SCRIPTS
all: scripts_gdb
endif

else # KBUILD_EXTMOD

###
# External module support.
# When building external modules the kernel used as basis is considered
# read-only, and no consistency checks are made and the make
# system is not used on the basis kernel. If updates are required
# in the basis kernel ordinary make commands (without M=...) must
# be used.
#
# The following are the only valid targets when building external
# modules.
# make M=dir clean     Delete all automatically generated files
# make M=dir modules   Make all modules in specified dir
# make M=dir	       Same as 'make M=dir modules'
# make M=dir modules_install
#                      Install the modules built in the module directory
#                      Assumes install directory is already created

# We are always building modules
KBUILD_MODULES := 1

build-dirs := $(KBUILD_EXTMOD)
PHONY += modules
modules: descend
	$(Q)$(MAKE) -f $(srctree)/scripts/Makefile.modpost

PHONY += modules_install
modules_install: _emodinst_ _emodinst_post

install-dir := $(if $(INSTALL_MOD_DIR),$(INSTALL_MOD_DIR),extra)
PHONY += _emodinst_
_emodinst_:
	$(Q)mkdir -p $(MODLIB)/$(install-dir)
	$(Q)$(MAKE) -f $(srctree)/scripts/Makefile.modinst

PHONY += _emodinst_post
_emodinst_post: _emodinst_
	$(call cmd,depmod)

clean-dirs := $(KBUILD_EXTMOD)
clean: rm-files := $(KBUILD_EXTMOD)/Module.symvers $(KBUILD_EXTMOD)/modules.nsdeps

PHONY += help
help:
	@echo  '  Building external modules.'
	@echo  '  Syntax: make -C path/to/kernel/src M=$$PWD target'
	@echo  ''
	@echo  '  modules         - default target, build the module(s)'
	@echo  '  modules_install - install the module'
	@echo  '  clean           - remove generated files in module directory only'
	@echo  ''

PHONY += prepare
endif # KBUILD_EXTMOD

# Single targets
# ---------------------------------------------------------------------------
# To build individual files in subdirectories, you can do like this:
#
#   make foo/bar/baz.s
#
# The supported suffixes for single-target are listed in 'single-targets'
#
# To build only under specific subdirectories, you can do like this:
#
#   make foo/bar/baz/

ifdef single-build

# .ko is special because modpost is needed
single-ko := $(sort $(filter %.ko, $(MAKECMDGOALS)))
single-no-ko := $(sort $(patsubst %.ko,%.mod, $(MAKECMDGOALS)))

$(single-ko): single_modpost
	@:
$(single-no-ko): descend
	@:

ifeq ($(KBUILD_EXTMOD),)
# For the single build of in-tree modules, use a temporary file to avoid
# the situation of modules_install installing an invalid modules.order.
MODORDER := .modules.tmp
endif

PHONY += single_modpost
single_modpost: $(single-no-ko)
	$(Q){ $(foreach m, $(single-ko), echo $(extmod-prefix)$m;) } > $(MODORDER)
	$(Q)$(MAKE) -f $(srctree)/scripts/Makefile.modpost

KBUILD_MODULES := 1

export KBUILD_SINGLE_TARGETS := $(addprefix $(extmod-prefix), $(single-no-ko))

# trim unrelated directories
build-dirs := $(foreach d, $(build-dirs), \
			$(if $(filter $(d)/%, $(KBUILD_SINGLE_TARGETS)), $(d)))

endif

ifndef CONFIG_MODULES
KBUILD_MODULES :=
endif

# Handle descending into subdirectories listed in $(build-dirs)
# Preset locale variables to speed up the build process. Limit locale
# tweaks to this spot to avoid wrong language settings when running
# make menuconfig etc.
# Error messages still appears in the original language
PHONY += descend $(build-dirs)
descend: $(build-dirs)
$(build-dirs): prepare
	$(Q)$(MAKE) $(build)=$@ \
	single-build=$(if $(filter-out $@/, $(filter $@/%, $(KBUILD_SINGLE_TARGETS))),1) \
	need-builtin=1 need-modorder=1

clean-dirs := $(addprefix _clean_, $(clean-dirs))
PHONY += $(clean-dirs) clean
$(clean-dirs):
	$(Q)$(MAKE) $(clean)=$(patsubst _clean_%,%,$@)

clean: $(clean-dirs)
	$(call cmd,rmfiles)
	@find $(if $(KBUILD_EXTMOD), $(KBUILD_EXTMOD), .) $(RCS_FIND_IGNORE) \
		\( -name '*.[aios]' -o -name '*.ko' -o -name '.*.cmd' \
		-o -name '*.ko.*' \
		-o -name '*.dtb' -o -name '*.dtb.S' -o -name '*.dt.yaml' \
		-o -name '*.dwo' -o -name '*.lst' \
		-o -name '*.su' -o -name '*.mod' \
		-o -name '.*.d' -o -name '.*.tmp' -o -name '*.mod.c' \
		-o -name '*.lex.c' -o -name '*.tab.[ch]' \
		-o -name '*.asn1.[ch]' \
		-o -name '*.symtypes' -o -name 'modules.order' \
		-o -name '.tmp_*.o.*' \
		-o -name '*.c.[012]*.*' \
		-o -name '*.ll' \
		-o -name '*.gcno' \) -type f -print | xargs rm -f

# Generate tags for editors
# ---------------------------------------------------------------------------
quiet_cmd_tags = GEN     $@
      cmd_tags = $(BASH) $(srctree)/scripts/tags.sh $@

tags TAGS cscope gtags: FORCE
	$(call cmd,tags)

# Script to generate missing namespace dependencies
# ---------------------------------------------------------------------------

PHONY += nsdeps
nsdeps: export KBUILD_NSDEPS=1
nsdeps: modules
	$(Q)$(CONFIG_SHELL) $(srctree)/scripts/nsdeps

# Scripts to check various things for consistency
# ---------------------------------------------------------------------------

PHONY += includecheck versioncheck coccicheck namespacecheck export_report

includecheck:
	find $(srctree)/* $(RCS_FIND_IGNORE) \
		-name '*.[hcS]' -type f -print | sort \
		| xargs $(PERL) -w $(srctree)/scripts/checkincludes.pl

versioncheck:
	find $(srctree)/* $(RCS_FIND_IGNORE) \
		-name '*.[hcS]' -type f -print | sort \
		| xargs $(PERL) -w $(srctree)/scripts/checkversion.pl

coccicheck:
	$(Q)$(BASH) $(srctree)/scripts/$@

namespacecheck:
	$(PERL) $(srctree)/scripts/namespace.pl

export_report:
	$(PERL) $(srctree)/scripts/export_report.pl

PHONY += checkstack kernelrelease kernelversion image_name

# UML needs a little special treatment here.  It wants to use the host
# toolchain, so needs $(SUBARCH) passed to checkstack.pl.  Everyone
# else wants $(ARCH), including people doing cross-builds, which means
# that $(SUBARCH) doesn't work here.
ifeq ($(ARCH), um)
CHECKSTACK_ARCH := $(SUBARCH)
else
CHECKSTACK_ARCH := $(ARCH)
endif
checkstack:
	$(OBJDUMP) -d vmlinux $$(find . -name '*.ko') | \
	$(PERL) $(srctree)/scripts/checkstack.pl $(CHECKSTACK_ARCH)

kernelrelease:
	@echo "$(KERNELVERSION)$$($(CONFIG_SHELL) $(srctree)/scripts/setlocalversion $(srctree))"

kernelversion:
	@echo $(KERNELVERSION)

image_name:
	@echo $(KBUILD_IMAGE)

# Clear a bunch of variables before executing the submake

ifeq ($(quiet),silent_)
tools_silent=s
endif

tools/: FORCE
	$(Q)mkdir -p $(objtree)/tools
	$(Q)$(MAKE) LDFLAGS= MAKEFLAGS="$(tools_silent) $(filter --j% -j,$(MAKEFLAGS))" O=$(abspath $(objtree)) subdir=tools -C $(srctree)/tools/

tools/%: FORCE
	$(Q)mkdir -p $(objtree)/tools
	$(Q)$(MAKE) LDFLAGS= MAKEFLAGS="$(tools_silent) $(filter --j% -j,$(MAKEFLAGS))" O=$(abspath $(objtree)) subdir=tools -C $(srctree)/tools/ $*

quiet_cmd_rmfiles = $(if $(wildcard $(rm-files)),CLEAN   $(wildcard $(rm-files)))
      cmd_rmfiles = rm -rf $(rm-files)

# Run depmod only if we have System.map and depmod is executable
quiet_cmd_depmod = DEPMOD  $(KERNELRELEASE)
      cmd_depmod = $(CONFIG_SHELL) $(srctree)/scripts/depmod.sh $(DEPMOD) \
                   $(KERNELRELEASE)

# read saved command lines for existing targets
existing-targets := $(wildcard $(sort $(targets)))

-include $(foreach f,$(existing-targets),$(dir $(f)).$(notdir $(f)).cmd)

endif # config-build
endif # mixed-build
endif # need-sub-make

PHONY += FORCE
FORCE:

# Declare the contents of the PHONY variable as phony.  We keep that
# information in a variable so we can use it in if_changed and friends.
.PHONY: $(PHONY)<|MERGE_RESOLUTION|>--- conflicted
+++ resolved
@@ -1,13 +1,8 @@
 # SPDX-License-Identifier: GPL-2.0
 VERSION = 5
 PATCHLEVEL = 9
-<<<<<<< HEAD
 SUBLEVEL = 0
 EXTRAVERSION = -pf5
-=======
-SUBLEVEL = 9
-EXTRAVERSION =
->>>>>>> 1398820f
 NAME = Kleptomaniac Octopus
 
 # *DOCUMENTATION*
