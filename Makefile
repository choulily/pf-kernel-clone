--- conflicted
+++ resolved
@@ -1,14 +1,8 @@
 VERSION = 4
 PATCHLEVEL = 8
-<<<<<<< HEAD
 SUBLEVEL = 0
 EXTRAVERSION = -pf8
 NAME = Wrong Language
-=======
-SUBLEVEL = 11
-EXTRAVERSION =
-NAME = Psychotic Stoned Sheep
->>>>>>> 36bd5bfe
 
 # *DOCUMENTATION*
 # To see a list of typical targets execute "make help"
