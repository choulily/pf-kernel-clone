VERSION = 3
PATCHLEVEL = 3
<<<<<<< HEAD
SUBLEVEL = 1
=======
SUBLEVEL = 2
>>>>>>> 66d5e08c
EXTRAVERSION = -pf
NAME = Saber-toothed Squirrel

# *DOCUMENTATION*
# To see a list of typical targets execute "make help"
# More info can be located in ./README
# Comments in this file are targeted only to the developer, do not
# expect to learn how to build the kernel reading this file.

# Do not:
# o  use make's built-in rules and variables
#    (this increases performance and avoids hard-to-debug behaviour);
# o  print "Entering directory ...";
MAKEFLAGS += -rR --no-print-directory

# Avoid funny character set dependencies
unexport LC_ALL
LC_COLLATE=C
LC_NUMERIC=C
export LC_COLLATE LC_NUMERIC

# We are using a recursive build, so we need to do a little thinking
# to get the ordering right.
#
# Most importantly: sub-Makefiles should only ever modify files in
# their own directory. If in some directory we have a dependency on
# a file in another dir (which doesn't happen often, but it's often
# unavoidable when linking the built-in.o targets which finally
# turn into vmlinux), we will call a sub make in that other dir, and
# after that we are sure that everything which is in that other dir
# is now up to date.
#
# The only cases where we need to modify files which have global
# effects are thus separated out and done before the recursive
# descending is started. They are now explicitly listed as the
# prepare rule.

# To put more focus on warnings, be less verbose as default
# Use 'make V=1' to see the full commands

ifeq ("$(origin V)", "command line")
  KBUILD_VERBOSE = $(V)
endif
ifndef KBUILD_VERBOSE
  KBUILD_VERBOSE = 0
endif

# Call a source code checker (by default, "sparse") as part of the
# C compilation.
#
# Use 'make C=1' to enable checking of only re-compiled files.
# Use 'make C=2' to enable checking of *all* source files, regardless
# of whether they are re-compiled or not.
#
# See the file "Documentation/sparse.txt" for more details, including
# where to get the "sparse" utility.

ifeq ("$(origin C)", "command line")
  KBUILD_CHECKSRC = $(C)
endif
ifndef KBUILD_CHECKSRC
  KBUILD_CHECKSRC = 0
endif

# Use make M=dir to specify directory of external module to build
# Old syntax make ... SUBDIRS=$PWD is still supported
# Setting the environment variable KBUILD_EXTMOD take precedence
ifdef SUBDIRS
  KBUILD_EXTMOD ?= $(SUBDIRS)
endif

ifeq ("$(origin M)", "command line")
  KBUILD_EXTMOD := $(M)
endif

# kbuild supports saving output files in a separate directory.
# To locate output files in a separate directory two syntaxes are supported.
# In both cases the working directory must be the root of the kernel src.
# 1) O=
# Use "make O=dir/to/store/output/files/"
#
# 2) Set KBUILD_OUTPUT
# Set the environment variable KBUILD_OUTPUT to point to the directory
# where the output files shall be placed.
# export KBUILD_OUTPUT=dir/to/store/output/files/
# make
#
# The O= assignment takes precedence over the KBUILD_OUTPUT environment
# variable.


# KBUILD_SRC is set on invocation of make in OBJ directory
# KBUILD_SRC is not intended to be used by the regular user (for now)
ifeq ($(KBUILD_SRC),)

# OK, Make called in directory where kernel src resides
# Do we want to locate output files in a separate directory?
ifeq ("$(origin O)", "command line")
  KBUILD_OUTPUT := $(O)
endif

ifeq ("$(origin W)", "command line")
  export KBUILD_ENABLE_EXTRA_GCC_CHECKS := $(W)
endif

# That's our default target when none is given on the command line
PHONY := _all
_all:

# Cancel implicit rules on top Makefile
$(CURDIR)/Makefile Makefile: ;

ifneq ($(KBUILD_OUTPUT),)
# Invoke a second make in the output directory, passing relevant variables
# check that the output directory actually exists
saved-output := $(KBUILD_OUTPUT)
KBUILD_OUTPUT := $(shell cd $(KBUILD_OUTPUT) && /bin/pwd)
$(if $(KBUILD_OUTPUT),, \
     $(error output directory "$(saved-output)" does not exist))

PHONY += $(MAKECMDGOALS) sub-make

$(filter-out _all sub-make $(CURDIR)/Makefile, $(MAKECMDGOALS)) _all: sub-make
	$(Q)@:

sub-make: FORCE
	$(if $(KBUILD_VERBOSE:1=),@)$(MAKE) -C $(KBUILD_OUTPUT) \
	KBUILD_SRC=$(CURDIR) \
	KBUILD_EXTMOD="$(KBUILD_EXTMOD)" -f $(CURDIR)/Makefile \
	$(filter-out _all sub-make,$(MAKECMDGOALS))

# Leave processing to above invocation of make
skip-makefile := 1
endif # ifneq ($(KBUILD_OUTPUT),)
endif # ifeq ($(KBUILD_SRC),)

# We process the rest of the Makefile if this is the final invocation of make
ifeq ($(skip-makefile),)

# If building an external module we do not care about the all: rule
# but instead _all depend on modules
PHONY += all
ifeq ($(KBUILD_EXTMOD),)
_all: all
else
_all: modules
endif

srctree		:= $(if $(KBUILD_SRC),$(KBUILD_SRC),$(CURDIR))
objtree		:= $(CURDIR)
src		:= $(srctree)
obj		:= $(objtree)

VPATH		:= $(srctree)$(if $(KBUILD_EXTMOD),:$(KBUILD_EXTMOD))

export srctree objtree VPATH


# SUBARCH tells the usermode build what the underlying arch is.  That is set
# first, and if a usermode build is happening, the "ARCH=um" on the command
# line overrides the setting of ARCH below.  If a native build is happening,
# then ARCH is assigned, getting whatever value it gets normally, and 
# SUBARCH is subsequently ignored.

SUBARCH := $(shell uname -m | sed -e s/i.86/i386/ -e s/sun4u/sparc64/ \
				  -e s/arm.*/arm/ -e s/sa110/arm/ \
				  -e s/s390x/s390/ -e s/parisc64/parisc/ \
				  -e s/ppc.*/powerpc/ -e s/mips.*/mips/ \
				  -e s/sh[234].*/sh/ )

# Cross compiling and selecting different set of gcc/bin-utils
# ---------------------------------------------------------------------------
#
# When performing cross compilation for other architectures ARCH shall be set
# to the target architecture. (See arch/* for the possibilities).
# ARCH can be set during invocation of make:
# make ARCH=ia64
# Another way is to have ARCH set in the environment.
# The default ARCH is the host where make is executed.

# CROSS_COMPILE specify the prefix used for all executables used
# during compilation. Only gcc and related bin-utils executables
# are prefixed with $(CROSS_COMPILE).
# CROSS_COMPILE can be set on the command line
# make CROSS_COMPILE=ia64-linux-
# Alternatively CROSS_COMPILE can be set in the environment.
# A third alternative is to store a setting in .config so that plain
# "make" in the configured kernel build directory always uses that.
# Default value for CROSS_COMPILE is not to prefix executables
# Note: Some architectures assign CROSS_COMPILE in their arch/*/Makefile
export KBUILD_BUILDHOST := $(SUBARCH)
ARCH		?= $(SUBARCH)
CROSS_COMPILE	?= $(CONFIG_CROSS_COMPILE:"%"=%)

# Architecture as present in compile.h
UTS_MACHINE 	:= $(ARCH)
SRCARCH 	:= $(ARCH)

# Additional ARCH settings for x86
ifeq ($(ARCH),i386)
        SRCARCH := x86
endif
ifeq ($(ARCH),x86_64)
        SRCARCH := x86
endif

# Additional ARCH settings for sparc
ifeq ($(ARCH),sparc32)
       SRCARCH := sparc
endif
ifeq ($(ARCH),sparc64)
       SRCARCH := sparc
endif

# Additional ARCH settings for sh
ifeq ($(ARCH),sh64)
       SRCARCH := sh
endif

# Additional ARCH settings for tile
ifeq ($(ARCH),tilepro)
       SRCARCH := tile
endif
ifeq ($(ARCH),tilegx)
       SRCARCH := tile
endif

# Where to locate arch specific headers
hdr-arch  := $(SRCARCH)

ifeq ($(ARCH),m68knommu)
       hdr-arch  := m68k
endif

KCONFIG_CONFIG	?= .config
export KCONFIG_CONFIG

# SHELL used by kbuild
CONFIG_SHELL := $(shell if [ -x "$$BASH" ]; then echo $$BASH; \
	  else if [ -x /bin/bash ]; then echo /bin/bash; \
	  else echo sh; fi ; fi)

HOSTCC       = gcc
HOSTCXX      = g++
HOSTCFLAGS   = -Wall -Wmissing-prototypes -Wstrict-prototypes -O2 -fomit-frame-pointer
HOSTCXXFLAGS = -O2

# Decide whether to build built-in, modular, or both.
# Normally, just do built-in.

KBUILD_MODULES :=
KBUILD_BUILTIN := 1

#	If we have only "make modules", don't compile built-in objects.
#	When we're building modules with modversions, we need to consider
#	the built-in objects during the descend as well, in order to
#	make sure the checksums are up to date before we record them.

ifeq ($(MAKECMDGOALS),modules)
  KBUILD_BUILTIN := $(if $(CONFIG_MODVERSIONS),1)
endif

#	If we have "make <whatever> modules", compile modules
#	in addition to whatever we do anyway.
#	Just "make" or "make all" shall build modules as well

ifneq ($(filter all _all modules,$(MAKECMDGOALS)),)
  KBUILD_MODULES := 1
endif

ifeq ($(MAKECMDGOALS),)
  KBUILD_MODULES := 1
endif

export KBUILD_MODULES KBUILD_BUILTIN
export KBUILD_CHECKSRC KBUILD_SRC KBUILD_EXTMOD

# Beautify output
# ---------------------------------------------------------------------------
#
# Normally, we echo the whole command before executing it. By making
# that echo $($(quiet)$(cmd)), we now have the possibility to set
# $(quiet) to choose other forms of output instead, e.g.
#
#         quiet_cmd_cc_o_c = Compiling $(RELDIR)/$@
#         cmd_cc_o_c       = $(CC) $(c_flags) -c -o $@ $<
#
# If $(quiet) is empty, the whole command will be printed.
# If it is set to "quiet_", only the short version will be printed. 
# If it is set to "silent_", nothing will be printed at all, since
# the variable $(silent_cmd_cc_o_c) doesn't exist.
#
# A simple variant is to prefix commands with $(Q) - that's useful
# for commands that shall be hidden in non-verbose mode.
#
#	$(Q)ln $@ :<
#
# If KBUILD_VERBOSE equals 0 then the above command will be hidden.
# If KBUILD_VERBOSE equals 1 then the above command is displayed.

ifeq ($(KBUILD_VERBOSE),1)
  quiet =
  Q =
else
  quiet=quiet_
  Q = @
endif

# If the user is running make -s (silent mode), suppress echoing of
# commands

ifneq ($(filter s% -s%,$(MAKEFLAGS)),)
  quiet=silent_
endif

export quiet Q KBUILD_VERBOSE


# Look for make include files relative to root of kernel src
MAKEFLAGS += --include-dir=$(srctree)

# We need some generic definitions (do not try to remake the file).
$(srctree)/scripts/Kbuild.include: ;
include $(srctree)/scripts/Kbuild.include

# Make variables (CC, etc...)

AS		= $(CROSS_COMPILE)as
LD		= $(CROSS_COMPILE)ld
CC		= $(CROSS_COMPILE)gcc
CPP		= $(CC) -E
AR		= $(CROSS_COMPILE)ar
NM		= $(CROSS_COMPILE)nm
STRIP		= $(CROSS_COMPILE)strip
OBJCOPY		= $(CROSS_COMPILE)objcopy
OBJDUMP		= $(CROSS_COMPILE)objdump
AWK		= awk
GENKSYMS	= scripts/genksyms/genksyms
INSTALLKERNEL  := installkernel
DEPMOD		= /sbin/depmod
KALLSYMS	= scripts/kallsyms
PERL		= perl
CHECK		= sparse

CHECKFLAGS     := -D__linux__ -Dlinux -D__STDC__ -Dunix -D__unix__ \
		  -Wbitwise -Wno-return-void $(CF)
CFLAGS_MODULE   =
AFLAGS_MODULE   =
LDFLAGS_MODULE  =
CFLAGS_KERNEL	=
AFLAGS_KERNEL	=
CFLAGS_GCOV	= -fprofile-arcs -ftest-coverage


# Use LINUXINCLUDE when you must reference the include/ directory.
# Needed to be compatible with the O= option
LINUXINCLUDE    := -I$(srctree)/arch/$(hdr-arch)/include \
                   -Iarch/$(hdr-arch)/include/generated -Iinclude \
                   $(if $(KBUILD_SRC), -I$(srctree)/include) \
                   -include $(srctree)/include/linux/kconfig.h

KBUILD_CPPFLAGS := -D__KERNEL__

KBUILD_CFLAGS   := -Wall -Wundef -Wstrict-prototypes -Wno-trigraphs \
		   -fno-strict-aliasing -fno-common \
		   -Werror-implicit-function-declaration \
		   -Wno-format-security \
		   -fno-delete-null-pointer-checks
KBUILD_AFLAGS_KERNEL :=
KBUILD_CFLAGS_KERNEL :=
KBUILD_AFLAGS   := -D__ASSEMBLY__
KBUILD_AFLAGS_MODULE  := -DMODULE
KBUILD_CFLAGS_MODULE  := -DMODULE
KBUILD_LDFLAGS_MODULE := -T $(srctree)/scripts/module-common.lds

# Read KERNELRELEASE from include/config/kernel.release (if it exists)
KERNELRELEASE = $(shell cat include/config/kernel.release 2> /dev/null)
KERNELVERSION = $(VERSION)$(if $(PATCHLEVEL),.$(PATCHLEVEL)$(if $(SUBLEVEL),.$(SUBLEVEL)))$(EXTRAVERSION)

export VERSION PATCHLEVEL SUBLEVEL KERNELRELEASE KERNELVERSION
export ARCH SRCARCH CONFIG_SHELL HOSTCC HOSTCFLAGS CROSS_COMPILE AS LD CC
export CPP AR NM STRIP OBJCOPY OBJDUMP
export MAKE AWK GENKSYMS INSTALLKERNEL PERL UTS_MACHINE
export HOSTCXX HOSTCXXFLAGS LDFLAGS_MODULE CHECK CHECKFLAGS

export KBUILD_CPPFLAGS NOSTDINC_FLAGS LINUXINCLUDE OBJCOPYFLAGS LDFLAGS
export KBUILD_CFLAGS CFLAGS_KERNEL CFLAGS_MODULE CFLAGS_GCOV
export KBUILD_AFLAGS AFLAGS_KERNEL AFLAGS_MODULE
export KBUILD_AFLAGS_MODULE KBUILD_CFLAGS_MODULE KBUILD_LDFLAGS_MODULE
export KBUILD_AFLAGS_KERNEL KBUILD_CFLAGS_KERNEL
export KBUILD_ARFLAGS

# When compiling out-of-tree modules, put MODVERDIR in the module
# tree rather than in the kernel tree. The kernel tree might
# even be read-only.
export MODVERDIR := $(if $(KBUILD_EXTMOD),$(firstword $(KBUILD_EXTMOD))/).tmp_versions

# Files to ignore in find ... statements

RCS_FIND_IGNORE := \( -name SCCS -o -name BitKeeper -o -name .svn -o -name CVS -o -name .pc -o -name .hg -o -name .git \) -prune -o
export RCS_TAR_IGNORE := --exclude SCCS --exclude BitKeeper --exclude .svn --exclude CVS --exclude .pc --exclude .hg --exclude .git

# ===========================================================================
# Rules shared between *config targets and build targets

# Basic helpers built in scripts/
PHONY += scripts_basic
scripts_basic:
	$(Q)$(MAKE) $(build)=scripts/basic
	$(Q)rm -f .tmp_quiet_recordmcount

# To avoid any implicit rule to kick in, define an empty command.
scripts/basic/%: scripts_basic ;

PHONY += outputmakefile
# outputmakefile generates a Makefile in the output directory, if using a
# separate output directory. This allows convenient use of make in the
# output directory.
outputmakefile:
ifneq ($(KBUILD_SRC),)
	$(Q)ln -fsn $(srctree) source
	$(Q)$(CONFIG_SHELL) $(srctree)/scripts/mkmakefile \
	    $(srctree) $(objtree) $(VERSION) $(PATCHLEVEL)
endif

# Support for using generic headers in asm-generic
PHONY += asm-generic
asm-generic:
	$(Q)$(MAKE) -f $(srctree)/scripts/Makefile.asm-generic \
	            obj=arch/$(SRCARCH)/include/generated/asm

# To make sure we do not include .config for any of the *config targets
# catch them early, and hand them over to scripts/kconfig/Makefile
# It is allowed to specify more targets when calling make, including
# mixing *config targets and build targets.
# For example 'make oldconfig all'.
# Detect when mixed targets is specified, and make a second invocation
# of make so .config is not included in this case either (for *config).

no-dot-config-targets := clean mrproper distclean \
			 cscope gtags TAGS tags help %docs check% coccicheck \
			 include/linux/version.h headers_% archheaders \
			 kernelversion %src-pkg

config-targets := 0
mixed-targets  := 0
dot-config     := 1

ifneq ($(filter $(no-dot-config-targets), $(MAKECMDGOALS)),)
	ifeq ($(filter-out $(no-dot-config-targets), $(MAKECMDGOALS)),)
		dot-config := 0
	endif
endif

ifeq ($(KBUILD_EXTMOD),)
        ifneq ($(filter config %config,$(MAKECMDGOALS)),)
                config-targets := 1
                ifneq ($(filter-out config %config,$(MAKECMDGOALS)),)
                        mixed-targets := 1
                endif
        endif
endif

ifeq ($(mixed-targets),1)
# ===========================================================================
# We're called with mixed targets (*config and build targets).
# Handle them one by one.

%:: FORCE
	$(Q)$(MAKE) -C $(srctree) KBUILD_SRC= $@

else
ifeq ($(config-targets),1)
# ===========================================================================
# *config targets only - make sure prerequisites are updated, and descend
# in scripts/kconfig to make the *config target

# Read arch specific Makefile to set KBUILD_DEFCONFIG as needed.
# KBUILD_DEFCONFIG may point out an alternative default configuration
# used for 'make defconfig'
include $(srctree)/arch/$(SRCARCH)/Makefile
export KBUILD_DEFCONFIG KBUILD_KCONFIG

config: scripts_basic outputmakefile FORCE
	$(Q)mkdir -p include/linux include/config
	$(Q)$(MAKE) $(build)=scripts/kconfig $@

%config: scripts_basic outputmakefile FORCE
	$(Q)mkdir -p include/linux include/config
	$(Q)$(MAKE) $(build)=scripts/kconfig $@

else
# ===========================================================================
# Build targets only - this includes vmlinux, arch specific targets, clean
# targets and others. In general all targets except *config targets.

ifeq ($(KBUILD_EXTMOD),)
# Additional helpers built in scripts/
# Carefully list dependencies so we do not try to build scripts twice
# in parallel
PHONY += scripts
scripts: scripts_basic include/config/auto.conf include/config/tristate.conf
	$(Q)$(MAKE) $(build)=$(@)

# Objects we will link into vmlinux / subdirs we need to visit
init-y		:= init/
drivers-y	:= drivers/ sound/ firmware/
net-y		:= net/
libs-y		:= lib/
core-y		:= usr/
endif # KBUILD_EXTMOD

ifeq ($(dot-config),1)
# Read in config
-include include/config/auto.conf

ifeq ($(KBUILD_EXTMOD),)
# Read in dependencies to all Kconfig* files, make sure to run
# oldconfig if changes are detected.
-include include/config/auto.conf.cmd

# To avoid any implicit rule to kick in, define an empty command
$(KCONFIG_CONFIG) include/config/auto.conf.cmd: ;

# If .config is newer than include/config/auto.conf, someone tinkered
# with it and forgot to run make oldconfig.
# if auto.conf.cmd is missing then we are probably in a cleaned tree so
# we execute the config step to be sure to catch updated Kconfig files
include/config/%.conf: $(KCONFIG_CONFIG) include/config/auto.conf.cmd
	$(Q)$(MAKE) -f $(srctree)/Makefile silentoldconfig
else
# external modules needs include/generated/autoconf.h and include/config/auto.conf
# but do not care if they are up-to-date. Use auto.conf to trigger the test
PHONY += include/config/auto.conf

include/config/auto.conf:
	$(Q)test -e include/generated/autoconf.h -a -e $@ || (		\
	echo;								\
	echo "  ERROR: Kernel configuration is invalid.";		\
	echo "         include/generated/autoconf.h or $@ are missing.";\
	echo "         Run 'make oldconfig && make prepare' on kernel src to fix it.";	\
	echo;								\
	/bin/false)

endif # KBUILD_EXTMOD

else
# Dummy target needed, because used as prerequisite
include/config/auto.conf: ;
endif # $(dot-config)

# The all: target is the default when no target is given on the
# command line.
# This allow a user to issue only 'make' to build a kernel including modules
# Defaults to vmlinux, but the arch makefile usually adds further targets
all: vmlinux

ifdef CONFIG_CC_OPTIMIZE_FOR_SIZE
KBUILD_CFLAGS	+= -Os
else
KBUILD_CFLAGS	+= -O2
endif

include $(srctree)/arch/$(SRCARCH)/Makefile

ifneq ($(CONFIG_FRAME_WARN),0)
KBUILD_CFLAGS += $(call cc-option,-Wframe-larger-than=${CONFIG_FRAME_WARN})
endif

# Force gcc to behave correct even for buggy distributions
ifndef CONFIG_CC_STACKPROTECTOR
KBUILD_CFLAGS += $(call cc-option, -fno-stack-protector)
endif

# This warning generated too much noise in a regular build.
# Use make W=1 to enable this warning (see scripts/Makefile.build)
KBUILD_CFLAGS += $(call cc-disable-warning, unused-but-set-variable)

ifdef CONFIG_FRAME_POINTER
KBUILD_CFLAGS	+= -fno-omit-frame-pointer -fno-optimize-sibling-calls
else
# Some targets (ARM with Thumb2, for example), can't be built with frame
# pointers.  For those, we don't have FUNCTION_TRACER automatically
# select FRAME_POINTER.  However, FUNCTION_TRACER adds -pg, and this is
# incompatible with -fomit-frame-pointer with current GCC, so we don't use
# -fomit-frame-pointer with FUNCTION_TRACER.
ifndef CONFIG_FUNCTION_TRACER
KBUILD_CFLAGS	+= -fomit-frame-pointer
endif
endif

ifdef CONFIG_DEBUG_INFO
KBUILD_CFLAGS	+= -g
KBUILD_AFLAGS	+= -gdwarf-2
endif

ifdef CONFIG_DEBUG_INFO_REDUCED
KBUILD_CFLAGS 	+= $(call cc-option, -femit-struct-debug-baseonly)
endif

ifdef CONFIG_FUNCTION_TRACER
KBUILD_CFLAGS	+= -pg
ifdef CONFIG_DYNAMIC_FTRACE
	ifdef CONFIG_HAVE_C_RECORDMCOUNT
		BUILD_C_RECORDMCOUNT := y
		export BUILD_C_RECORDMCOUNT
	endif
endif
endif

# We trigger additional mismatches with less inlining
ifdef CONFIG_DEBUG_SECTION_MISMATCH
KBUILD_CFLAGS += $(call cc-option, -fno-inline-functions-called-once)
endif

# arch Makefile may override CC so keep this after arch Makefile is included
NOSTDINC_FLAGS += -nostdinc -isystem $(shell $(CC) -print-file-name=include)
CHECKFLAGS     += $(NOSTDINC_FLAGS)

# warn about C99 declaration after statement
KBUILD_CFLAGS += $(call cc-option,-Wdeclaration-after-statement,)

# disable pointer signed / unsigned warnings in gcc 4.0
KBUILD_CFLAGS += $(call cc-disable-warning, pointer-sign)

# disable invalid "can't wrap" optimizations for signed / pointers
KBUILD_CFLAGS	+= $(call cc-option,-fno-strict-overflow)

# conserve stack if available
KBUILD_CFLAGS   += $(call cc-option,-fconserve-stack)

# use the deterministic mode of AR if available
KBUILD_ARFLAGS := $(call ar-option,D)

# check for 'asm goto'
ifeq ($(shell $(CONFIG_SHELL) $(srctree)/scripts/gcc-goto.sh $(CC)), y)
	KBUILD_CFLAGS += -DCC_HAVE_ASM_GOTO
endif

# Add user supplied CPPFLAGS, AFLAGS and CFLAGS as the last assignments
# But warn user when we do so
warn-assign = \
$(warning "WARNING: Appending $$K$(1) ($(K$(1))) from $(origin K$(1)) to kernel $$$(1)")

ifneq ($(KCPPFLAGS),)
        $(call warn-assign,CPPFLAGS)
        KBUILD_CPPFLAGS += $(KCPPFLAGS)
endif
ifneq ($(KAFLAGS),)
        $(call warn-assign,AFLAGS)
        KBUILD_AFLAGS += $(KAFLAGS)
endif
ifneq ($(KCFLAGS),)
        $(call warn-assign,CFLAGS)
        KBUILD_CFLAGS += $(KCFLAGS)
endif

# Use --build-id when available.
LDFLAGS_BUILD_ID = $(patsubst -Wl$(comma)%,%,\
			      $(call cc-ldoption, -Wl$(comma)--build-id,))
KBUILD_LDFLAGS_MODULE += $(LDFLAGS_BUILD_ID)
LDFLAGS_vmlinux += $(LDFLAGS_BUILD_ID)

ifeq ($(CONFIG_STRIP_ASM_SYMS),y)
LDFLAGS_vmlinux	+= $(call ld-option, -X,)
endif

# Default kernel image to build when no specific target is given.
# KBUILD_IMAGE may be overruled on the command line or
# set in the environment
# Also any assignments in arch/$(ARCH)/Makefile take precedence over
# this default value
export KBUILD_IMAGE ?= vmlinux

#
# INSTALL_PATH specifies where to place the updated kernel and system map
# images. Default is /boot, but you can set it to other values
export	INSTALL_PATH ?= /boot

#
# INSTALL_MOD_PATH specifies a prefix to MODLIB for module directory
# relocations required by build roots.  This is not defined in the
# makefile but the argument can be passed to make if needed.
#

MODLIB	= $(INSTALL_MOD_PATH)/lib/modules/$(KERNELRELEASE)
export MODLIB

#
#  INSTALL_MOD_STRIP, if defined, will cause modules to be
#  stripped after they are installed.  If INSTALL_MOD_STRIP is '1', then
#  the default option --strip-debug will be used.  Otherwise,
#  INSTALL_MOD_STRIP value will be used as the options to the strip command.

ifdef INSTALL_MOD_STRIP
ifeq ($(INSTALL_MOD_STRIP),1)
mod_strip_cmd = $(STRIP) --strip-debug
else
mod_strip_cmd = $(STRIP) $(INSTALL_MOD_STRIP)
endif # INSTALL_MOD_STRIP=1
else
mod_strip_cmd = true
endif # INSTALL_MOD_STRIP
export mod_strip_cmd


ifeq ($(KBUILD_EXTMOD),)
core-y		+= kernel/ mm/ fs/ ipc/ security/ crypto/ block/

vmlinux-dirs	:= $(patsubst %/,%,$(filter %/, $(init-y) $(init-m) \
		     $(core-y) $(core-m) $(drivers-y) $(drivers-m) \
		     $(net-y) $(net-m) $(libs-y) $(libs-m)))

vmlinux-alldirs	:= $(sort $(vmlinux-dirs) $(patsubst %/,%,$(filter %/, \
		     $(init-n) $(init-) \
		     $(core-n) $(core-) $(drivers-n) $(drivers-) \
		     $(net-n)  $(net-)  $(libs-n)    $(libs-))))

init-y		:= $(patsubst %/, %/built-in.o, $(init-y))
core-y		:= $(patsubst %/, %/built-in.o, $(core-y))
drivers-y	:= $(patsubst %/, %/built-in.o, $(drivers-y))
net-y		:= $(patsubst %/, %/built-in.o, $(net-y))
libs-y1		:= $(patsubst %/, %/lib.a, $(libs-y))
libs-y2		:= $(patsubst %/, %/built-in.o, $(libs-y))
libs-y		:= $(libs-y1) $(libs-y2)

# Build vmlinux
# ---------------------------------------------------------------------------
# vmlinux is built from the objects selected by $(vmlinux-init) and
# $(vmlinux-main). Most are built-in.o files from top-level directories
# in the kernel tree, others are specified in arch/$(ARCH)/Makefile.
# Ordering when linking is important, and $(vmlinux-init) must be first.
#
# vmlinux
#   ^
#   |
#   +-< $(vmlinux-init)
#   |   +--< init/version.o + more
#   |
#   +--< $(vmlinux-main)
#   |    +--< driver/built-in.o mm/built-in.o + more
#   |
#   +-< kallsyms.o (see description in CONFIG_KALLSYMS section)
#
# vmlinux version (uname -v) cannot be updated during normal
# descending-into-subdirs phase since we do not yet know if we need to
# update vmlinux.
# Therefore this step is delayed until just before final link of vmlinux -
# except in the kallsyms case where it is done just before adding the
# symbols to the kernel.
#
# System.map is generated to document addresses of all kernel symbols

vmlinux-init := $(head-y) $(init-y)
vmlinux-main := $(core-y) $(libs-y) $(drivers-y) $(net-y)
vmlinux-all  := $(vmlinux-init) $(vmlinux-main)
vmlinux-lds  := arch/$(SRCARCH)/kernel/vmlinux.lds
export KBUILD_VMLINUX_OBJS := $(vmlinux-all)

# Rule to link vmlinux - also used during CONFIG_KALLSYMS
# May be overridden by arch/$(ARCH)/Makefile
quiet_cmd_vmlinux__ ?= LD      $@
      cmd_vmlinux__ ?= $(LD) $(LDFLAGS) $(LDFLAGS_vmlinux) -o $@ \
      -T $(vmlinux-lds) $(vmlinux-init)                          \
      --start-group $(vmlinux-main) --end-group                  \
      $(filter-out $(vmlinux-lds) $(vmlinux-init) $(vmlinux-main) vmlinux.o FORCE ,$^)

# Generate new vmlinux version
quiet_cmd_vmlinux_version = GEN     .version
      cmd_vmlinux_version = set -e;                     \
	if [ ! -r .version ]; then			\
	  rm -f .version;				\
	  echo 1 >.version;				\
	else						\
	  mv .version .old_version;			\
	  expr 0$$(cat .old_version) + 1 >.version;	\
	fi;						\
	$(MAKE) $(build)=init

# Generate System.map
quiet_cmd_sysmap = SYSMAP
      cmd_sysmap = $(CONFIG_SHELL) $(srctree)/scripts/mksysmap

# Link of vmlinux
# If CONFIG_KALLSYMS is set .version is already updated
# Generate System.map and verify that the content is consistent
# Use + in front of the vmlinux_version rule to silent warning with make -j2
# First command is ':' to allow us to use + in front of the rule
define rule_vmlinux__
	:
	$(if $(CONFIG_KALLSYMS),,+$(call cmd,vmlinux_version))

	$(call cmd,vmlinux__)
	$(Q)echo 'cmd_$@ := $(cmd_vmlinux__)' > $(@D)/.$(@F).cmd

	$(Q)$(if $($(quiet)cmd_sysmap),                                      \
	  echo '  $($(quiet)cmd_sysmap)  System.map' &&)                     \
	$(cmd_sysmap) $@ System.map;                                         \
	if [ $$? -ne 0 ]; then                                               \
		rm -f $@;                                                    \
		/bin/false;                                                  \
	fi;
	$(verify_kallsyms)
endef


ifdef CONFIG_KALLSYMS
# Generate section listing all symbols and add it into vmlinux $(kallsyms.o)
# It's a three stage process:
# o .tmp_vmlinux1 has all symbols and sections, but __kallsyms is
#   empty
#   Running kallsyms on that gives us .tmp_kallsyms1.o with
#   the right size - vmlinux version (uname -v) is updated during this step
# o .tmp_vmlinux2 now has a __kallsyms section of the right size,
#   but due to the added section, some addresses have shifted.
#   From here, we generate a correct .tmp_kallsyms2.o
# o The correct .tmp_kallsyms2.o is linked into the final vmlinux.
# o Verify that the System.map from vmlinux matches the map from
#   .tmp_vmlinux2, just in case we did not generate kallsyms correctly.
# o If 'make KALLSYMS_EXTRA_PASS=1" was used, do an extra pass using
#   .tmp_vmlinux3 and .tmp_kallsyms3.o.  This is only meant as a
#   temporary bypass to allow the kernel to be built while the
#   maintainers work out what went wrong with kallsyms.

last_kallsyms := 2

ifdef KALLSYMS_EXTRA_PASS
ifneq ($(KALLSYMS_EXTRA_PASS),0)
last_kallsyms := 3
endif
endif

kallsyms.o := .tmp_kallsyms$(last_kallsyms).o

define verify_kallsyms
	$(Q)$(if $($(quiet)cmd_sysmap),                                      \
	  echo '  $($(quiet)cmd_sysmap)  .tmp_System.map' &&)                \
	  $(cmd_sysmap) .tmp_vmlinux$(last_kallsyms) .tmp_System.map
	$(Q)cmp -s System.map .tmp_System.map ||                             \
		(echo Inconsistent kallsyms data;                            \
		 echo This is a bug - please report about it;                \
		 echo Try "make KALLSYMS_EXTRA_PASS=1" as a workaround;      \
		 rm .tmp_kallsyms* ; /bin/false )
endef

# Update vmlinux version before link
# Use + in front of this rule to silent warning about make -j1
# First command is ':' to allow us to use + in front of this rule
cmd_ksym_ld = $(cmd_vmlinux__)
define rule_ksym_ld
	: 
	+$(call cmd,vmlinux_version)
	$(call cmd,vmlinux__)
	$(Q)echo 'cmd_$@ := $(cmd_vmlinux__)' > $(@D)/.$(@F).cmd
endef

# Generate .S file with all kernel symbols
quiet_cmd_kallsyms = KSYM    $@
      cmd_kallsyms = $(NM) -n $< | $(KALLSYMS) \
                     $(if $(CONFIG_KALLSYMS_ALL),--all-symbols) > $@

.tmp_kallsyms1.o .tmp_kallsyms2.o .tmp_kallsyms3.o: %.o: %.S scripts FORCE
	$(call if_changed_dep,as_o_S)

.tmp_kallsyms%.S: .tmp_vmlinux% $(KALLSYMS)
	$(call cmd,kallsyms)

# .tmp_vmlinux1 must be complete except kallsyms, so update vmlinux version
.tmp_vmlinux1: $(vmlinux-lds) $(vmlinux-all) FORCE
	$(call if_changed_rule,ksym_ld)

.tmp_vmlinux2: $(vmlinux-lds) $(vmlinux-all) .tmp_kallsyms1.o FORCE
	$(call if_changed,vmlinux__)

.tmp_vmlinux3: $(vmlinux-lds) $(vmlinux-all) .tmp_kallsyms2.o FORCE
	$(call if_changed,vmlinux__)

# Needs to visit scripts/ before $(KALLSYMS) can be used.
$(KALLSYMS): scripts ;

# Generate some data for debugging strange kallsyms problems
debug_kallsyms: .tmp_map$(last_kallsyms)

.tmp_map%: .tmp_vmlinux% FORCE
	($(OBJDUMP) -h $< | $(AWK) '/^ +[0-9]/{print $$4 " 0 " $$2}'; $(NM) $<) | sort > $@

.tmp_map3: .tmp_map2

.tmp_map2: .tmp_map1

endif # ifdef CONFIG_KALLSYMS

# Do modpost on a prelinked vmlinux. The finally linked vmlinux has
# relevant sections renamed as per the linker script.
quiet_cmd_vmlinux-modpost = LD      $@
      cmd_vmlinux-modpost = $(LD) $(LDFLAGS) -r -o $@                          \
	 $(vmlinux-init) --start-group $(vmlinux-main) --end-group             \
	 $(filter-out $(vmlinux-init) $(vmlinux-main) FORCE ,$^)
define rule_vmlinux-modpost
	:
	+$(call cmd,vmlinux-modpost)
	$(Q)$(MAKE) -f $(srctree)/scripts/Makefile.modpost $@
	$(Q)echo 'cmd_$@ := $(cmd_vmlinux-modpost)' > $(dot-target).cmd
endef

# vmlinux image - including updated kernel symbols
vmlinux: $(vmlinux-lds) $(vmlinux-init) $(vmlinux-main) vmlinux.o $(kallsyms.o) FORCE
ifdef CONFIG_HEADERS_CHECK
	$(Q)$(MAKE) -f $(srctree)/Makefile headers_check
endif
ifdef CONFIG_SAMPLES
	$(Q)$(MAKE) $(build)=samples
endif
ifdef CONFIG_BUILD_DOCSRC
	$(Q)$(MAKE) $(build)=Documentation
endif
	$(call vmlinux-modpost)
	$(call if_changed_rule,vmlinux__)
	$(Q)rm -f .old_version

# build vmlinux.o first to catch section mismatch errors early
ifdef CONFIG_KALLSYMS
.tmp_vmlinux1: vmlinux.o
endif

modpost-init := $(filter-out init/built-in.o, $(vmlinux-init))
vmlinux.o: $(modpost-init) $(vmlinux-main) FORCE
	$(call if_changed_rule,vmlinux-modpost)

# The actual objects are generated when descending, 
# make sure no implicit rule kicks in
$(sort $(vmlinux-init) $(vmlinux-main)) $(vmlinux-lds): $(vmlinux-dirs) ;

# Handle descending into subdirectories listed in $(vmlinux-dirs)
# Preset locale variables to speed up the build process. Limit locale
# tweaks to this spot to avoid wrong language settings when running
# make menuconfig etc.
# Error messages still appears in the original language

PHONY += $(vmlinux-dirs)
$(vmlinux-dirs): prepare scripts
	$(Q)$(MAKE) $(build)=$@

# Store (new) KERNELRELASE string in include/config/kernel.release
include/config/kernel.release: include/config/auto.conf FORCE
	$(Q)rm -f $@
	$(Q)echo "$(KERNELVERSION)$$($(CONFIG_SHELL) $(srctree)/scripts/setlocalversion $(srctree))" > $@


# Things we need to do before we recursively start building the kernel
# or the modules are listed in "prepare".
# A multi level approach is used. prepareN is processed before prepareN-1.
# archprepare is used in arch Makefiles and when processed asm symlink,
# version.h and scripts_basic is processed / created.

# Listed in dependency order
PHONY += prepare archprepare prepare0 prepare1 prepare2 prepare3

# prepare3 is used to check if we are building in a separate output directory,
# and if so do:
# 1) Check that make has not been executed in the kernel src $(srctree)
prepare3: include/config/kernel.release
ifneq ($(KBUILD_SRC),)
	@$(kecho) '  Using $(srctree) as source for kernel'
	$(Q)if [ -f $(srctree)/.config -o -d $(srctree)/include/config ]; then \
		echo "  $(srctree) is not clean, please run 'make mrproper'";\
		echo "  in the '$(srctree)' directory.";\
		/bin/false; \
	fi;
endif

# prepare2 creates a makefile if using a separate output directory
prepare2: prepare3 outputmakefile asm-generic

prepare1: prepare2 include/linux/version.h include/generated/utsrelease.h \
                   include/config/auto.conf
	$(cmd_crmodverdir)

archprepare: archheaders prepare1 scripts_basic

prepare0: archprepare FORCE
	$(Q)$(MAKE) $(build)=.

# All the preparing..
prepare: prepare0

# Generate some files
# ---------------------------------------------------------------------------

# KERNELRELEASE can change from a few different places, meaning version.h
# needs to be updated, so this check is forced on all builds

uts_len := 64
define filechk_utsrelease.h
	if [ `echo -n "$(KERNELRELEASE)" | wc -c ` -gt $(uts_len) ]; then \
	  echo '"$(KERNELRELEASE)" exceeds $(uts_len) characters' >&2;    \
	  exit 1;                                                         \
	fi;                                                               \
	(echo \#define UTS_RELEASE \"$(KERNELRELEASE)\";)
endef

define filechk_version.h
	(echo \#define LINUX_VERSION_CODE $(shell                             \
	expr $(VERSION) \* 65536 + 0$(PATCHLEVEL) \* 256 + 0$(SUBLEVEL));    \
	echo '#define KERNEL_VERSION(a,b,c) (((a) << 16) + ((b) << 8) + (c))';)
endef

include/linux/version.h: $(srctree)/Makefile FORCE
	$(call filechk,version.h)

include/generated/utsrelease.h: include/config/kernel.release FORCE
	$(call filechk,utsrelease.h)

PHONY += headerdep
headerdep:
	$(Q)find $(srctree)/include/ -name '*.h' | xargs --max-args 1 \
	$(srctree)/scripts/headerdep.pl -I$(srctree)/include

# ---------------------------------------------------------------------------

PHONY += depend dep
depend dep:
	@echo '*** Warning: make $@ is unnecessary now.'

# ---------------------------------------------------------------------------
# Firmware install
INSTALL_FW_PATH=$(INSTALL_MOD_PATH)/lib/firmware
export INSTALL_FW_PATH

PHONY += firmware_install
firmware_install: FORCE
	@mkdir -p $(objtree)/firmware
	$(Q)$(MAKE) -f $(srctree)/scripts/Makefile.fwinst obj=firmware __fw_install

# ---------------------------------------------------------------------------
# Kernel headers

#Default location for installed headers
export INSTALL_HDR_PATH = $(objtree)/usr

hdr-inst := -rR -f $(srctree)/scripts/Makefile.headersinst obj

# If we do an all arch process set dst to asm-$(hdr-arch)
hdr-dst = $(if $(KBUILD_HEADERS), dst=include/asm-$(hdr-arch), dst=include/asm)

PHONY += archheaders
archheaders:

PHONY += __headers
__headers: include/linux/version.h scripts_basic asm-generic archheaders FORCE
	$(Q)$(MAKE) $(build)=scripts build_unifdef

PHONY += headers_install_all
headers_install_all:
	$(Q)$(CONFIG_SHELL) $(srctree)/scripts/headers.sh install

PHONY += headers_install
headers_install: __headers
	$(if $(wildcard $(srctree)/arch/$(hdr-arch)/include/asm/Kbuild),, \
	$(error Headers not exportable for the $(SRCARCH) architecture))
	$(Q)$(MAKE) $(hdr-inst)=include
	$(Q)$(MAKE) $(hdr-inst)=arch/$(hdr-arch)/include/asm $(hdr-dst)

PHONY += headers_check_all
headers_check_all: headers_install_all
	$(Q)$(CONFIG_SHELL) $(srctree)/scripts/headers.sh check

PHONY += headers_check
headers_check: headers_install
	$(Q)$(MAKE) $(hdr-inst)=include HDRCHECK=1
	$(Q)$(MAKE) $(hdr-inst)=arch/$(hdr-arch)/include/asm $(hdr-dst) HDRCHECK=1

# ---------------------------------------------------------------------------
# Modules

ifdef CONFIG_MODULES

# By default, build modules as well

all: modules

#	Build modules
#
#	A module can be listed more than once in obj-m resulting in
#	duplicate lines in modules.order files.  Those are removed
#	using awk while concatenating to the final file.

PHONY += modules
modules: $(vmlinux-dirs) $(if $(KBUILD_BUILTIN),vmlinux) modules.builtin
	$(Q)$(AWK) '!x[$$0]++' $(vmlinux-dirs:%=$(objtree)/%/modules.order) > $(objtree)/modules.order
	@$(kecho) '  Building modules, stage 2.';
	$(Q)$(MAKE) -f $(srctree)/scripts/Makefile.modpost
	$(Q)$(MAKE) -f $(srctree)/scripts/Makefile.fwinst obj=firmware __fw_modbuild

modules.builtin: $(vmlinux-dirs:%=%/modules.builtin)
	$(Q)$(AWK) '!x[$$0]++' $^ > $(objtree)/modules.builtin

%/modules.builtin: include/config/auto.conf
	$(Q)$(MAKE) $(modbuiltin)=$*


# Target to prepare building external modules
PHONY += modules_prepare
modules_prepare: prepare scripts

# Target to install modules
PHONY += modules_install
modules_install: _modinst_ _modinst_post

PHONY += _modinst_
_modinst_:
	@rm -rf $(MODLIB)/kernel
	@rm -f $(MODLIB)/source
	@mkdir -p $(MODLIB)/kernel
	@ln -s $(srctree) $(MODLIB)/source
	@if [ ! $(objtree) -ef  $(MODLIB)/build ]; then \
		rm -f $(MODLIB)/build ; \
		ln -s $(objtree) $(MODLIB)/build ; \
	fi
	@cp -f $(objtree)/modules.order $(MODLIB)/
	@cp -f $(objtree)/modules.builtin $(MODLIB)/
	$(Q)$(MAKE) -f $(srctree)/scripts/Makefile.modinst

# This depmod is only for convenience to give the initial
# boot a modules.dep even before / is mounted read-write.  However the
# boot script depmod is the master version.
PHONY += _modinst_post
_modinst_post: _modinst_
	$(Q)$(MAKE) -f $(srctree)/scripts/Makefile.fwinst obj=firmware __fw_modinst
	$(call cmd,depmod)

else # CONFIG_MODULES

# Modules not configured
# ---------------------------------------------------------------------------

modules modules_install: FORCE
	@echo
	@echo "The present kernel configuration has modules disabled."
	@echo "Type 'make config' and enable loadable module support."
	@echo "Then build a kernel with module support enabled."
	@echo
	@exit 1

endif # CONFIG_MODULES

###
# Cleaning is done on three levels.
# make clean     Delete most generated files
#                Leave enough to build external modules
# make mrproper  Delete the current configuration, and all generated files
# make distclean Remove editor backup files, patch leftover files and the like

# Directories & files removed with 'make clean'
CLEAN_DIRS  += $(MODVERDIR)
CLEAN_FILES +=	vmlinux System.map \
                .tmp_kallsyms* .tmp_version .tmp_vmlinux* .tmp_System.map

# Directories & files removed with 'make mrproper'
MRPROPER_DIRS  += include/config usr/include include/generated          \
                  arch/*/include/generated
MRPROPER_FILES += .config .config.old .version .old_version             \
                  include/linux/version.h                               \
		  Module.symvers tags TAGS cscope* GPATH GTAGS GRTAGS GSYMS

# clean - Delete most, but leave enough to build external modules
#
clean: rm-dirs  := $(CLEAN_DIRS)
clean: rm-files := $(CLEAN_FILES)
clean-dirs      := $(addprefix _clean_, . $(vmlinux-alldirs) Documentation)

PHONY += $(clean-dirs) clean archclean
$(clean-dirs):
	$(Q)$(MAKE) $(clean)=$(patsubst _clean_%,%,$@)

clean: archclean

# mrproper - Delete all generated files, including .config
#
mrproper: rm-dirs  := $(wildcard $(MRPROPER_DIRS))
mrproper: rm-files := $(wildcard $(MRPROPER_FILES))
mrproper-dirs      := $(addprefix _mrproper_,Documentation/DocBook scripts)

PHONY += $(mrproper-dirs) mrproper archmrproper
$(mrproper-dirs):
	$(Q)$(MAKE) $(clean)=$(patsubst _mrproper_%,%,$@)

mrproper: clean archmrproper $(mrproper-dirs)
	$(call cmd,rmdirs)
	$(call cmd,rmfiles)

# distclean
#
PHONY += distclean

distclean: mrproper
	@find $(srctree) $(RCS_FIND_IGNORE) \
		\( -name '*.orig' -o -name '*.rej' -o -name '*~' \
		-o -name '*.bak' -o -name '#*#' -o -name '.*.orig' \
		-o -name '.*.rej' \
		-o -name '*%' -o -name '.*.cmd' -o -name 'core' \) \
		-type f -print | xargs rm -f


# Packaging of the kernel to various formats
# ---------------------------------------------------------------------------
# rpm target kept for backward compatibility
package-dir	:= $(srctree)/scripts/package

%src-pkg: FORCE
	$(Q)$(MAKE) $(build)=$(package-dir) $@
%pkg: include/config/kernel.release FORCE
	$(Q)$(MAKE) $(build)=$(package-dir) $@
rpm: include/config/kernel.release FORCE
	$(Q)$(MAKE) $(build)=$(package-dir) $@


# Brief documentation of the typical targets used
# ---------------------------------------------------------------------------

boards := $(wildcard $(srctree)/arch/$(SRCARCH)/configs/*_defconfig)
boards := $(notdir $(boards))
board-dirs := $(dir $(wildcard $(srctree)/arch/$(SRCARCH)/configs/*/*_defconfig))
board-dirs := $(sort $(notdir $(board-dirs:/=)))

help:
	@echo  'Cleaning targets:'
	@echo  '  clean		  - Remove most generated files but keep the config and'
	@echo  '                    enough build support to build external modules'
	@echo  '  mrproper	  - Remove all generated files + config + various backup files'
	@echo  '  distclean	  - mrproper + remove editor backup and patch files'
	@echo  ''
	@echo  'Configuration targets:'
	@$(MAKE) -f $(srctree)/scripts/kconfig/Makefile help
	@echo  ''
	@echo  'Other generic targets:'
	@echo  '  all		  - Build all targets marked with [*]'
	@echo  '* vmlinux	  - Build the bare kernel'
	@echo  '* modules	  - Build all modules'
	@echo  '  modules_install - Install all modules to INSTALL_MOD_PATH (default: /)'
	@echo  '  firmware_install- Install all firmware to INSTALL_FW_PATH'
	@echo  '                    (default: $$(INSTALL_MOD_PATH)/lib/firmware)'
	@echo  '  dir/            - Build all files in dir and below'
	@echo  '  dir/file.[oisS] - Build specified target only'
	@echo  '  dir/file.lst    - Build specified mixed source/assembly target only'
	@echo  '                    (requires a recent binutils and recent build (System.map))'
	@echo  '  dir/file.ko     - Build module including final link'
	@echo  '  modules_prepare - Set up for building external modules'
	@echo  '  tags/TAGS	  - Generate tags file for editors'
	@echo  '  cscope	  - Generate cscope index'
	@echo  '  gtags           - Generate GNU GLOBAL index'
	@echo  '  kernelrelease	  - Output the release version string'
	@echo  '  kernelversion	  - Output the version stored in Makefile'
	@echo  '  headers_install - Install sanitised kernel headers to INSTALL_HDR_PATH'; \
	 echo  '                    (default: $(INSTALL_HDR_PATH))'; \
	 echo  ''
	@echo  'Static analysers'
	@echo  '  checkstack      - Generate a list of stack hogs'
	@echo  '  namespacecheck  - Name space analysis on compiled kernel'
	@echo  '  versioncheck    - Sanity check on version.h usage'
	@echo  '  includecheck    - Check for duplicate included header files'
	@echo  '  export_report   - List the usages of all exported symbols'
	@echo  '  headers_check   - Sanity check on exported headers'
	@echo  '  headerdep       - Detect inclusion cycles in headers'
	@$(MAKE) -f $(srctree)/scripts/Makefile.help checker-help
	@echo  ''
	@echo  'Kernel packaging:'
	@$(MAKE) $(build)=$(package-dir) help
	@echo  ''
	@echo  'Documentation targets:'
	@$(MAKE) -f $(srctree)/Documentation/DocBook/Makefile dochelp
	@echo  ''
	@echo  'Architecture specific targets ($(SRCARCH)):'
	@$(if $(archhelp),$(archhelp),\
		echo '  No architecture specific help defined for $(SRCARCH)')
	@echo  ''
	@$(if $(boards), \
		$(foreach b, $(boards), \
		printf "  %-24s - Build for %s\\n" $(b) $(subst _defconfig,,$(b));) \
		echo '')
	@$(if $(board-dirs), \
		$(foreach b, $(board-dirs), \
		printf "  %-16s - Show %s-specific targets\\n" help-$(b) $(b);) \
		printf "  %-16s - Show all of the above\\n" help-boards; \
		echo '')

	@echo  '  make V=0|1 [targets] 0 => quiet build (default), 1 => verbose build'
	@echo  '  make V=2   [targets] 2 => give reason for rebuild of target'
	@echo  '  make O=dir [targets] Locate all output files in "dir", including .config'
	@echo  '  make C=1   [targets] Check all c source with $$CHECK (sparse by default)'
	@echo  '  make C=2   [targets] Force check of all c source with $$CHECK'
	@echo  '  make RECORDMCOUNT_WARN=1 [targets] Warn about ignored mcount sections'
	@echo  '  make W=n   [targets] Enable extra gcc checks, n=1,2,3 where'
	@echo  '		1: warnings which may be relevant and do not occur too often'
	@echo  '		2: warnings which occur quite often but may still be relevant'
	@echo  '		3: more obscure warnings, can most likely be ignored'
	@echo  '		Multiple levels can be combined with W=12 or W=123'
	@echo  ''
	@echo  'Execute "make" or "make all" to build all targets marked with [*] '
	@echo  'For further info see the ./README file'


help-board-dirs := $(addprefix help-,$(board-dirs))

help-boards: $(help-board-dirs)

boards-per-dir = $(notdir $(wildcard $(srctree)/arch/$(SRCARCH)/configs/$*/*_defconfig))

$(help-board-dirs): help-%:
	@echo  'Architecture specific targets ($(SRCARCH) $*):'
	@$(if $(boards-per-dir), \
		$(foreach b, $(boards-per-dir), \
		printf "  %-24s - Build for %s\\n" $*/$(b) $(subst _defconfig,,$(b));) \
		echo '')


# Documentation targets
# ---------------------------------------------------------------------------
%docs: scripts_basic FORCE
	$(Q)$(MAKE) $(build)=scripts build_docproc
	$(Q)$(MAKE) $(build)=Documentation/DocBook $@

else # KBUILD_EXTMOD

###
# External module support.
# When building external modules the kernel used as basis is considered
# read-only, and no consistency checks are made and the make
# system is not used on the basis kernel. If updates are required
# in the basis kernel ordinary make commands (without M=...) must
# be used.
#
# The following are the only valid targets when building external
# modules.
# make M=dir clean     Delete all automatically generated files
# make M=dir modules   Make all modules in specified dir
# make M=dir	       Same as 'make M=dir modules'
# make M=dir modules_install
#                      Install the modules built in the module directory
#                      Assumes install directory is already created

# We are always building modules
KBUILD_MODULES := 1
PHONY += crmodverdir
crmodverdir:
	$(cmd_crmodverdir)

PHONY += $(objtree)/Module.symvers
$(objtree)/Module.symvers:
	@test -e $(objtree)/Module.symvers || ( \
	echo; \
	echo "  WARNING: Symbol version dump $(objtree)/Module.symvers"; \
	echo "           is missing; modules will have no dependencies and modversions."; \
	echo )

module-dirs := $(addprefix _module_,$(KBUILD_EXTMOD))
PHONY += $(module-dirs) modules
$(module-dirs): crmodverdir $(objtree)/Module.symvers
	$(Q)$(MAKE) $(build)=$(patsubst _module_%,%,$@)

modules: $(module-dirs)
	@$(kecho) '  Building modules, stage 2.';
	$(Q)$(MAKE) -f $(srctree)/scripts/Makefile.modpost

PHONY += modules_install
modules_install: _emodinst_ _emodinst_post

install-dir := $(if $(INSTALL_MOD_DIR),$(INSTALL_MOD_DIR),extra)
PHONY += _emodinst_
_emodinst_:
	$(Q)mkdir -p $(MODLIB)/$(install-dir)
	$(Q)$(MAKE) -f $(srctree)/scripts/Makefile.modinst

PHONY += _emodinst_post
_emodinst_post: _emodinst_
	$(call cmd,depmod)

clean-dirs := $(addprefix _clean_,$(KBUILD_EXTMOD))

PHONY += $(clean-dirs) clean
$(clean-dirs):
	$(Q)$(MAKE) $(clean)=$(patsubst _clean_%,%,$@)

clean:	rm-dirs := $(MODVERDIR)
clean: rm-files := $(KBUILD_EXTMOD)/Module.symvers

help:
	@echo  '  Building external modules.'
	@echo  '  Syntax: make -C path/to/kernel/src M=$$PWD target'
	@echo  ''
	@echo  '  modules         - default target, build the module(s)'
	@echo  '  modules_install - install the module'
	@echo  '  clean           - remove generated files in module directory only'
	@echo  ''

# Dummies...
PHONY += prepare scripts
prepare: ;
scripts: ;
endif # KBUILD_EXTMOD

clean: $(clean-dirs)
	$(call cmd,rmdirs)
	$(call cmd,rmfiles)
	@find $(if $(KBUILD_EXTMOD), $(KBUILD_EXTMOD), .) $(RCS_FIND_IGNORE) \
		\( -name '*.[oas]' -o -name '*.ko' -o -name '.*.cmd' \
		-o -name '.*.d' -o -name '.*.tmp' -o -name '*.mod.c' \
		-o -name '*.symtypes' -o -name 'modules.order' \
		-o -name modules.builtin -o -name '.tmp_*.o.*' \
		-o -name '*.gcno' \) -type f -print | xargs rm -f

# Generate tags for editors
# ---------------------------------------------------------------------------
quiet_cmd_tags = GEN     $@
      cmd_tags = $(CONFIG_SHELL) $(srctree)/scripts/tags.sh $@

tags TAGS cscope gtags: FORCE
	$(call cmd,tags)

# Scripts to check various things for consistency
# ---------------------------------------------------------------------------

PHONY += includecheck versioncheck coccicheck namespacecheck export_report

includecheck:
	find $(srctree)/* $(RCS_FIND_IGNORE) \
		-name '*.[hcS]' -type f -print | sort \
		| xargs $(PERL) -w $(srctree)/scripts/checkincludes.pl

versioncheck:
	find $(srctree)/* $(RCS_FIND_IGNORE) \
		-name '*.[hcS]' -type f -print | sort \
		| xargs $(PERL) -w $(srctree)/scripts/checkversion.pl

coccicheck:
	$(Q)$(CONFIG_SHELL) $(srctree)/scripts/$@

namespacecheck:
	$(PERL) $(srctree)/scripts/namespace.pl

export_report:
	$(PERL) $(srctree)/scripts/export_report.pl

endif #ifeq ($(config-targets),1)
endif #ifeq ($(mixed-targets),1)

PHONY += checkstack kernelrelease kernelversion

# UML needs a little special treatment here.  It wants to use the host
# toolchain, so needs $(SUBARCH) passed to checkstack.pl.  Everyone
# else wants $(ARCH), including people doing cross-builds, which means
# that $(SUBARCH) doesn't work here.
ifeq ($(ARCH), um)
CHECKSTACK_ARCH := $(SUBARCH)
else
CHECKSTACK_ARCH := $(ARCH)
endif
checkstack:
	$(OBJDUMP) -d vmlinux $$(find . -name '*.ko') | \
	$(PERL) $(src)/scripts/checkstack.pl $(CHECKSTACK_ARCH)

kernelrelease:
	@echo "$(KERNELVERSION)$$($(CONFIG_SHELL) $(srctree)/scripts/setlocalversion $(srctree))"

kernelversion:
	@echo $(KERNELVERSION)

# Single targets
# ---------------------------------------------------------------------------
# Single targets are compatible with:
# - build with mixed source and output
# - build with separate output dir 'make O=...'
# - external modules
#
#  target-dir => where to store outputfile
#  build-dir  => directory in kernel source tree to use

ifeq ($(KBUILD_EXTMOD),)
        build-dir  = $(patsubst %/,%,$(dir $@))
        target-dir = $(dir $@)
else
        zap-slash=$(filter-out .,$(patsubst %/,%,$(dir $@)))
        build-dir  = $(KBUILD_EXTMOD)$(if $(zap-slash),/$(zap-slash))
        target-dir = $(if $(KBUILD_EXTMOD),$(dir $<),$(dir $@))
endif

%.s: %.c prepare scripts FORCE
	$(Q)$(MAKE) $(build)=$(build-dir) $(target-dir)$(notdir $@)
%.i: %.c prepare scripts FORCE
	$(Q)$(MAKE) $(build)=$(build-dir) $(target-dir)$(notdir $@)
%.o: %.c prepare scripts FORCE
	$(Q)$(MAKE) $(build)=$(build-dir) $(target-dir)$(notdir $@)
%.lst: %.c prepare scripts FORCE
	$(Q)$(MAKE) $(build)=$(build-dir) $(target-dir)$(notdir $@)
%.s: %.S prepare scripts FORCE
	$(Q)$(MAKE) $(build)=$(build-dir) $(target-dir)$(notdir $@)
%.o: %.S prepare scripts FORCE
	$(Q)$(MAKE) $(build)=$(build-dir) $(target-dir)$(notdir $@)
%.symtypes: %.c prepare scripts FORCE
	$(Q)$(MAKE) $(build)=$(build-dir) $(target-dir)$(notdir $@)

# Modules
/: prepare scripts FORCE
	$(cmd_crmodverdir)
	$(Q)$(MAKE) KBUILD_MODULES=$(if $(CONFIG_MODULES),1) \
	$(build)=$(build-dir)
%/: prepare scripts FORCE
	$(cmd_crmodverdir)
	$(Q)$(MAKE) KBUILD_MODULES=$(if $(CONFIG_MODULES),1) \
	$(build)=$(build-dir)
%.ko: prepare scripts FORCE
	$(cmd_crmodverdir)
	$(Q)$(MAKE) KBUILD_MODULES=$(if $(CONFIG_MODULES),1)   \
	$(build)=$(build-dir) $(@:.ko=.o)
	$(Q)$(MAKE) -f $(srctree)/scripts/Makefile.modpost

# FIXME Should go into a make.lib or something 
# ===========================================================================

quiet_cmd_rmdirs = $(if $(wildcard $(rm-dirs)),CLEAN   $(wildcard $(rm-dirs)))
      cmd_rmdirs = rm -rf $(rm-dirs)

quiet_cmd_rmfiles = $(if $(wildcard $(rm-files)),CLEAN   $(wildcard $(rm-files)))
      cmd_rmfiles = rm -f $(rm-files)

# Run depmod only if we have System.map and depmod is executable
quiet_cmd_depmod = DEPMOD  $(KERNELRELEASE)
      cmd_depmod = $(CONFIG_SHELL) $(srctree)/scripts/depmod.sh $(DEPMOD) \
                   $(KERNELRELEASE)

# Create temporary dir for module support files
# clean it up only when building all modules
cmd_crmodverdir = $(Q)mkdir -p $(MODVERDIR) \
                  $(if $(KBUILD_MODULES),; rm -f $(MODVERDIR)/*)

a_flags = -Wp,-MD,$(depfile) $(KBUILD_AFLAGS) $(AFLAGS_KERNEL) \
	  $(KBUILD_AFLAGS_KERNEL)                              \
	  $(NOSTDINC_FLAGS) $(LINUXINCLUDE) $(KBUILD_CPPFLAGS) \
	  $(modkern_aflags) $(EXTRA_AFLAGS) $(AFLAGS_$(basetarget).o)

quiet_cmd_as_o_S = AS      $@
cmd_as_o_S       = $(CC) $(a_flags) -c -o $@ $<

# read all saved command lines

targets := $(wildcard $(sort $(targets)))
cmd_files := $(wildcard .*.cmd $(foreach f,$(targets),$(dir $(f)).$(notdir $(f)).cmd))

ifneq ($(cmd_files),)
  $(cmd_files): ;	# Do not try to update included dependency files
  include $(cmd_files)
endif

# Shorthand for $(Q)$(MAKE) -f scripts/Makefile.clean obj=dir
# Usage:
# $(Q)$(MAKE) $(clean)=dir
clean := -f $(if $(KBUILD_SRC),$(srctree)/)scripts/Makefile.clean obj

endif	# skip-makefile

PHONY += FORCE
FORCE:

# Declare the contents of the .PHONY variable as phony.  We keep that
# information in a variable so we can use it in if_changed and friends.
.PHONY: $(PHONY)<|MERGE_RESOLUTION|>--- conflicted
+++ resolved
@@ -1,10 +1,6 @@
 VERSION = 3
 PATCHLEVEL = 3
-<<<<<<< HEAD
-SUBLEVEL = 1
-=======
 SUBLEVEL = 2
->>>>>>> 66d5e08c
 EXTRAVERSION = -pf
 NAME = Saber-toothed Squirrel
 
