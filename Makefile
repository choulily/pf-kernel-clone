# SPDX-License-Identifier: GPL-2.0
VERSION = 5
PATCHLEVEL = 10
<<<<<<< HEAD
SUBLEVEL = 0
EXTRAVERSION = -pf12
=======
SUBLEVEL = 15
EXTRAVERSION =
>>>>>>> 107b3f2d
NAME = Kleptomaniac Octopus

# *DOCUMENTATION*
# To see a list of typical targets execute "make help"
# More info can be located in ./README
# Comments in this file are targeted only to the developer, do not
# expect to learn how to build the kernel reading this file.

$(if $(filter __%, $(MAKECMDGOALS)), \
	$(error targets prefixed with '__' are only for internal use))

# That's our default target when none is given on the command line
PHONY := __all
__all:

# We are using a recursive build, so we need to do a little thinking
# to get the ordering right.
#
# Most importantly: sub-Makefiles should only ever modify files in
# their own directory. If in some directory we have a dependency on
# a file in another dir (which doesn't happen often, but it's often
# unavoidable when linking the built-in.a targets which finally
# turn into vmlinux), we will call a sub make in that other dir, and
# after that we are sure that everything which is in that other dir
# is now up to date.
#
# The only cases where we need to modify files which have global
# effects are thus separated out and done before the recursive
# descending is started. They are now explicitly listed as the
# prepare rule.

ifneq ($(sub_make_done),1)

# Do not use make's built-in rules and variables
# (this increases performance and avoids hard-to-debug behaviour)
MAKEFLAGS += -rR

# Avoid funny character set dependencies
unexport LC_ALL
LC_COLLATE=C
LC_NUMERIC=C
export LC_COLLATE LC_NUMERIC

# Avoid interference with shell env settings
unexport GREP_OPTIONS

# Beautify output
# ---------------------------------------------------------------------------
#
# Normally, we echo the whole command before executing it. By making
# that echo $($(quiet)$(cmd)), we now have the possibility to set
# $(quiet) to choose other forms of output instead, e.g.
#
#         quiet_cmd_cc_o_c = Compiling $(RELDIR)/$@
#         cmd_cc_o_c       = $(CC) $(c_flags) -c -o $@ $<
#
# If $(quiet) is empty, the whole command will be printed.
# If it is set to "quiet_", only the short version will be printed.
# If it is set to "silent_", nothing will be printed at all, since
# the variable $(silent_cmd_cc_o_c) doesn't exist.
#
# A simple variant is to prefix commands with $(Q) - that's useful
# for commands that shall be hidden in non-verbose mode.
#
#	$(Q)ln $@ :<
#
# If KBUILD_VERBOSE equals 0 then the above command will be hidden.
# If KBUILD_VERBOSE equals 1 then the above command is displayed.
# If KBUILD_VERBOSE equals 2 then give the reason why each target is rebuilt.
#
# To put more focus on warnings, be less verbose as default
# Use 'make V=1' to see the full commands

ifeq ("$(origin V)", "command line")
  KBUILD_VERBOSE = $(V)
endif
ifndef KBUILD_VERBOSE
  KBUILD_VERBOSE = 0
endif

ifeq ($(KBUILD_VERBOSE),1)
  quiet =
  Q =
else
  quiet=quiet_
  Q = @
endif

# If the user is running make -s (silent mode), suppress echoing of
# commands

ifneq ($(findstring s,$(filter-out --%,$(MAKEFLAGS))),)
  quiet=silent_
endif

export quiet Q KBUILD_VERBOSE

# Kbuild will save output files in the current working directory.
# This does not need to match to the root of the kernel source tree.
#
# For example, you can do this:
#
#  cd /dir/to/store/output/files; make -f /dir/to/kernel/source/Makefile
#
# If you want to save output files in a different location, there are
# two syntaxes to specify it.
#
# 1) O=
# Use "make O=dir/to/store/output/files/"
#
# 2) Set KBUILD_OUTPUT
# Set the environment variable KBUILD_OUTPUT to point to the output directory.
# export KBUILD_OUTPUT=dir/to/store/output/files/; make
#
# The O= assignment takes precedence over the KBUILD_OUTPUT environment
# variable.

# Do we want to change the working directory?
ifeq ("$(origin O)", "command line")
  KBUILD_OUTPUT := $(O)
endif

ifneq ($(KBUILD_OUTPUT),)
# Make's built-in functions such as $(abspath ...), $(realpath ...) cannot
# expand a shell special character '~'. We use a somewhat tedious way here.
abs_objtree := $(shell mkdir -p $(KBUILD_OUTPUT) && cd $(KBUILD_OUTPUT) && pwd)
$(if $(abs_objtree),, \
     $(error failed to create output directory "$(KBUILD_OUTPUT)"))

# $(realpath ...) resolves symlinks
abs_objtree := $(realpath $(abs_objtree))
else
abs_objtree := $(CURDIR)
endif # ifneq ($(KBUILD_OUTPUT),)

ifeq ($(abs_objtree),$(CURDIR))
# Suppress "Entering directory ..." unless we are changing the work directory.
MAKEFLAGS += --no-print-directory
else
need-sub-make := 1
endif

abs_srctree := $(realpath $(dir $(lastword $(MAKEFILE_LIST))))

ifneq ($(words $(subst :, ,$(abs_srctree))), 1)
$(error source directory cannot contain spaces or colons)
endif

ifneq ($(abs_srctree),$(abs_objtree))
# Look for make include files relative to root of kernel src
#
# This does not become effective immediately because MAKEFLAGS is re-parsed
# once after the Makefile is read. We need to invoke sub-make.
MAKEFLAGS += --include-dir=$(abs_srctree)
need-sub-make := 1
endif

this-makefile := $(lastword $(MAKEFILE_LIST))

ifneq ($(filter 3.%,$(MAKE_VERSION)),)
# 'MAKEFLAGS += -rR' does not immediately become effective for GNU Make 3.x
# We need to invoke sub-make to avoid implicit rules in the top Makefile.
need-sub-make := 1
# Cancel implicit rules for this Makefile.
$(this-makefile): ;
endif

export abs_srctree abs_objtree
export sub_make_done := 1

ifeq ($(need-sub-make),1)

PHONY += $(MAKECMDGOALS) __sub-make

$(filter-out $(this-makefile), $(MAKECMDGOALS)) __all: __sub-make
	@:

# Invoke a second make in the output directory, passing relevant variables
__sub-make:
	$(Q)$(MAKE) -C $(abs_objtree) -f $(abs_srctree)/Makefile $(MAKECMDGOALS)

endif # need-sub-make
endif # sub_make_done

# We process the rest of the Makefile if this is the final invocation of make
ifeq ($(need-sub-make),)

# Do not print "Entering directory ...",
# but we want to display it when entering to the output directory
# so that IDEs/editors are able to understand relative filenames.
MAKEFLAGS += --no-print-directory

# Call a source code checker (by default, "sparse") as part of the
# C compilation.
#
# Use 'make C=1' to enable checking of only re-compiled files.
# Use 'make C=2' to enable checking of *all* source files, regardless
# of whether they are re-compiled or not.
#
# See the file "Documentation/dev-tools/sparse.rst" for more details,
# including where to get the "sparse" utility.

ifeq ("$(origin C)", "command line")
  KBUILD_CHECKSRC = $(C)
endif
ifndef KBUILD_CHECKSRC
  KBUILD_CHECKSRC = 0
endif

# Use make M=dir or set the environment variable KBUILD_EXTMOD to specify the
# directory of external module to build. Setting M= takes precedence.
ifeq ("$(origin M)", "command line")
  KBUILD_EXTMOD := $(M)
endif

$(if $(word 2, $(KBUILD_EXTMOD)), \
	$(error building multiple external modules is not supported))

export KBUILD_CHECKSRC KBUILD_EXTMOD

extmod-prefix = $(if $(KBUILD_EXTMOD),$(KBUILD_EXTMOD)/)

ifeq ($(abs_srctree),$(abs_objtree))
        # building in the source tree
        srctree := .
	building_out_of_srctree :=
else
        ifeq ($(abs_srctree)/,$(dir $(abs_objtree)))
                # building in a subdirectory of the source tree
                srctree := ..
        else
                srctree := $(abs_srctree)
        endif
	building_out_of_srctree := 1
endif

ifneq ($(KBUILD_ABS_SRCTREE),)
srctree := $(abs_srctree)
endif

objtree		:= .
VPATH		:= $(srctree)

export building_out_of_srctree srctree objtree VPATH

# To make sure we do not include .config for any of the *config targets
# catch them early, and hand them over to scripts/kconfig/Makefile
# It is allowed to specify more targets when calling make, including
# mixing *config targets and build targets.
# For example 'make oldconfig all'.
# Detect when mixed targets is specified, and make a second invocation
# of make so .config is not included in this case either (for *config).

version_h := include/generated/uapi/linux/version.h
old_version_h := include/linux/version.h

clean-targets := %clean mrproper cleandocs
no-dot-config-targets := $(clean-targets) \
			 cscope gtags TAGS tags help% %docs check% coccicheck \
			 $(version_h) headers headers_% archheaders archscripts \
			 %asm-generic kernelversion %src-pkg dt_binding_check \
			 outputmakefile
no-sync-config-targets := $(no-dot-config-targets) %install kernelrelease
single-targets := %.a %.i %.ko %.lds %.ll %.lst %.mod %.o %.s %.symtypes %/

config-build	:=
mixed-build	:=
need-config	:= 1
may-sync-config	:= 1
single-build	:=

ifneq ($(filter $(no-dot-config-targets), $(MAKECMDGOALS)),)
	ifeq ($(filter-out $(no-dot-config-targets), $(MAKECMDGOALS)),)
		need-config :=
	endif
endif

ifneq ($(filter $(no-sync-config-targets), $(MAKECMDGOALS)),)
	ifeq ($(filter-out $(no-sync-config-targets), $(MAKECMDGOALS)),)
		may-sync-config :=
	endif
endif

ifneq ($(KBUILD_EXTMOD),)
	may-sync-config :=
endif

ifeq ($(KBUILD_EXTMOD),)
        ifneq ($(filter %config,$(MAKECMDGOALS)),)
		config-build := 1
                ifneq ($(words $(MAKECMDGOALS)),1)
			mixed-build := 1
                endif
        endif
endif

# We cannot build single targets and the others at the same time
ifneq ($(filter $(single-targets), $(MAKECMDGOALS)),)
	single-build := 1
	ifneq ($(filter-out $(single-targets), $(MAKECMDGOALS)),)
		mixed-build := 1
	endif
endif

# For "make -j clean all", "make -j mrproper defconfig all", etc.
ifneq ($(filter $(clean-targets),$(MAKECMDGOALS)),)
        ifneq ($(filter-out $(clean-targets),$(MAKECMDGOALS)),)
		mixed-build := 1
        endif
endif

# install and modules_install need also be processed one by one
ifneq ($(filter install,$(MAKECMDGOALS)),)
        ifneq ($(filter modules_install,$(MAKECMDGOALS)),)
		mixed-build := 1
        endif
endif

ifdef mixed-build
# ===========================================================================
# We're called with mixed targets (*config and build targets).
# Handle them one by one.

PHONY += $(MAKECMDGOALS) __build_one_by_one

$(MAKECMDGOALS): __build_one_by_one
	@:

__build_one_by_one:
	$(Q)set -e; \
	for i in $(MAKECMDGOALS); do \
		$(MAKE) -f $(srctree)/Makefile $$i; \
	done

else # !mixed-build

include scripts/Kbuild.include

# Read KERNELRELEASE from include/config/kernel.release (if it exists)
KERNELRELEASE = $(shell cat include/config/kernel.release 2> /dev/null)
KERNELVERSION = $(VERSION)$(if $(PATCHLEVEL),.$(PATCHLEVEL)$(if $(SUBLEVEL),.$(SUBLEVEL)))$(EXTRAVERSION)
export VERSION PATCHLEVEL SUBLEVEL KERNELRELEASE KERNELVERSION

include scripts/subarch.include

# Cross compiling and selecting different set of gcc/bin-utils
# ---------------------------------------------------------------------------
#
# When performing cross compilation for other architectures ARCH shall be set
# to the target architecture. (See arch/* for the possibilities).
# ARCH can be set during invocation of make:
# make ARCH=ia64
# Another way is to have ARCH set in the environment.
# The default ARCH is the host where make is executed.

# CROSS_COMPILE specify the prefix used for all executables used
# during compilation. Only gcc and related bin-utils executables
# are prefixed with $(CROSS_COMPILE).
# CROSS_COMPILE can be set on the command line
# make CROSS_COMPILE=ia64-linux-
# Alternatively CROSS_COMPILE can be set in the environment.
# Default value for CROSS_COMPILE is not to prefix executables
# Note: Some architectures assign CROSS_COMPILE in their arch/*/Makefile
ARCH		?= $(SUBARCH)

# Architecture as present in compile.h
UTS_MACHINE 	:= $(ARCH)
SRCARCH 	:= $(ARCH)

# Additional ARCH settings for x86
ifeq ($(ARCH),i386)
        SRCARCH := x86
endif
ifeq ($(ARCH),x86_64)
        SRCARCH := x86
endif

# Additional ARCH settings for sparc
ifeq ($(ARCH),sparc32)
       SRCARCH := sparc
endif
ifeq ($(ARCH),sparc64)
       SRCARCH := sparc
endif

# Additional ARCH settings for sh
ifeq ($(ARCH),sh64)
       SRCARCH := sh
endif

KCONFIG_CONFIG	?= .config
export KCONFIG_CONFIG

# Default file for 'make defconfig'. This may be overridden by arch-Makefile.
export KBUILD_DEFCONFIG := defconfig

# SHELL used by kbuild
CONFIG_SHELL := sh

HOST_LFS_CFLAGS := $(shell getconf LFS_CFLAGS 2>/dev/null)
HOST_LFS_LDFLAGS := $(shell getconf LFS_LDFLAGS 2>/dev/null)
HOST_LFS_LIBS := $(shell getconf LFS_LIBS 2>/dev/null)

ifneq ($(LLVM),)
HOSTCC	= clang
HOSTCXX	= clang++
else
HOSTCC	= gcc
HOSTCXX	= g++
endif

export KBUILD_USERCFLAGS := -Wall -Wmissing-prototypes -Wstrict-prototypes \
			      -O2 -fomit-frame-pointer -std=gnu89
export KBUILD_USERLDFLAGS :=

KBUILD_HOSTCFLAGS   := $(KBUILD_USERCFLAGS) $(HOST_LFS_CFLAGS) $(HOSTCFLAGS)
KBUILD_HOSTCXXFLAGS := -Wall -O2 $(HOST_LFS_CFLAGS) $(HOSTCXXFLAGS)
KBUILD_HOSTLDFLAGS  := $(HOST_LFS_LDFLAGS) $(HOSTLDFLAGS)
KBUILD_HOSTLDLIBS   := $(HOST_LFS_LIBS) $(HOSTLDLIBS)

# Make variables (CC, etc...)
CPP		= $(CC) -E
ifneq ($(LLVM),)
CC		= clang
LD		= ld.lld
AR		= llvm-ar
NM		= llvm-nm
OBJCOPY		= llvm-objcopy
OBJDUMP		= llvm-objdump
READELF		= llvm-readelf
STRIP		= llvm-strip
else
CC		= $(CROSS_COMPILE)gcc
LD		= $(CROSS_COMPILE)ld
AR		= $(CROSS_COMPILE)ar
NM		= $(CROSS_COMPILE)nm
OBJCOPY		= $(CROSS_COMPILE)objcopy
OBJDUMP		= $(CROSS_COMPILE)objdump
READELF		= $(CROSS_COMPILE)readelf
STRIP		= $(CROSS_COMPILE)strip
endif
PAHOLE		= pahole
RESOLVE_BTFIDS	= $(objtree)/tools/bpf/resolve_btfids/resolve_btfids
LEX		= flex
YACC		= bison
AWK		= awk
INSTALLKERNEL  := installkernel
DEPMOD		= depmod
PERL		= perl
PYTHON		= python
PYTHON3		= python3
CHECK		= sparse
BASH		= bash
KGZIP		= gzip
KBZIP2		= bzip2
KLZOP		= lzop
LZMA		= lzma
LZ4		= lz4c
XZ		= xz
ZSTD		= zstd

CHECKFLAGS     := -D__linux__ -Dlinux -D__STDC__ -Dunix -D__unix__ \
		  -Wbitwise -Wno-return-void -Wno-unknown-attribute $(CF)
NOSTDINC_FLAGS :=
CFLAGS_MODULE   =
AFLAGS_MODULE   =
LDFLAGS_MODULE  =
CFLAGS_KERNEL	=
AFLAGS_KERNEL	=
LDFLAGS_vmlinux =

# Use USERINCLUDE when you must reference the UAPI directories only.
USERINCLUDE    := \
		-I$(srctree)/arch/$(SRCARCH)/include/uapi \
		-I$(objtree)/arch/$(SRCARCH)/include/generated/uapi \
		-I$(srctree)/include/uapi \
		-I$(objtree)/include/generated/uapi \
                -include $(srctree)/include/linux/kconfig.h

# Use LINUXINCLUDE when you must reference the include/ directory.
# Needed to be compatible with the O= option
LINUXINCLUDE    := \
		-I$(srctree)/arch/$(SRCARCH)/include \
		-I$(objtree)/arch/$(SRCARCH)/include/generated \
		$(if $(building_out_of_srctree),-I$(srctree)/include) \
		-I$(objtree)/include \
		$(USERINCLUDE)

KBUILD_AFLAGS   := -D__ASSEMBLY__ -fno-PIE
KBUILD_CFLAGS   := -Wall -Wundef -Werror=strict-prototypes -Wno-trigraphs \
		   -fno-strict-aliasing -fno-common -fshort-wchar -fno-PIE \
		   -Werror=implicit-function-declaration -Werror=implicit-int \
		   -Werror=return-type -Wno-format-security \
		   -std=gnu89
KBUILD_CPPFLAGS := -D__KERNEL__
KBUILD_AFLAGS_KERNEL :=
KBUILD_CFLAGS_KERNEL :=
KBUILD_AFLAGS_MODULE  := -DMODULE
KBUILD_CFLAGS_MODULE  := -DMODULE
KBUILD_LDFLAGS_MODULE :=
KBUILD_LDFLAGS :=
CLANG_FLAGS :=

export ARCH SRCARCH CONFIG_SHELL BASH HOSTCC KBUILD_HOSTCFLAGS CROSS_COMPILE LD CC
export CPP AR NM STRIP OBJCOPY OBJDUMP READELF PAHOLE RESOLVE_BTFIDS LEX YACC AWK INSTALLKERNEL
export PERL PYTHON PYTHON3 CHECK CHECKFLAGS MAKE UTS_MACHINE HOSTCXX
export KGZIP KBZIP2 KLZOP LZMA LZ4 XZ ZSTD
export KBUILD_HOSTCXXFLAGS KBUILD_HOSTLDFLAGS KBUILD_HOSTLDLIBS LDFLAGS_MODULE

export KBUILD_CPPFLAGS NOSTDINC_FLAGS LINUXINCLUDE OBJCOPYFLAGS KBUILD_LDFLAGS
export KBUILD_CFLAGS CFLAGS_KERNEL CFLAGS_MODULE
export KBUILD_AFLAGS AFLAGS_KERNEL AFLAGS_MODULE
export KBUILD_AFLAGS_MODULE KBUILD_CFLAGS_MODULE KBUILD_LDFLAGS_MODULE
export KBUILD_AFLAGS_KERNEL KBUILD_CFLAGS_KERNEL

# Files to ignore in find ... statements

export RCS_FIND_IGNORE := \( -name SCCS -o -name BitKeeper -o -name .svn -o    \
			  -name CVS -o -name .pc -o -name .hg -o -name .git \) \
			  -prune -o
export RCS_TAR_IGNORE := --exclude SCCS --exclude BitKeeper --exclude .svn \
			 --exclude CVS --exclude .pc --exclude .hg --exclude .git

# ===========================================================================
# Rules shared between *config targets and build targets

# Basic helpers built in scripts/basic/
PHONY += scripts_basic
scripts_basic:
	$(Q)$(MAKE) $(build)=scripts/basic
	$(Q)rm -f .tmp_quiet_recordmcount

PHONY += outputmakefile
# Before starting out-of-tree build, make sure the source tree is clean.
# outputmakefile generates a Makefile in the output directory, if using a
# separate output directory. This allows convenient use of make in the
# output directory.
# At the same time when output Makefile generated, generate .gitignore to
# ignore whole output directory
outputmakefile:
ifdef building_out_of_srctree
	$(Q)if [ -f $(srctree)/.config -o \
		 -d $(srctree)/include/config -o \
		 -d $(srctree)/arch/$(SRCARCH)/include/generated ]; then \
		echo >&2 "***"; \
		echo >&2 "*** The source tree is not clean, please run 'make$(if $(findstring command line, $(origin ARCH)), ARCH=$(ARCH)) mrproper'"; \
		echo >&2 "*** in $(abs_srctree)";\
		echo >&2 "***"; \
		false; \
	fi
	$(Q)ln -fsn $(srctree) source
	$(Q)$(CONFIG_SHELL) $(srctree)/scripts/mkmakefile $(srctree)
	$(Q)test -e .gitignore || \
	{ echo "# this is build directory, ignore it"; echo "*"; } > .gitignore
endif

ifneq ($(shell $(CC) --version 2>&1 | head -n 1 | grep clang),)
ifneq ($(CROSS_COMPILE),)
CLANG_FLAGS	+= --target=$(notdir $(CROSS_COMPILE:%-=%))
GCC_TOOLCHAIN_DIR := $(dir $(shell which $(CROSS_COMPILE)elfedit))
CLANG_FLAGS	+= --prefix=$(GCC_TOOLCHAIN_DIR)$(notdir $(CROSS_COMPILE))
GCC_TOOLCHAIN	:= $(realpath $(GCC_TOOLCHAIN_DIR)/..)
endif
ifneq ($(GCC_TOOLCHAIN),)
CLANG_FLAGS	+= --gcc-toolchain=$(GCC_TOOLCHAIN)
endif
ifneq ($(LLVM_IAS),1)
CLANG_FLAGS	+= -no-integrated-as
endif
CLANG_FLAGS	+= -Werror=unknown-warning-option
KBUILD_CFLAGS	+= $(CLANG_FLAGS)
KBUILD_AFLAGS	+= $(CLANG_FLAGS)
export CLANG_FLAGS
endif

# The expansion should be delayed until arch/$(SRCARCH)/Makefile is included.
# Some architectures define CROSS_COMPILE in arch/$(SRCARCH)/Makefile.
# CC_VERSION_TEXT is referenced from Kconfig (so it needs export),
# and from include/config/auto.conf.cmd to detect the compiler upgrade.
CC_VERSION_TEXT = $(shell $(CC) --version 2>/dev/null | head -n 1)

ifdef config-build
# ===========================================================================
# *config targets only - make sure prerequisites are updated, and descend
# in scripts/kconfig to make the *config target

# Read arch specific Makefile to set KBUILD_DEFCONFIG as needed.
# KBUILD_DEFCONFIG may point out an alternative default configuration
# used for 'make defconfig'
include arch/$(SRCARCH)/Makefile
export KBUILD_DEFCONFIG KBUILD_KCONFIG CC_VERSION_TEXT

config: outputmakefile scripts_basic FORCE
	$(Q)$(MAKE) $(build)=scripts/kconfig $@

%config: outputmakefile scripts_basic FORCE
	$(Q)$(MAKE) $(build)=scripts/kconfig $@

else #!config-build
# ===========================================================================
# Build targets only - this includes vmlinux, arch specific targets, clean
# targets and others. In general all targets except *config targets.

# If building an external module we do not care about the all: rule
# but instead __all depend on modules
PHONY += all
ifeq ($(KBUILD_EXTMOD),)
__all: all
else
__all: modules
endif

# Decide whether to build built-in, modular, or both.
# Normally, just do built-in.

KBUILD_MODULES :=
KBUILD_BUILTIN := 1

# If we have only "make modules", don't compile built-in objects.
ifeq ($(MAKECMDGOALS),modules)
  KBUILD_BUILTIN :=
endif

# If we have "make <whatever> modules", compile modules
# in addition to whatever we do anyway.
# Just "make" or "make all" shall build modules as well

ifneq ($(filter all modules nsdeps %compile_commands.json clang-%,$(MAKECMDGOALS)),)
  KBUILD_MODULES := 1
endif

ifeq ($(MAKECMDGOALS),)
  KBUILD_MODULES := 1
endif

export KBUILD_MODULES KBUILD_BUILTIN

ifdef need-config
include include/config/auto.conf
endif

ifeq ($(KBUILD_EXTMOD),)
# Objects we will link into vmlinux / subdirs we need to visit
core-y		:= init/ usr/
drivers-y	:= drivers/ sound/
drivers-$(CONFIG_SAMPLES) += samples/
drivers-y	+= net/ virt/
libs-y		:= lib/
endif # KBUILD_EXTMOD

# The all: target is the default when no target is given on the
# command line.
# This allow a user to issue only 'make' to build a kernel including modules
# Defaults to vmlinux, but the arch makefile usually adds further targets
all: vmlinux

CFLAGS_GCOV	:= -fprofile-arcs -ftest-coverage \
	$(call cc-option,-fno-tree-loop-im) \
	$(call cc-disable-warning,maybe-uninitialized,)
export CFLAGS_GCOV

# The arch Makefiles can override CC_FLAGS_FTRACE. We may also append it later.
ifdef CONFIG_FUNCTION_TRACER
  CC_FLAGS_FTRACE := -pg
endif

RETPOLINE_CFLAGS_GCC := -mindirect-branch=thunk-extern -mindirect-branch-register
RETPOLINE_VDSO_CFLAGS_GCC := -mindirect-branch=thunk-inline -mindirect-branch-register
RETPOLINE_CFLAGS_CLANG := -mretpoline-external-thunk
RETPOLINE_VDSO_CFLAGS_CLANG := -mretpoline
RETPOLINE_CFLAGS := $(call cc-option,$(RETPOLINE_CFLAGS_GCC),$(call cc-option,$(RETPOLINE_CFLAGS_CLANG)))
RETPOLINE_VDSO_CFLAGS := $(call cc-option,$(RETPOLINE_VDSO_CFLAGS_GCC),$(call cc-option,$(RETPOLINE_VDSO_CFLAGS_CLANG)))
export RETPOLINE_CFLAGS
export RETPOLINE_VDSO_CFLAGS

include arch/$(SRCARCH)/Makefile

ifdef need-config
ifdef may-sync-config
# Read in dependencies to all Kconfig* files, make sure to run syncconfig if
# changes are detected. This should be included after arch/$(SRCARCH)/Makefile
# because some architectures define CROSS_COMPILE there.
include include/config/auto.conf.cmd

$(KCONFIG_CONFIG):
	@echo >&2 '***'
	@echo >&2 '*** Configuration file "$@" not found!'
	@echo >&2 '***'
	@echo >&2 '*** Please run some configurator (e.g. "make oldconfig" or'
	@echo >&2 '*** "make menuconfig" or "make xconfig").'
	@echo >&2 '***'
	@/bin/false

# The actual configuration files used during the build are stored in
# include/generated/ and include/config/. Update them if .config is newer than
# include/config/auto.conf (which mirrors .config).
#
# This exploits the 'multi-target pattern rule' trick.
# The syncconfig should be executed only once to make all the targets.
# (Note: use the grouped target '&:' when we bump to GNU Make 4.3)
quiet_cmd_syncconfig = SYNC    $@
      cmd_syncconfig = $(MAKE) -f $(srctree)/Makefile syncconfig

%/config/auto.conf %/config/auto.conf.cmd %/generated/autoconf.h: $(KCONFIG_CONFIG)
	+$(call cmd,syncconfig)
else # !may-sync-config
# External modules and some install targets need include/generated/autoconf.h
# and include/config/auto.conf but do not care if they are up-to-date.
# Use auto.conf to trigger the test
PHONY += include/config/auto.conf

include/config/auto.conf:
	$(Q)test -e include/generated/autoconf.h -a -e $@ || (		\
	echo >&2;							\
	echo >&2 "  ERROR: Kernel configuration is invalid.";		\
	echo >&2 "         include/generated/autoconf.h or $@ are missing.";\
	echo >&2 "         Run 'make oldconfig && make prepare' on kernel src to fix it.";	\
	echo >&2 ;							\
	/bin/false)

endif # may-sync-config
endif # need-config

KBUILD_CFLAGS	+= $(call cc-option,-fno-delete-null-pointer-checks,)
KBUILD_CFLAGS	+= $(call cc-disable-warning,frame-address,)
KBUILD_CFLAGS	+= $(call cc-disable-warning, format-truncation)
KBUILD_CFLAGS	+= $(call cc-disable-warning, format-overflow)
KBUILD_CFLAGS	+= $(call cc-disable-warning, address-of-packed-member)

ifdef CONFIG_CC_OPTIMIZE_FOR_PERFORMANCE
KBUILD_CFLAGS += -O2
else ifdef CONFIG_CC_OPTIMIZE_FOR_PERFORMANCE_O3
KBUILD_CFLAGS += -O3
else ifdef CONFIG_CC_OPTIMIZE_FOR_SIZE
KBUILD_CFLAGS += -Os
endif

# Tell gcc to never replace conditional load with a non-conditional one
KBUILD_CFLAGS	+= $(call cc-option,--param=allow-store-data-races=0)
KBUILD_CFLAGS	+= $(call cc-option,-fno-allow-store-data-races)

ifdef CONFIG_READABLE_ASM
# Disable optimizations that make assembler listings hard to read.
# reorder blocks reorders the control in the function
# ipa clone creates specialized cloned functions
# partial inlining inlines only parts of functions
KBUILD_CFLAGS += $(call cc-option,-fno-reorder-blocks,) \
                 $(call cc-option,-fno-ipa-cp-clone,) \
                 $(call cc-option,-fno-partial-inlining)
endif

ifneq ($(CONFIG_FRAME_WARN),0)
KBUILD_CFLAGS += -Wframe-larger-than=$(CONFIG_FRAME_WARN)
endif

stackp-flags-y                                    := -fno-stack-protector
stackp-flags-$(CONFIG_STACKPROTECTOR)             := -fstack-protector
stackp-flags-$(CONFIG_STACKPROTECTOR_STRONG)      := -fstack-protector-strong

KBUILD_CFLAGS += $(stackp-flags-y)

ifdef CONFIG_CC_IS_CLANG
KBUILD_CPPFLAGS += -Qunused-arguments
KBUILD_CFLAGS += -Wno-format-invalid-specifier
KBUILD_CFLAGS += -Wno-gnu
# CLANG uses a _MergedGlobals as optimization, but this breaks modpost, as the
# source of a reference will be _MergedGlobals and not on of the whitelisted names.
# See modpost pattern 2
KBUILD_CFLAGS += -mno-global-merge
else

# These warnings generated too much noise in a regular build.
# Use make W=1 to enable them (see scripts/Makefile.extrawarn)
KBUILD_CFLAGS += -Wno-unused-but-set-variable

# Warn about unmarked fall-throughs in switch statement.
# Disabled for clang while comment to attribute conversion happens and
# https://github.com/ClangBuiltLinux/linux/issues/636 is discussed.
KBUILD_CFLAGS += $(call cc-option,-Wimplicit-fallthrough,)
endif

KBUILD_CFLAGS += $(call cc-disable-warning, unused-const-variable)
ifdef CONFIG_FRAME_POINTER
KBUILD_CFLAGS	+= -fno-omit-frame-pointer -fno-optimize-sibling-calls
else
# Some targets (ARM with Thumb2, for example), can't be built with frame
# pointers.  For those, we don't have FUNCTION_TRACER automatically
# select FRAME_POINTER.  However, FUNCTION_TRACER adds -pg, and this is
# incompatible with -fomit-frame-pointer with current GCC, so we don't use
# -fomit-frame-pointer with FUNCTION_TRACER.
ifndef CONFIG_FUNCTION_TRACER
KBUILD_CFLAGS	+= -fomit-frame-pointer
endif
endif

# Initialize all stack variables with a 0xAA pattern.
ifdef CONFIG_INIT_STACK_ALL_PATTERN
KBUILD_CFLAGS	+= -ftrivial-auto-var-init=pattern
endif

# Initialize all stack variables with a zero value.
ifdef CONFIG_INIT_STACK_ALL_ZERO
# Future support for zero initialization is still being debated, see
# https://bugs.llvm.org/show_bug.cgi?id=45497. These flags are subject to being
# renamed or dropped.
KBUILD_CFLAGS	+= -ftrivial-auto-var-init=zero
KBUILD_CFLAGS	+= -enable-trivial-auto-var-init-zero-knowing-it-will-be-removed-from-clang
endif

DEBUG_CFLAGS	:=

# Workaround for GCC versions < 5.0
# https://gcc.gnu.org/bugzilla/show_bug.cgi?id=61801
ifdef CONFIG_CC_IS_GCC
DEBUG_CFLAGS	+= $(call cc-ifversion, -lt, 0500, $(call cc-option, -fno-var-tracking-assignments))
endif

ifdef CONFIG_DEBUG_INFO

ifdef CONFIG_DEBUG_INFO_SPLIT
DEBUG_CFLAGS	+= -gsplit-dwarf
else
DEBUG_CFLAGS	+= -g
endif

ifneq ($(LLVM_IAS),1)
KBUILD_AFLAGS	+= -Wa,-gdwarf-2
endif

ifdef CONFIG_DEBUG_INFO_DWARF4
DEBUG_CFLAGS	+= -gdwarf-4
endif

ifdef CONFIG_DEBUG_INFO_REDUCED
DEBUG_CFLAGS	+= $(call cc-option, -femit-struct-debug-baseonly) \
		   $(call cc-option,-fno-var-tracking)
endif

ifdef CONFIG_DEBUG_INFO_COMPRESSED
DEBUG_CFLAGS	+= -gz=zlib
KBUILD_AFLAGS	+= -gz=zlib
KBUILD_LDFLAGS	+= --compress-debug-sections=zlib
endif

endif # CONFIG_DEBUG_INFO

KBUILD_CFLAGS += $(DEBUG_CFLAGS)
export DEBUG_CFLAGS

ifdef CONFIG_FUNCTION_TRACER
ifdef CONFIG_FTRACE_MCOUNT_RECORD
  # gcc 5 supports generating the mcount tables directly
  ifeq ($(call cc-option-yn,-mrecord-mcount),y)
    CC_FLAGS_FTRACE	+= -mrecord-mcount
    export CC_USING_RECORD_MCOUNT := 1
  endif
  ifdef CONFIG_HAVE_NOP_MCOUNT
    ifeq ($(call cc-option-yn, -mnop-mcount),y)
      CC_FLAGS_FTRACE	+= -mnop-mcount
      CC_FLAGS_USING	+= -DCC_USING_NOP_MCOUNT
    endif
  endif
endif
ifdef CONFIG_HAVE_FENTRY
  ifeq ($(call cc-option-yn, -mfentry),y)
    CC_FLAGS_FTRACE	+= -mfentry
    CC_FLAGS_USING	+= -DCC_USING_FENTRY
  endif
endif
export CC_FLAGS_FTRACE
KBUILD_CFLAGS	+= $(CC_FLAGS_FTRACE) $(CC_FLAGS_USING)
KBUILD_AFLAGS	+= $(CC_FLAGS_USING)
ifdef CONFIG_DYNAMIC_FTRACE
	ifdef CONFIG_HAVE_C_RECORDMCOUNT
		BUILD_C_RECORDMCOUNT := y
		export BUILD_C_RECORDMCOUNT
	endif
endif
endif

# We trigger additional mismatches with less inlining
ifdef CONFIG_DEBUG_SECTION_MISMATCH
KBUILD_CFLAGS += $(call cc-option, -fno-inline-functions-called-once)
endif

ifdef CONFIG_LD_DEAD_CODE_DATA_ELIMINATION
KBUILD_CFLAGS_KERNEL += -ffunction-sections -fdata-sections
LDFLAGS_vmlinux += --gc-sections
endif

ifdef CONFIG_SHADOW_CALL_STACK
CC_FLAGS_SCS	:= -fsanitize=shadow-call-stack
KBUILD_CFLAGS	+= $(CC_FLAGS_SCS)
export CC_FLAGS_SCS
endif

ifdef CONFIG_DEBUG_FORCE_FUNCTION_ALIGN_32B
KBUILD_CFLAGS += -falign-functions=32
endif

# arch Makefile may override CC so keep this after arch Makefile is included
NOSTDINC_FLAGS += -nostdinc -isystem $(shell $(CC) -print-file-name=include)

# warn about C99 declaration after statement
KBUILD_CFLAGS += -Wdeclaration-after-statement

# Variable Length Arrays (VLAs) should not be used anywhere in the kernel
KBUILD_CFLAGS += -Wvla

# disable pointer signed / unsigned warnings in gcc 4.0
KBUILD_CFLAGS += -Wno-pointer-sign

# disable stringop warnings in gcc 8+
KBUILD_CFLAGS += $(call cc-disable-warning, stringop-truncation)

# We'll want to enable this eventually, but it's not going away for 5.7 at least
KBUILD_CFLAGS += $(call cc-disable-warning, zero-length-bounds)
KBUILD_CFLAGS += $(call cc-disable-warning, array-bounds)
KBUILD_CFLAGS += $(call cc-disable-warning, stringop-overflow)

# Another good warning that we'll want to enable eventually
KBUILD_CFLAGS += $(call cc-disable-warning, restrict)

# Enabled with W=2, disabled by default as noisy
KBUILD_CFLAGS += $(call cc-disable-warning, maybe-uninitialized)

# disable invalid "can't wrap" optimizations for signed / pointers
KBUILD_CFLAGS	+= -fno-strict-overflow

# Make sure -fstack-check isn't enabled (like gentoo apparently did)
KBUILD_CFLAGS  += -fno-stack-check

# conserve stack if available
KBUILD_CFLAGS   += $(call cc-option,-fconserve-stack)

# Prohibit date/time macros, which would make the build non-deterministic
KBUILD_CFLAGS   += -Werror=date-time

# enforce correct pointer usage
KBUILD_CFLAGS   += $(call cc-option,-Werror=incompatible-pointer-types)

# Require designated initializers for all marked structures
KBUILD_CFLAGS   += $(call cc-option,-Werror=designated-init)

# change __FILE__ to the relative path from the srctree
KBUILD_CPPFLAGS += $(call cc-option,-fmacro-prefix-map=$(srctree)/=)

# include additional Makefiles when needed
include-y			:= scripts/Makefile.extrawarn
include-$(CONFIG_KASAN)		+= scripts/Makefile.kasan
include-$(CONFIG_KCSAN)		+= scripts/Makefile.kcsan
include-$(CONFIG_UBSAN)		+= scripts/Makefile.ubsan
include-$(CONFIG_KCOV)		+= scripts/Makefile.kcov
include-$(CONFIG_GCC_PLUGINS)	+= scripts/Makefile.gcc-plugins

include $(addprefix $(srctree)/, $(include-y))

# scripts/Makefile.gcc-plugins is intentionally included last.
# Do not add $(call cc-option,...) below this line. When you build the kernel
# from the clean source tree, the GCC plugins do not exist at this point.

# Add user supplied CPPFLAGS, AFLAGS and CFLAGS as the last assignments
KBUILD_CPPFLAGS += $(KCPPFLAGS)
KBUILD_AFLAGS   += $(KAFLAGS)
KBUILD_CFLAGS   += $(KCFLAGS)

KBUILD_LDFLAGS_MODULE += --build-id=sha1
LDFLAGS_vmlinux += --build-id=sha1

ifeq ($(CONFIG_STRIP_ASM_SYMS),y)
LDFLAGS_vmlinux	+= $(call ld-option, -X,)
endif

ifeq ($(CONFIG_RELR),y)
LDFLAGS_vmlinux	+= --pack-dyn-relocs=relr
endif

# We never want expected sections to be placed heuristically by the
# linker. All sections should be explicitly named in the linker script.
ifdef CONFIG_LD_ORPHAN_WARN
LDFLAGS_vmlinux += --orphan-handling=warn
endif

# Align the bit size of userspace programs with the kernel
KBUILD_USERCFLAGS  += $(filter -m32 -m64 --target=%, $(KBUILD_CFLAGS))
KBUILD_USERLDFLAGS += $(filter -m32 -m64 --target=%, $(KBUILD_CFLAGS))

# make the checker run with the right architecture
CHECKFLAGS += --arch=$(ARCH)

# insure the checker run with the right endianness
CHECKFLAGS += $(if $(CONFIG_CPU_BIG_ENDIAN),-mbig-endian,-mlittle-endian)

# the checker needs the correct machine size
CHECKFLAGS += $(if $(CONFIG_64BIT),-m64,-m32)

# Default kernel image to build when no specific target is given.
# KBUILD_IMAGE may be overruled on the command line or
# set in the environment
# Also any assignments in arch/$(ARCH)/Makefile take precedence over
# this default value
export KBUILD_IMAGE ?= vmlinux

#
# INSTALL_PATH specifies where to place the updated kernel and system map
# images. Default is /boot, but you can set it to other values
export	INSTALL_PATH ?= /boot

#
# INSTALL_DTBS_PATH specifies a prefix for relocations required by build roots.
# Like INSTALL_MOD_PATH, it isn't defined in the Makefile, but can be passed as
# an argument if needed. Otherwise it defaults to the kernel install path
#
export INSTALL_DTBS_PATH ?= $(INSTALL_PATH)/dtbs/$(KERNELRELEASE)

#
# INSTALL_MOD_PATH specifies a prefix to MODLIB for module directory
# relocations required by build roots.  This is not defined in the
# makefile but the argument can be passed to make if needed.
#

MODLIB	= $(INSTALL_MOD_PATH)/lib/modules/$(KERNELRELEASE)
export MODLIB

#
# INSTALL_MOD_STRIP, if defined, will cause modules to be
# stripped after they are installed.  If INSTALL_MOD_STRIP is '1', then
# the default option --strip-debug will be used.  Otherwise,
# INSTALL_MOD_STRIP value will be used as the options to the strip command.

ifdef INSTALL_MOD_STRIP
ifeq ($(INSTALL_MOD_STRIP),1)
mod_strip_cmd = $(STRIP) --strip-debug
else
mod_strip_cmd = $(STRIP) $(INSTALL_MOD_STRIP)
endif # INSTALL_MOD_STRIP=1
else
mod_strip_cmd = true
endif # INSTALL_MOD_STRIP
export mod_strip_cmd

# CONFIG_MODULE_COMPRESS, if defined, will cause module to be compressed
# after they are installed in agreement with CONFIG_MODULE_COMPRESS_GZIP,
# CONFIG_MODULE_COMPRESS_XZ, or CONFIG_MODULE_COMPRESS_ZSTD.

mod_compress_cmd = true
ifdef CONFIG_MODULE_COMPRESS
  ifdef CONFIG_MODULE_COMPRESS_GZIP
    mod_compress_cmd = $(KGZIP) -n -f
  endif # CONFIG_MODULE_COMPRESS_GZIP
  ifdef CONFIG_MODULE_COMPRESS_XZ
    mod_compress_cmd = $(XZ) -f
  endif # CONFIG_MODULE_COMPRESS_XZ
  ifdef CONFIG_MODULE_COMPRESS_ZSTD
    mod_compress_cmd = $(ZSTD) -T0 -10 --rm -f
  endif # CONFIG_MODULE_COMPRESS_ZSTD
endif # CONFIG_MODULE_COMPRESS
export mod_compress_cmd

ifdef CONFIG_MODULE_SIG_ALL
$(eval $(call config_filename,MODULE_SIG_KEY))

mod_sign_cmd = scripts/sign-file $(CONFIG_MODULE_SIG_HASH) $(MODULE_SIG_KEY_SRCPREFIX)$(CONFIG_MODULE_SIG_KEY) certs/signing_key.x509
else
mod_sign_cmd = true
endif
export mod_sign_cmd

HOST_LIBELF_LIBS = $(shell pkg-config libelf --libs 2>/dev/null || echo -lelf)

has_libelf = $(call try-run,\
               echo "int main() {}" | $(HOSTCC) -xc -o /dev/null $(HOST_LIBELF_LIBS) -,1,0)

ifdef CONFIG_STACK_VALIDATION
  ifeq ($(has_libelf),1)
    objtool_target := tools/objtool FORCE
  else
    SKIP_STACK_VALIDATION := 1
    export SKIP_STACK_VALIDATION
  endif
endif

ifdef CONFIG_BPF
ifdef CONFIG_DEBUG_INFO_BTF
  ifeq ($(has_libelf),1)
    resolve_btfids_target := tools/bpf/resolve_btfids FORCE
  else
    ERROR_RESOLVE_BTFIDS := 1
  endif
endif # CONFIG_DEBUG_INFO_BTF
endif # CONFIG_BPF

PHONY += prepare0

export MODORDER := $(extmod-prefix)modules.order
export MODULES_NSDEPS := $(extmod-prefix)modules.nsdeps

ifeq ($(KBUILD_EXTMOD),)
core-y		+= kernel/ certs/ mm/ fs/ ipc/ security/ crypto/ block/

vmlinux-dirs	:= $(patsubst %/,%,$(filter %/, \
		     $(core-y) $(core-m) $(drivers-y) $(drivers-m) \
		     $(libs-y) $(libs-m)))

vmlinux-alldirs	:= $(sort $(vmlinux-dirs) Documentation \
		     $(patsubst %/,%,$(filter %/, $(core-) \
			$(drivers-) $(libs-))))

subdir-modorder := $(addsuffix modules.order,$(filter %/, \
			$(core-y) $(core-m) $(libs-y) $(libs-m) \
			$(drivers-y) $(drivers-m)))

build-dirs	:= $(vmlinux-dirs)
clean-dirs	:= $(vmlinux-alldirs)

# Externally visible symbols (used by link-vmlinux.sh)
KBUILD_VMLINUX_OBJS := $(head-y) $(patsubst %/,%/built-in.a, $(core-y))
KBUILD_VMLINUX_OBJS += $(addsuffix built-in.a, $(filter %/, $(libs-y)))
ifdef CONFIG_MODULES
KBUILD_VMLINUX_OBJS += $(patsubst %/, %/lib.a, $(filter %/, $(libs-y)))
KBUILD_VMLINUX_LIBS := $(filter-out %/, $(libs-y))
else
KBUILD_VMLINUX_LIBS := $(patsubst %/,%/lib.a, $(libs-y))
endif
KBUILD_VMLINUX_OBJS += $(patsubst %/,%/built-in.a, $(drivers-y))

export KBUILD_VMLINUX_OBJS KBUILD_VMLINUX_LIBS
export KBUILD_LDS          := arch/$(SRCARCH)/kernel/vmlinux.lds
# used by scripts/Makefile.package
export KBUILD_ALLDIRS := $(sort $(filter-out arch/%,$(vmlinux-alldirs)) LICENSES arch include scripts tools)

vmlinux-deps := $(KBUILD_LDS) $(KBUILD_VMLINUX_OBJS) $(KBUILD_VMLINUX_LIBS)

# Recurse until adjust_autoksyms.sh is satisfied
PHONY += autoksyms_recursive
ifdef CONFIG_TRIM_UNUSED_KSYMS
# For the kernel to actually contain only the needed exported symbols,
# we have to build modules as well to determine what those symbols are.
# (this can be evaluated only once include/config/auto.conf has been included)
KBUILD_MODULES := 1

autoksyms_recursive: descend modules.order
	$(Q)$(CONFIG_SHELL) $(srctree)/scripts/adjust_autoksyms.sh \
	  "$(MAKE) -f $(srctree)/Makefile vmlinux"
endif

autoksyms_h := $(if $(CONFIG_TRIM_UNUSED_KSYMS), include/generated/autoksyms.h)

quiet_cmd_autoksyms_h = GEN     $@
      cmd_autoksyms_h = mkdir -p $(dir $@); \
			$(CONFIG_SHELL) $(srctree)/scripts/gen_autoksyms.sh $@

$(autoksyms_h):
	$(call cmd,autoksyms_h)

ARCH_POSTLINK := $(wildcard $(srctree)/arch/$(SRCARCH)/Makefile.postlink)

# Final link of vmlinux with optional arch pass after final link
cmd_link-vmlinux =                                                 \
	$(CONFIG_SHELL) $< "$(LD)" "$(KBUILD_LDFLAGS)" "$(LDFLAGS_vmlinux)";    \
	$(if $(ARCH_POSTLINK), $(MAKE) -f $(ARCH_POSTLINK) $@, true)

vmlinux: scripts/link-vmlinux.sh autoksyms_recursive $(vmlinux-deps) FORCE
	+$(call if_changed,link-vmlinux)

targets := vmlinux

# The actual objects are generated when descending,
# make sure no implicit rule kicks in
$(sort $(vmlinux-deps) $(subdir-modorder)): descend ;

filechk_kernel.release = \
	echo "$(KERNELVERSION)$$($(CONFIG_SHELL) $(srctree)/scripts/setlocalversion $(srctree))"

# Store (new) KERNELRELEASE string in include/config/kernel.release
include/config/kernel.release: FORCE
	$(call filechk,kernel.release)

# Additional helpers built in scripts/
# Carefully list dependencies so we do not try to build scripts twice
# in parallel
PHONY += scripts
scripts: scripts_basic scripts_dtc
	$(Q)$(MAKE) $(build)=$(@)

# Things we need to do before we recursively start building the kernel
# or the modules are listed in "prepare".
# A multi level approach is used. prepareN is processed before prepareN-1.
# archprepare is used in arch Makefiles and when processed asm symlink,
# version.h and scripts_basic is processed / created.

PHONY += prepare archprepare

archprepare: outputmakefile archheaders archscripts scripts include/config/kernel.release \
	asm-generic $(version_h) $(autoksyms_h) include/generated/utsrelease.h \
	include/generated/autoconf.h

prepare0: archprepare
	$(Q)$(MAKE) $(build)=scripts/mod
	$(Q)$(MAKE) $(build)=.

# All the preparing..
prepare: prepare0 prepare-objtool prepare-resolve_btfids

# Support for using generic headers in asm-generic
asm-generic := -f $(srctree)/scripts/Makefile.asm-generic obj

PHONY += asm-generic uapi-asm-generic
asm-generic: uapi-asm-generic
	$(Q)$(MAKE) $(asm-generic)=arch/$(SRCARCH)/include/generated/asm \
	generic=include/asm-generic
uapi-asm-generic:
	$(Q)$(MAKE) $(asm-generic)=arch/$(SRCARCH)/include/generated/uapi/asm \
	generic=include/uapi/asm-generic

PHONY += prepare-objtool prepare-resolve_btfids
prepare-objtool: $(objtool_target)
ifeq ($(SKIP_STACK_VALIDATION),1)
ifdef CONFIG_UNWINDER_ORC
	@echo "error: Cannot generate ORC metadata for CONFIG_UNWINDER_ORC=y, please install libelf-dev, libelf-devel or elfutils-libelf-devel" >&2
	@false
else
	@echo "warning: Cannot use CONFIG_STACK_VALIDATION=y, please install libelf-dev, libelf-devel or elfutils-libelf-devel" >&2
endif
endif

prepare-resolve_btfids: $(resolve_btfids_target)
ifeq ($(ERROR_RESOLVE_BTFIDS),1)
	@echo "error: Cannot resolve BTF IDs for CONFIG_DEBUG_INFO_BTF, please install libelf-dev, libelf-devel or elfutils-libelf-devel" >&2
	@false
endif
# Generate some files
# ---------------------------------------------------------------------------

# KERNELRELEASE can change from a few different places, meaning version.h
# needs to be updated, so this check is forced on all builds

uts_len := 64
define filechk_utsrelease.h
	if [ `echo -n "$(KERNELRELEASE)" | wc -c ` -gt $(uts_len) ]; then \
	  echo '"$(KERNELRELEASE)" exceeds $(uts_len) characters' >&2;    \
	  exit 1;                                                         \
	fi;                                                               \
	echo \#define UTS_RELEASE \"$(KERNELRELEASE)\"
endef

define filechk_version.h
	echo \#define LINUX_VERSION_CODE $(shell                         \
	expr $(VERSION) \* 65536 + 0$(PATCHLEVEL) \* 256 + 0$(SUBLEVEL)); \
	echo '#define KERNEL_VERSION(a,b,c) (((a) << 16) + ((b) << 8) + (c))'
endef

$(version_h): FORCE
	$(call filechk,version.h)
	$(Q)rm -f $(old_version_h)

include/generated/utsrelease.h: include/config/kernel.release FORCE
	$(call filechk,utsrelease.h)

PHONY += headerdep
headerdep:
	$(Q)find $(srctree)/include/ -name '*.h' | xargs --max-args 1 \
	$(srctree)/scripts/headerdep.pl -I$(srctree)/include

# ---------------------------------------------------------------------------
# Kernel headers

#Default location for installed headers
export INSTALL_HDR_PATH = $(objtree)/usr

quiet_cmd_headers_install = INSTALL $(INSTALL_HDR_PATH)/include
      cmd_headers_install = \
	mkdir -p $(INSTALL_HDR_PATH); \
	rsync -mrl --include='*/' --include='*\.h' --exclude='*' \
	usr/include $(INSTALL_HDR_PATH)

PHONY += headers_install
headers_install: headers
	$(call cmd,headers_install)

PHONY += archheaders archscripts

hdr-inst := -f $(srctree)/scripts/Makefile.headersinst obj

PHONY += headers
headers: $(version_h) scripts_unifdef uapi-asm-generic archheaders archscripts
	$(if $(wildcard $(srctree)/arch/$(SRCARCH)/include/uapi/asm/Kbuild),, \
	  $(error Headers not exportable for the $(SRCARCH) architecture))
	$(Q)$(MAKE) $(hdr-inst)=include/uapi
	$(Q)$(MAKE) $(hdr-inst)=arch/$(SRCARCH)/include/uapi

# Deprecated. It is no-op now.
PHONY += headers_check
headers_check:
	@:

ifdef CONFIG_HEADERS_INSTALL
prepare: headers
endif

PHONY += scripts_unifdef
scripts_unifdef: scripts_basic
	$(Q)$(MAKE) $(build)=scripts scripts/unifdef

# ---------------------------------------------------------------------------
# Kernel selftest

PHONY += kselftest
kselftest:
	$(Q)$(MAKE) -C $(srctree)/tools/testing/selftests run_tests

kselftest-%: FORCE
	$(Q)$(MAKE) -C $(srctree)/tools/testing/selftests $*

PHONY += kselftest-merge
kselftest-merge:
	$(if $(wildcard $(objtree)/.config),, $(error No .config exists, config your kernel first!))
	$(Q)find $(srctree)/tools/testing/selftests -name config | \
		xargs $(srctree)/scripts/kconfig/merge_config.sh -m $(objtree)/.config
	$(Q)$(MAKE) -f $(srctree)/Makefile olddefconfig

# ---------------------------------------------------------------------------
# Devicetree files

ifneq ($(wildcard $(srctree)/arch/$(SRCARCH)/boot/dts/),)
dtstree := arch/$(SRCARCH)/boot/dts
endif

ifneq ($(dtstree),)

%.dtb: include/config/kernel.release scripts_dtc
	$(Q)$(MAKE) $(build)=$(dtstree) $(dtstree)/$@

PHONY += dtbs dtbs_install dtbs_check
dtbs: include/config/kernel.release scripts_dtc
	$(Q)$(MAKE) $(build)=$(dtstree)

ifneq ($(filter dtbs_check, $(MAKECMDGOALS)),)
export CHECK_DTBS=y
dtbs: dt_binding_check
endif

dtbs_check: dtbs

dtbs_install:
	$(Q)$(MAKE) $(dtbinst)=$(dtstree) dst=$(INSTALL_DTBS_PATH)

ifdef CONFIG_OF_EARLY_FLATTREE
all: dtbs
endif

endif

PHONY += scripts_dtc
scripts_dtc: scripts_basic
	$(Q)$(MAKE) $(build)=scripts/dtc

ifneq ($(filter dt_binding_check, $(MAKECMDGOALS)),)
export CHECK_DT_BINDING=y
endif

PHONY += dt_binding_check
dt_binding_check: scripts_dtc
	$(Q)$(MAKE) $(build)=Documentation/devicetree/bindings

# ---------------------------------------------------------------------------
# Modules

ifdef CONFIG_MODULES

# By default, build modules as well

all: modules

# When we're building modules with modversions, we need to consider
# the built-in objects during the descend as well, in order to
# make sure the checksums are up to date before we record them.
ifdef CONFIG_MODVERSIONS
  KBUILD_BUILTIN := 1
endif

# Build modules
#
# A module can be listed more than once in obj-m resulting in
# duplicate lines in modules.order files.  Those are removed
# using awk while concatenating to the final file.

PHONY += modules
modules: $(if $(KBUILD_BUILTIN),vmlinux) modules_check modules_prepare
	$(Q)$(MAKE) -f $(srctree)/scripts/Makefile.modpost

PHONY += modules_check
modules_check: modules.order
	$(Q)$(CONFIG_SHELL) $(srctree)/scripts/modules-check.sh $<

cmd_modules_order = $(AWK) '!x[$$0]++' $(real-prereqs) > $@

modules.order: $(subdir-modorder) FORCE
	$(call if_changed,modules_order)

targets += modules.order

# Target to prepare building external modules
PHONY += modules_prepare
modules_prepare: prepare
	$(Q)$(MAKE) $(build)=scripts scripts/module.lds

# Target to install modules
PHONY += modules_install
modules_install: _modinst_ _modinst_post

PHONY += _modinst_
_modinst_:
	@rm -rf $(MODLIB)/kernel
	@rm -f $(MODLIB)/source
	@mkdir -p $(MODLIB)/kernel
	@ln -s $(abspath $(srctree)) $(MODLIB)/source
	@if [ ! $(objtree) -ef  $(MODLIB)/build ]; then \
		rm -f $(MODLIB)/build ; \
		ln -s $(CURDIR) $(MODLIB)/build ; \
	fi
	@sed 's:^:kernel/:' modules.order > $(MODLIB)/modules.order
	@cp -f modules.builtin $(MODLIB)/
	@cp -f $(objtree)/modules.builtin.modinfo $(MODLIB)/
	$(Q)$(MAKE) -f $(srctree)/scripts/Makefile.modinst

# This depmod is only for convenience to give the initial
# boot a modules.dep even before / is mounted read-write.  However the
# boot script depmod is the master version.
PHONY += _modinst_post
_modinst_post: _modinst_
	$(call cmd,depmod)

ifeq ($(CONFIG_MODULE_SIG), y)
PHONY += modules_sign
modules_sign:
	$(Q)$(MAKE) -f $(srctree)/scripts/Makefile.modsign
endif

else # CONFIG_MODULES

# Modules not configured
# ---------------------------------------------------------------------------

PHONY += modules modules_install
modules modules_install:
	@echo >&2
	@echo >&2 "The present kernel configuration has modules disabled."
	@echo >&2 "Type 'make config' and enable loadable module support."
	@echo >&2 "Then build a kernel with module support enabled."
	@echo >&2
	@exit 1

endif # CONFIG_MODULES

###
# Cleaning is done on three levels.
# make clean     Delete most generated files
#                Leave enough to build external modules
# make mrproper  Delete the current configuration, and all generated files
# make distclean Remove editor backup files, patch leftover files and the like

# Directories & files removed with 'make clean'
CLEAN_FILES += include/ksym vmlinux.symvers \
	       modules.builtin modules.builtin.modinfo modules.nsdeps \
	       compile_commands.json

# Directories & files removed with 'make mrproper'
MRPROPER_FILES += include/config include/generated          \
		  arch/$(SRCARCH)/include/generated .tmp_objdiff \
		  debian snap tar-install \
		  .config .config.old .version \
		  Module.symvers \
		  signing_key.pem signing_key.priv signing_key.x509	\
		  x509.genkey extra_certificates signing_key.x509.keyid	\
		  signing_key.x509.signer vmlinux-gdb.py \
		  *.spec

# Directories & files removed with 'make distclean'
DISTCLEAN_FILES += tags TAGS cscope* GPATH GTAGS GRTAGS GSYMS

# clean - Delete most, but leave enough to build external modules
#
clean: rm-files := $(CLEAN_FILES)

PHONY += archclean vmlinuxclean

vmlinuxclean:
	$(Q)$(CONFIG_SHELL) $(srctree)/scripts/link-vmlinux.sh clean
	$(Q)$(if $(ARCH_POSTLINK), $(MAKE) -f $(ARCH_POSTLINK) clean)

clean: archclean vmlinuxclean

# mrproper - Delete all generated files, including .config
#
mrproper: rm-files := $(wildcard $(MRPROPER_FILES))
mrproper-dirs      := $(addprefix _mrproper_,scripts)

PHONY += $(mrproper-dirs) mrproper
$(mrproper-dirs):
	$(Q)$(MAKE) $(clean)=$(patsubst _mrproper_%,%,$@)

mrproper: clean $(mrproper-dirs)
	$(call cmd,rmfiles)

# distclean
#
distclean: rm-files := $(wildcard $(DISTCLEAN_FILES))

PHONY += distclean

distclean: mrproper
	$(call cmd,rmfiles)
	@find $(srctree) $(RCS_FIND_IGNORE) \
		\( -name '*.orig' -o -name '*.rej' -o -name '*~' \
		-o -name '*.bak' -o -name '#*#' -o -name '*%' \
		-o -name 'core' \) \
		-type f -print | xargs rm -f


# Packaging of the kernel to various formats
# ---------------------------------------------------------------------------

%src-pkg: FORCE
	$(Q)$(MAKE) -f $(srctree)/scripts/Makefile.package $@
%pkg: include/config/kernel.release FORCE
	$(Q)$(MAKE) -f $(srctree)/scripts/Makefile.package $@

# Brief documentation of the typical targets used
# ---------------------------------------------------------------------------

boards := $(wildcard $(srctree)/arch/$(SRCARCH)/configs/*_defconfig)
boards := $(sort $(notdir $(boards)))
board-dirs := $(dir $(wildcard $(srctree)/arch/$(SRCARCH)/configs/*/*_defconfig))
board-dirs := $(sort $(notdir $(board-dirs:/=)))

PHONY += help
help:
	@echo  'Cleaning targets:'
	@echo  '  clean		  - Remove most generated files but keep the config and'
	@echo  '                    enough build support to build external modules'
	@echo  '  mrproper	  - Remove all generated files + config + various backup files'
	@echo  '  distclean	  - mrproper + remove editor backup and patch files'
	@echo  ''
	@echo  'Configuration targets:'
	@$(MAKE) -f $(srctree)/scripts/kconfig/Makefile help
	@echo  ''
	@echo  'Other generic targets:'
	@echo  '  all		  - Build all targets marked with [*]'
	@echo  '* vmlinux	  - Build the bare kernel'
	@echo  '* modules	  - Build all modules'
	@echo  '  modules_install - Install all modules to INSTALL_MOD_PATH (default: /)'
	@echo  '  dir/            - Build all files in dir and below'
	@echo  '  dir/file.[ois]  - Build specified target only'
	@echo  '  dir/file.ll     - Build the LLVM assembly file'
	@echo  '                    (requires compiler support for LLVM assembly generation)'
	@echo  '  dir/file.lst    - Build specified mixed source/assembly target only'
	@echo  '                    (requires a recent binutils and recent build (System.map))'
	@echo  '  dir/file.ko     - Build module including final link'
	@echo  '  modules_prepare - Set up for building external modules'
	@echo  '  tags/TAGS	  - Generate tags file for editors'
	@echo  '  cscope	  - Generate cscope index'
	@echo  '  gtags           - Generate GNU GLOBAL index'
	@echo  '  kernelrelease	  - Output the release version string (use with make -s)'
	@echo  '  kernelversion	  - Output the version stored in Makefile (use with make -s)'
	@echo  '  image_name	  - Output the image name (use with make -s)'
	@echo  '  headers_install - Install sanitised kernel headers to INSTALL_HDR_PATH'; \
	 echo  '                    (default: $(INSTALL_HDR_PATH))'; \
	 echo  ''
	@echo  'Static analysers:'
	@echo  '  checkstack      - Generate a list of stack hogs'
	@echo  '  versioncheck    - Sanity check on version.h usage'
	@echo  '  includecheck    - Check for duplicate included header files'
	@echo  '  export_report   - List the usages of all exported symbols'
	@echo  '  headerdep       - Detect inclusion cycles in headers'
	@echo  '  coccicheck      - Check with Coccinelle'
	@echo  '  clang-analyzer  - Check with clang static analyzer'
	@echo  '  clang-tidy      - Check with clang-tidy'
	@echo  ''
	@echo  'Tools:'
	@echo  '  nsdeps          - Generate missing symbol namespace dependencies'
	@echo  ''
	@echo  'Kernel selftest:'
	@echo  '  kselftest         - Build and run kernel selftest'
	@echo  '                      Build, install, and boot kernel before'
	@echo  '                      running kselftest on it'
	@echo  '                      Run as root for full coverage'
	@echo  '  kselftest-all     - Build kernel selftest'
	@echo  '  kselftest-install - Build and install kernel selftest'
	@echo  '  kselftest-clean   - Remove all generated kselftest files'
	@echo  '  kselftest-merge   - Merge all the config dependencies of'
	@echo  '		      kselftest to existing .config.'
	@echo  ''
	@$(if $(dtstree), \
		echo 'Devicetree:'; \
		echo '* dtbs             - Build device tree blobs for enabled boards'; \
		echo '  dtbs_install     - Install dtbs to $(INSTALL_DTBS_PATH)'; \
		echo '  dt_binding_check - Validate device tree binding documents'; \
		echo '  dtbs_check       - Validate device tree source files';\
		echo '')

	@echo 'Userspace tools targets:'
	@echo '  use "make tools/help"'
	@echo '  or  "cd tools; make help"'
	@echo  ''
	@echo  'Kernel packaging:'
	@$(MAKE) -f $(srctree)/scripts/Makefile.package help
	@echo  ''
	@echo  'Documentation targets:'
	@$(MAKE) -f $(srctree)/Documentation/Makefile dochelp
	@echo  ''
	@echo  'Architecture specific targets ($(SRCARCH)):'
	@$(if $(archhelp),$(archhelp),\
		echo '  No architecture specific help defined for $(SRCARCH)')
	@echo  ''
	@$(if $(boards), \
		$(foreach b, $(boards), \
		printf "  %-27s - Build for %s\\n" $(b) $(subst _defconfig,,$(b));) \
		echo '')
	@$(if $(board-dirs), \
		$(foreach b, $(board-dirs), \
		printf "  %-16s - Show %s-specific targets\\n" help-$(b) $(b);) \
		printf "  %-16s - Show all of the above\\n" help-boards; \
		echo '')

	@echo  '  make V=0|1 [targets] 0 => quiet build (default), 1 => verbose build'
	@echo  '  make V=2   [targets] 2 => give reason for rebuild of target'
	@echo  '  make O=dir [targets] Locate all output files in "dir", including .config'
	@echo  '  make C=1   [targets] Check re-compiled c source with $$CHECK'
	@echo  '                       (sparse by default)'
	@echo  '  make C=2   [targets] Force check of all c source with $$CHECK'
	@echo  '  make RECORDMCOUNT_WARN=1 [targets] Warn about ignored mcount sections'
	@echo  '  make W=n   [targets] Enable extra build checks, n=1,2,3 where'
	@echo  '		1: warnings which may be relevant and do not occur too often'
	@echo  '		2: warnings which occur quite often but may still be relevant'
	@echo  '		3: more obscure warnings, can most likely be ignored'
	@echo  '		Multiple levels can be combined with W=12 or W=123'
	@echo  ''
	@echo  'Execute "make" or "make all" to build all targets marked with [*] '
	@echo  'For further info see the ./README file'


help-board-dirs := $(addprefix help-,$(board-dirs))

help-boards: $(help-board-dirs)

boards-per-dir = $(sort $(notdir $(wildcard $(srctree)/arch/$(SRCARCH)/configs/$*/*_defconfig)))

$(help-board-dirs): help-%:
	@echo  'Architecture specific targets ($(SRCARCH) $*):'
	@$(if $(boards-per-dir), \
		$(foreach b, $(boards-per-dir), \
		printf "  %-24s - Build for %s\\n" $*/$(b) $(subst _defconfig,,$(b));) \
		echo '')


# Documentation targets
# ---------------------------------------------------------------------------
DOC_TARGETS := xmldocs latexdocs pdfdocs htmldocs epubdocs cleandocs \
	       linkcheckdocs dochelp refcheckdocs
PHONY += $(DOC_TARGETS)
$(DOC_TARGETS):
	$(Q)$(MAKE) $(build)=Documentation $@

# Misc
# ---------------------------------------------------------------------------

PHONY += scripts_gdb
scripts_gdb: prepare0
	$(Q)$(MAKE) $(build)=scripts/gdb
	$(Q)ln -fsn $(abspath $(srctree)/scripts/gdb/vmlinux-gdb.py)

ifdef CONFIG_GDB_SCRIPTS
all: scripts_gdb
endif

else # KBUILD_EXTMOD

###
# External module support.
# When building external modules the kernel used as basis is considered
# read-only, and no consistency checks are made and the make
# system is not used on the basis kernel. If updates are required
# in the basis kernel ordinary make commands (without M=...) must
# be used.
#
# The following are the only valid targets when building external
# modules.
# make M=dir clean     Delete all automatically generated files
# make M=dir modules   Make all modules in specified dir
# make M=dir	       Same as 'make M=dir modules'
# make M=dir modules_install
#                      Install the modules built in the module directory
#                      Assumes install directory is already created

# We are always building only modules.
KBUILD_BUILTIN :=
KBUILD_MODULES := 1

build-dirs := $(KBUILD_EXTMOD)
PHONY += modules
modules: $(MODORDER)
	$(Q)$(MAKE) -f $(srctree)/scripts/Makefile.modpost

$(MODORDER): descend
	@:

PHONY += modules_install
modules_install: _emodinst_ _emodinst_post

install-dir := $(if $(INSTALL_MOD_DIR),$(INSTALL_MOD_DIR),extra)
PHONY += _emodinst_
_emodinst_:
	$(Q)mkdir -p $(MODLIB)/$(install-dir)
	$(Q)$(MAKE) -f $(srctree)/scripts/Makefile.modinst

PHONY += _emodinst_post
_emodinst_post: _emodinst_
	$(call cmd,depmod)

compile_commands.json: $(extmod-prefix)compile_commands.json
PHONY += compile_commands.json

clean-dirs := $(KBUILD_EXTMOD)
clean: rm-files := $(KBUILD_EXTMOD)/Module.symvers $(KBUILD_EXTMOD)/modules.nsdeps \
	$(KBUILD_EXTMOD)/compile_commands.json

PHONY += help
help:
	@echo  '  Building external modules.'
	@echo  '  Syntax: make -C path/to/kernel/src M=$$PWD target'
	@echo  ''
	@echo  '  modules         - default target, build the module(s)'
	@echo  '  modules_install - install the module'
	@echo  '  clean           - remove generated files in module directory only'
	@echo  ''

# no-op for external module builds
PHONY += prepare modules_prepare

endif # KBUILD_EXTMOD

# Single targets
# ---------------------------------------------------------------------------
# To build individual files in subdirectories, you can do like this:
#
#   make foo/bar/baz.s
#
# The supported suffixes for single-target are listed in 'single-targets'
#
# To build only under specific subdirectories, you can do like this:
#
#   make foo/bar/baz/

ifdef single-build

# .ko is special because modpost is needed
single-ko := $(sort $(filter %.ko, $(MAKECMDGOALS)))
single-no-ko := $(sort $(patsubst %.ko,%.mod, $(MAKECMDGOALS)))

$(single-ko): single_modpost
	@:
$(single-no-ko): descend
	@:

ifeq ($(KBUILD_EXTMOD),)
# For the single build of in-tree modules, use a temporary file to avoid
# the situation of modules_install installing an invalid modules.order.
MODORDER := .modules.tmp
endif

PHONY += single_modpost
single_modpost: $(single-no-ko) modules_prepare
	$(Q){ $(foreach m, $(single-ko), echo $(extmod-prefix)$m;) } > $(MODORDER)
	$(Q)$(MAKE) -f $(srctree)/scripts/Makefile.modpost

KBUILD_MODULES := 1

export KBUILD_SINGLE_TARGETS := $(addprefix $(extmod-prefix), $(single-no-ko))

# trim unrelated directories
build-dirs := $(foreach d, $(build-dirs), \
			$(if $(filter $(d)/%, $(KBUILD_SINGLE_TARGETS)), $(d)))

endif

ifndef CONFIG_MODULES
KBUILD_MODULES :=
endif

# Handle descending into subdirectories listed in $(build-dirs)
# Preset locale variables to speed up the build process. Limit locale
# tweaks to this spot to avoid wrong language settings when running
# make menuconfig etc.
# Error messages still appears in the original language
PHONY += descend $(build-dirs)
descend: $(build-dirs)
$(build-dirs): prepare
	$(Q)$(MAKE) $(build)=$@ \
	single-build=$(if $(filter-out $@/, $(filter $@/%, $(KBUILD_SINGLE_TARGETS))),1) \
	need-builtin=1 need-modorder=1

clean-dirs := $(addprefix _clean_, $(clean-dirs))
PHONY += $(clean-dirs) clean
$(clean-dirs):
	$(Q)$(MAKE) $(clean)=$(patsubst _clean_%,%,$@)

clean: $(clean-dirs)
	$(call cmd,rmfiles)
	@find $(if $(KBUILD_EXTMOD), $(KBUILD_EXTMOD), .) $(RCS_FIND_IGNORE) \
		\( -name '*.[aios]' -o -name '*.ko' -o -name '.*.cmd' \
		-o -name '*.ko.*' \
		-o -name '*.dtb' -o -name '*.dtb.S' -o -name '*.dt.yaml' \
		-o -name '*.dwo' -o -name '*.lst' \
		-o -name '*.su' -o -name '*.mod' \
		-o -name '.*.d' -o -name '.*.tmp' -o -name '*.mod.c' \
		-o -name '*.lex.c' -o -name '*.tab.[ch]' \
		-o -name '*.asn1.[ch]' \
		-o -name '*.symtypes' -o -name 'modules.order' \
		-o -name '.tmp_*.o.*' \
		-o -name '*.c.[012]*.*' \
		-o -name '*.ll' \
		-o -name '*.gcno' \) -type f -print | xargs rm -f

# Generate tags for editors
# ---------------------------------------------------------------------------
quiet_cmd_tags = GEN     $@
      cmd_tags = $(BASH) $(srctree)/scripts/tags.sh $@

tags TAGS cscope gtags: FORCE
	$(call cmd,tags)

# Script to generate missing namespace dependencies
# ---------------------------------------------------------------------------

PHONY += nsdeps
nsdeps: export KBUILD_NSDEPS=1
nsdeps: modules
	$(Q)$(CONFIG_SHELL) $(srctree)/scripts/nsdeps

# Clang Tooling
# ---------------------------------------------------------------------------

quiet_cmd_gen_compile_commands = GEN     $@
      cmd_gen_compile_commands = $(PYTHON3) $< -a $(AR) -o $@ $(filter-out $<, $(real-prereqs))

$(extmod-prefix)compile_commands.json: scripts/clang-tools/gen_compile_commands.py \
	$(if $(KBUILD_EXTMOD),,$(KBUILD_VMLINUX_OBJS) $(KBUILD_VMLINUX_LIBS)) \
	$(if $(CONFIG_MODULES), $(MODORDER)) FORCE
	$(call if_changed,gen_compile_commands)

targets += $(extmod-prefix)compile_commands.json

PHONY += clang-tidy clang-analyzer

ifdef CONFIG_CC_IS_CLANG
quiet_cmd_clang_tools = CHECK   $<
      cmd_clang_tools = $(PYTHON3) $(srctree)/scripts/clang-tools/run-clang-tools.py $@ $<

clang-tidy clang-analyzer: $(extmod-prefix)compile_commands.json
	$(call cmd,clang_tools)
else
clang-tidy clang-analyzer:
	@echo "$@ requires CC=clang" >&2
	@false
endif

# Scripts to check various things for consistency
# ---------------------------------------------------------------------------

PHONY += includecheck versioncheck coccicheck export_report

includecheck:
	find $(srctree)/* $(RCS_FIND_IGNORE) \
		-name '*.[hcS]' -type f -print | sort \
		| xargs $(PERL) -w $(srctree)/scripts/checkincludes.pl

versioncheck:
	find $(srctree)/* $(RCS_FIND_IGNORE) \
		-name '*.[hcS]' -type f -print | sort \
		| xargs $(PERL) -w $(srctree)/scripts/checkversion.pl

coccicheck:
	$(Q)$(BASH) $(srctree)/scripts/$@

export_report:
	$(PERL) $(srctree)/scripts/export_report.pl

PHONY += checkstack kernelrelease kernelversion image_name

# UML needs a little special treatment here.  It wants to use the host
# toolchain, so needs $(SUBARCH) passed to checkstack.pl.  Everyone
# else wants $(ARCH), including people doing cross-builds, which means
# that $(SUBARCH) doesn't work here.
ifeq ($(ARCH), um)
CHECKSTACK_ARCH := $(SUBARCH)
else
CHECKSTACK_ARCH := $(ARCH)
endif
checkstack:
	$(OBJDUMP) -d vmlinux $$(find . -name '*.ko') | \
	$(PERL) $(srctree)/scripts/checkstack.pl $(CHECKSTACK_ARCH)

kernelrelease:
	@echo "$(KERNELVERSION)$$($(CONFIG_SHELL) $(srctree)/scripts/setlocalversion $(srctree))"

kernelversion:
	@echo $(KERNELVERSION)

image_name:
	@echo $(KBUILD_IMAGE)

# Clear a bunch of variables before executing the submake

ifeq ($(quiet),silent_)
tools_silent=s
endif

tools/: FORCE
	$(Q)mkdir -p $(objtree)/tools
	$(Q)$(MAKE) LDFLAGS= MAKEFLAGS="$(tools_silent) $(filter --j% -j,$(MAKEFLAGS))" O=$(abspath $(objtree)) subdir=tools -C $(srctree)/tools/

tools/%: FORCE
	$(Q)mkdir -p $(objtree)/tools
	$(Q)$(MAKE) LDFLAGS= MAKEFLAGS="$(tools_silent) $(filter --j% -j,$(MAKEFLAGS))" O=$(abspath $(objtree)) subdir=tools -C $(srctree)/tools/ $*

quiet_cmd_rmfiles = $(if $(wildcard $(rm-files)),CLEAN   $(wildcard $(rm-files)))
      cmd_rmfiles = rm -rf $(rm-files)

# Run depmod only if we have System.map and depmod is executable
quiet_cmd_depmod = DEPMOD  $(KERNELRELEASE)
      cmd_depmod = $(CONFIG_SHELL) $(srctree)/scripts/depmod.sh $(DEPMOD) \
                   $(KERNELRELEASE)

# read saved command lines for existing targets
existing-targets := $(wildcard $(sort $(targets)))

-include $(foreach f,$(existing-targets),$(dir $(f)).$(notdir $(f)).cmd)

endif # config-build
endif # mixed-build
endif # need-sub-make

PHONY += FORCE
FORCE:

# Declare the contents of the PHONY variable as phony.  We keep that
# information in a variable so we can use it in if_changed and friends.
.PHONY: $(PHONY)<|MERGE_RESOLUTION|>--- conflicted
+++ resolved
@@ -1,13 +1,8 @@
 # SPDX-License-Identifier: GPL-2.0
 VERSION = 5
 PATCHLEVEL = 10
-<<<<<<< HEAD
 SUBLEVEL = 0
 EXTRAVERSION = -pf12
-=======
-SUBLEVEL = 15
-EXTRAVERSION =
->>>>>>> 107b3f2d
 NAME = Kleptomaniac Octopus
 
 # *DOCUMENTATION*
