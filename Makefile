# SPDX-License-Identifier: GPL-2.0
VERSION = 4
PATCHLEVEL = 14
<<<<<<< HEAD
SUBLEVEL = 0
EXTRAVERSION = -pf7
=======
SUBLEVEL = 7
EXTRAVERSION =
>>>>>>> 3afae843
NAME = Petit Gorille

# *DOCUMENTATION*
# To see a list of typical targets execute "make help"
# More info can be located in ./README
# Comments in this file are targeted only to the developer, do not
# expect to learn how to build the kernel reading this file.

# o Do not use make's built-in rules and variables
#   (this increases performance and avoids hard-to-debug behaviour);
# o Look for make include files relative to root of kernel src
MAKEFLAGS += -rR --include-dir=$(CURDIR)

# Avoid funny character set dependencies
unexport LC_ALL
LC_COLLATE=C
LC_NUMERIC=C
export LC_COLLATE LC_NUMERIC

# Avoid interference with shell env settings
unexport GREP_OPTIONS

# We are using a recursive build, so we need to do a little thinking
# to get the ordering right.
#
# Most importantly: sub-Makefiles should only ever modify files in
# their own directory. If in some directory we have a dependency on
# a file in another dir (which doesn't happen often, but it's often
# unavoidable when linking the built-in.o targets which finally
# turn into vmlinux), we will call a sub make in that other dir, and
# after that we are sure that everything which is in that other dir
# is now up to date.
#
# The only cases where we need to modify files which have global
# effects are thus separated out and done before the recursive
# descending is started. They are now explicitly listed as the
# prepare rule.

# Beautify output
# ---------------------------------------------------------------------------
#
# Normally, we echo the whole command before executing it. By making
# that echo $($(quiet)$(cmd)), we now have the possibility to set
# $(quiet) to choose other forms of output instead, e.g.
#
#         quiet_cmd_cc_o_c = Compiling $(RELDIR)/$@
#         cmd_cc_o_c       = $(CC) $(c_flags) -c -o $@ $<
#
# If $(quiet) is empty, the whole command will be printed.
# If it is set to "quiet_", only the short version will be printed.
# If it is set to "silent_", nothing will be printed at all, since
# the variable $(silent_cmd_cc_o_c) doesn't exist.
#
# A simple variant is to prefix commands with $(Q) - that's useful
# for commands that shall be hidden in non-verbose mode.
#
#	$(Q)ln $@ :<
#
# If KBUILD_VERBOSE equals 0 then the above command will be hidden.
# If KBUILD_VERBOSE equals 1 then the above command is displayed.
#
# To put more focus on warnings, be less verbose as default
# Use 'make V=1' to see the full commands

ifeq ("$(origin V)", "command line")
  KBUILD_VERBOSE = $(V)
endif
ifndef KBUILD_VERBOSE
  KBUILD_VERBOSE = 0
endif

ifeq ($(KBUILD_VERBOSE),1)
  quiet =
  Q =
else
  quiet=quiet_
  Q = @
endif

# If the user is running make -s (silent mode), suppress echoing of
# commands

ifneq ($(findstring s,$(filter-out --%,$(MAKEFLAGS))),)
  quiet=silent_
  tools_silent=s
endif

export quiet Q KBUILD_VERBOSE

# kbuild supports saving output files in a separate directory.
# To locate output files in a separate directory two syntaxes are supported.
# In both cases the working directory must be the root of the kernel src.
# 1) O=
# Use "make O=dir/to/store/output/files/"
#
# 2) Set KBUILD_OUTPUT
# Set the environment variable KBUILD_OUTPUT to point to the directory
# where the output files shall be placed.
# export KBUILD_OUTPUT=dir/to/store/output/files/
# make
#
# The O= assignment takes precedence over the KBUILD_OUTPUT environment
# variable.

# KBUILD_SRC is not intended to be used by the regular user (for now),
# it is set on invocation of make with KBUILD_OUTPUT or O= specified.
ifeq ($(KBUILD_SRC),)

# OK, Make called in directory where kernel src resides
# Do we want to locate output files in a separate directory?
ifeq ("$(origin O)", "command line")
  KBUILD_OUTPUT := $(O)
endif

# That's our default target when none is given on the command line
PHONY := _all
_all:

# Cancel implicit rules on top Makefile
$(CURDIR)/Makefile Makefile: ;

ifneq ($(words $(subst :, ,$(CURDIR))), 1)
  $(error main directory cannot contain spaces nor colons)
endif

ifneq ($(KBUILD_OUTPUT),)
# check that the output directory actually exists
saved-output := $(KBUILD_OUTPUT)
KBUILD_OUTPUT := $(shell mkdir -p $(KBUILD_OUTPUT) && cd $(KBUILD_OUTPUT) \
								&& /bin/pwd)
$(if $(KBUILD_OUTPUT),, \
     $(error failed to create output directory "$(saved-output)"))

PHONY += $(MAKECMDGOALS) sub-make

$(filter-out _all sub-make $(CURDIR)/Makefile, $(MAKECMDGOALS)) _all: sub-make
	@:

# Invoke a second make in the output directory, passing relevant variables
sub-make:
	$(Q)$(MAKE) -C $(KBUILD_OUTPUT) KBUILD_SRC=$(CURDIR) \
	-f $(CURDIR)/Makefile $(filter-out _all sub-make,$(MAKECMDGOALS))

# Leave processing to above invocation of make
skip-makefile := 1
endif # ifneq ($(KBUILD_OUTPUT),)
endif # ifeq ($(KBUILD_SRC),)

# We process the rest of the Makefile if this is the final invocation of make
ifeq ($(skip-makefile),)

# Do not print "Entering directory ...",
# but we want to display it when entering to the output directory
# so that IDEs/editors are able to understand relative filenames.
MAKEFLAGS += --no-print-directory

# Call a source code checker (by default, "sparse") as part of the
# C compilation.
#
# Use 'make C=1' to enable checking of only re-compiled files.
# Use 'make C=2' to enable checking of *all* source files, regardless
# of whether they are re-compiled or not.
#
# See the file "Documentation/dev-tools/sparse.rst" for more details,
# including where to get the "sparse" utility.

ifeq ("$(origin C)", "command line")
  KBUILD_CHECKSRC = $(C)
endif
ifndef KBUILD_CHECKSRC
  KBUILD_CHECKSRC = 0
endif

# Use make M=dir to specify directory of external module to build
# Old syntax make ... SUBDIRS=$PWD is still supported
# Setting the environment variable KBUILD_EXTMOD take precedence
ifdef SUBDIRS
  KBUILD_EXTMOD ?= $(SUBDIRS)
endif

ifeq ("$(origin M)", "command line")
  KBUILD_EXTMOD := $(M)
endif

# If building an external module we do not care about the all: rule
# but instead _all depend on modules
PHONY += all
ifeq ($(KBUILD_EXTMOD),)
_all: all
else
_all: modules
endif

ifeq ($(KBUILD_SRC),)
        # building in the source tree
        srctree := .
else
        ifeq ($(KBUILD_SRC)/,$(dir $(CURDIR)))
                # building in a subdirectory of the source tree
                srctree := ..
        else
                srctree := $(KBUILD_SRC)
        endif
endif
objtree		:= .
src		:= $(srctree)
obj		:= $(objtree)

VPATH		:= $(srctree)$(if $(KBUILD_EXTMOD),:$(KBUILD_EXTMOD))

export srctree objtree VPATH

# SUBARCH tells the usermode build what the underlying arch is.  That is set
# first, and if a usermode build is happening, the "ARCH=um" on the command
# line overrides the setting of ARCH below.  If a native build is happening,
# then ARCH is assigned, getting whatever value it gets normally, and
# SUBARCH is subsequently ignored.

SUBARCH := $(shell uname -m | sed -e s/i.86/x86/ -e s/x86_64/x86/ \
				  -e s/sun4u/sparc64/ \
				  -e s/arm.*/arm/ -e s/sa110/arm/ \
				  -e s/s390x/s390/ -e s/parisc64/parisc/ \
				  -e s/ppc.*/powerpc/ -e s/mips.*/mips/ \
				  -e s/sh[234].*/sh/ -e s/aarch64.*/arm64/ )

# Cross compiling and selecting different set of gcc/bin-utils
# ---------------------------------------------------------------------------
#
# When performing cross compilation for other architectures ARCH shall be set
# to the target architecture. (See arch/* for the possibilities).
# ARCH can be set during invocation of make:
# make ARCH=ia64
# Another way is to have ARCH set in the environment.
# The default ARCH is the host where make is executed.

# CROSS_COMPILE specify the prefix used for all executables used
# during compilation. Only gcc and related bin-utils executables
# are prefixed with $(CROSS_COMPILE).
# CROSS_COMPILE can be set on the command line
# make CROSS_COMPILE=ia64-linux-
# Alternatively CROSS_COMPILE can be set in the environment.
# A third alternative is to store a setting in .config so that plain
# "make" in the configured kernel build directory always uses that.
# Default value for CROSS_COMPILE is not to prefix executables
# Note: Some architectures assign CROSS_COMPILE in their arch/*/Makefile
ARCH		?= $(SUBARCH)
CROSS_COMPILE	?= $(CONFIG_CROSS_COMPILE:"%"=%)

# Architecture as present in compile.h
UTS_MACHINE 	:= $(ARCH)
SRCARCH 	:= $(ARCH)

# Additional ARCH settings for x86
ifeq ($(ARCH),i386)
        SRCARCH := x86
endif
ifeq ($(ARCH),x86_64)
        SRCARCH := x86
endif

# Additional ARCH settings for sparc
ifeq ($(ARCH),sparc32)
       SRCARCH := sparc
endif
ifeq ($(ARCH),sparc64)
       SRCARCH := sparc
endif

# Additional ARCH settings for sh
ifeq ($(ARCH),sh64)
       SRCARCH := sh
endif

# Additional ARCH settings for tile
ifeq ($(ARCH),tilepro)
       SRCARCH := tile
endif
ifeq ($(ARCH),tilegx)
       SRCARCH := tile
endif

# Where to locate arch specific headers
hdr-arch  := $(SRCARCH)

KCONFIG_CONFIG	?= .config
export KCONFIG_CONFIG

# SHELL used by kbuild
CONFIG_SHELL := $(shell if [ -x "$$BASH" ]; then echo $$BASH; \
	  else if [ -x /bin/bash ]; then echo /bin/bash; \
	  else echo sh; fi ; fi)

HOST_LFS_CFLAGS := $(shell getconf LFS_CFLAGS)
HOST_LFS_LDFLAGS := $(shell getconf LFS_LDFLAGS)
HOST_LFS_LIBS := $(shell getconf LFS_LIBS)

HOSTCC       = gcc
HOSTCXX      = g++
HOSTCFLAGS   := -Wall -Wmissing-prototypes -Wstrict-prototypes -O2 \
		-fomit-frame-pointer -std=gnu89 $(HOST_LFS_CFLAGS)
HOSTCXXFLAGS := -O2 $(HOST_LFS_CFLAGS)
HOSTLDFLAGS  := $(HOST_LFS_LDFLAGS)
HOST_LOADLIBES := $(HOST_LFS_LIBS)

ifeq ($(shell $(HOSTCC) -v 2>&1 | grep -c "clang version"), 1)
HOSTCFLAGS  += -Wno-unused-value -Wno-unused-parameter \
		-Wno-missing-field-initializers -fno-delete-null-pointer-checks
endif

# Decide whether to build built-in, modular, or both.
# Normally, just do built-in.

KBUILD_MODULES :=
KBUILD_BUILTIN := 1

# If we have only "make modules", don't compile built-in objects.
# When we're building modules with modversions, we need to consider
# the built-in objects during the descend as well, in order to
# make sure the checksums are up to date before we record them.

ifeq ($(MAKECMDGOALS),modules)
  KBUILD_BUILTIN := $(if $(CONFIG_MODVERSIONS),1)
endif

# If we have "make <whatever> modules", compile modules
# in addition to whatever we do anyway.
# Just "make" or "make all" shall build modules as well

ifneq ($(filter all _all modules,$(MAKECMDGOALS)),)
  KBUILD_MODULES := 1
endif

ifeq ($(MAKECMDGOALS),)
  KBUILD_MODULES := 1
endif

export KBUILD_MODULES KBUILD_BUILTIN
export KBUILD_CHECKSRC KBUILD_SRC KBUILD_EXTMOD

# We need some generic definitions (do not try to remake the file).
scripts/Kbuild.include: ;
include scripts/Kbuild.include

# Make variables (CC, etc...)
AS		= $(CROSS_COMPILE)as
LD		= $(CROSS_COMPILE)ld
CC		= $(CROSS_COMPILE)gcc
CPP		= $(CC) -E
AR		= $(CROSS_COMPILE)ar
NM		= $(CROSS_COMPILE)nm
STRIP		= $(CROSS_COMPILE)strip
OBJCOPY		= $(CROSS_COMPILE)objcopy
OBJDUMP		= $(CROSS_COMPILE)objdump
AWK		= awk
GENKSYMS	= scripts/genksyms/genksyms
INSTALLKERNEL  := installkernel
DEPMOD		= /sbin/depmod
PERL		= perl
PYTHON		= python
CHECK		= sparse

CHECKFLAGS     := -D__linux__ -Dlinux -D__STDC__ -Dunix -D__unix__ \
		  -Wbitwise -Wno-return-void $(CF)
NOSTDINC_FLAGS  =
CFLAGS_MODULE   =
AFLAGS_MODULE   =
LDFLAGS_MODULE  =
CFLAGS_KERNEL	=
AFLAGS_KERNEL	=
LDFLAGS_vmlinux =

# Use USERINCLUDE when you must reference the UAPI directories only.
USERINCLUDE    := \
		-I$(srctree)/arch/$(hdr-arch)/include/uapi \
		-I$(objtree)/arch/$(hdr-arch)/include/generated/uapi \
		-I$(srctree)/include/uapi \
		-I$(objtree)/include/generated/uapi \
                -include $(srctree)/include/linux/kconfig.h

# Use LINUXINCLUDE when you must reference the include/ directory.
# Needed to be compatible with the O= option
LINUXINCLUDE    := \
		-I$(srctree)/arch/$(hdr-arch)/include \
		-I$(objtree)/arch/$(hdr-arch)/include/generated \
		$(if $(KBUILD_SRC), -I$(srctree)/include) \
		-I$(objtree)/include \
		$(USERINCLUDE)

KBUILD_AFLAGS   := -D__ASSEMBLY__
KBUILD_CFLAGS   := -Wall -Wundef -Wstrict-prototypes -Wno-trigraphs \
		   -fno-strict-aliasing -fno-common -fshort-wchar \
		   -Werror-implicit-function-declaration \
		   -Wno-format-security \
		   -std=gnu89
KBUILD_CPPFLAGS := -D__KERNEL__
KBUILD_AFLAGS_KERNEL :=
KBUILD_CFLAGS_KERNEL :=
KBUILD_AFLAGS_MODULE  := -DMODULE
KBUILD_CFLAGS_MODULE  := -DMODULE
KBUILD_LDFLAGS_MODULE := -T $(srctree)/scripts/module-common.lds
GCC_PLUGINS_CFLAGS :=

# Read KERNELRELEASE from include/config/kernel.release (if it exists)
KERNELRELEASE = $(shell cat include/config/kernel.release 2> /dev/null)
KERNELVERSION = $(VERSION)$(if $(PATCHLEVEL),.$(PATCHLEVEL)$(if $(SUBLEVEL),.$(SUBLEVEL)))$(EXTRAVERSION)

export VERSION PATCHLEVEL SUBLEVEL KERNELRELEASE KERNELVERSION
export ARCH SRCARCH CONFIG_SHELL HOSTCC HOSTCFLAGS CROSS_COMPILE AS LD CC
export CPP AR NM STRIP OBJCOPY OBJDUMP HOSTLDFLAGS HOST_LOADLIBES
export MAKE AWK GENKSYMS INSTALLKERNEL PERL PYTHON UTS_MACHINE
export HOSTCXX HOSTCXXFLAGS LDFLAGS_MODULE CHECK CHECKFLAGS

export KBUILD_CPPFLAGS NOSTDINC_FLAGS LINUXINCLUDE OBJCOPYFLAGS LDFLAGS
export KBUILD_CFLAGS CFLAGS_KERNEL CFLAGS_MODULE CFLAGS_KASAN CFLAGS_UBSAN
export KBUILD_AFLAGS AFLAGS_KERNEL AFLAGS_MODULE
export KBUILD_AFLAGS_MODULE KBUILD_CFLAGS_MODULE KBUILD_LDFLAGS_MODULE
export KBUILD_AFLAGS_KERNEL KBUILD_CFLAGS_KERNEL
export KBUILD_ARFLAGS

# When compiling out-of-tree modules, put MODVERDIR in the module
# tree rather than in the kernel tree. The kernel tree might
# even be read-only.
export MODVERDIR := $(if $(KBUILD_EXTMOD),$(firstword $(KBUILD_EXTMOD))/).tmp_versions

# Files to ignore in find ... statements

export RCS_FIND_IGNORE := \( -name SCCS -o -name BitKeeper -o -name .svn -o    \
			  -name CVS -o -name .pc -o -name .hg -o -name .git \) \
			  -prune -o
export RCS_TAR_IGNORE := --exclude SCCS --exclude BitKeeper --exclude .svn \
			 --exclude CVS --exclude .pc --exclude .hg --exclude .git

# ===========================================================================
# Rules shared between *config targets and build targets

# Basic helpers built in scripts/basic/
PHONY += scripts_basic
scripts_basic:
	$(Q)$(MAKE) $(build)=scripts/basic
	$(Q)rm -f .tmp_quiet_recordmcount

# To avoid any implicit rule to kick in, define an empty command.
scripts/basic/%: scripts_basic ;

PHONY += outputmakefile
# outputmakefile generates a Makefile in the output directory, if using a
# separate output directory. This allows convenient use of make in the
# output directory.
outputmakefile:
ifneq ($(KBUILD_SRC),)
	$(Q)ln -fsn $(srctree) source
	$(Q)$(CONFIG_SHELL) $(srctree)/scripts/mkmakefile \
	    $(srctree) $(objtree) $(VERSION) $(PATCHLEVEL)
endif

# Support for using generic headers in asm-generic
PHONY += asm-generic uapi-asm-generic
asm-generic: uapi-asm-generic
	$(Q)$(MAKE) -f $(srctree)/scripts/Makefile.asm-generic \
	            src=asm obj=arch/$(SRCARCH)/include/generated/asm
uapi-asm-generic:
	$(Q)$(MAKE) -f $(srctree)/scripts/Makefile.asm-generic \
	            src=uapi/asm obj=arch/$(SRCARCH)/include/generated/uapi/asm

# To make sure we do not include .config for any of the *config targets
# catch them early, and hand them over to scripts/kconfig/Makefile
# It is allowed to specify more targets when calling make, including
# mixing *config targets and build targets.
# For example 'make oldconfig all'.
# Detect when mixed targets is specified, and make a second invocation
# of make so .config is not included in this case either (for *config).

version_h := include/generated/uapi/linux/version.h
old_version_h := include/linux/version.h

no-dot-config-targets := clean mrproper distclean \
			 cscope gtags TAGS tags help% %docs check% coccicheck \
			 $(version_h) headers_% archheaders archscripts \
			 kernelversion %src-pkg

config-targets := 0
mixed-targets  := 0
dot-config     := 1

ifneq ($(filter $(no-dot-config-targets), $(MAKECMDGOALS)),)
	ifeq ($(filter-out $(no-dot-config-targets), $(MAKECMDGOALS)),)
		dot-config := 0
	endif
endif

ifeq ($(KBUILD_EXTMOD),)
        ifneq ($(filter config %config,$(MAKECMDGOALS)),)
                config-targets := 1
                ifneq ($(words $(MAKECMDGOALS)),1)
                        mixed-targets := 1
                endif
        endif
endif
# install and modules_install need also be processed one by one
ifneq ($(filter install,$(MAKECMDGOALS)),)
        ifneq ($(filter modules_install,$(MAKECMDGOALS)),)
	        mixed-targets := 1
        endif
endif

ifeq ($(mixed-targets),1)
# ===========================================================================
# We're called with mixed targets (*config and build targets).
# Handle them one by one.

PHONY += $(MAKECMDGOALS) __build_one_by_one

$(filter-out __build_one_by_one, $(MAKECMDGOALS)): __build_one_by_one
	@:

__build_one_by_one:
	$(Q)set -e; \
	for i in $(MAKECMDGOALS); do \
		$(MAKE) -f $(srctree)/Makefile $$i; \
	done

else
ifeq ($(config-targets),1)
# ===========================================================================
# *config targets only - make sure prerequisites are updated, and descend
# in scripts/kconfig to make the *config target

# Read arch specific Makefile to set KBUILD_DEFCONFIG as needed.
# KBUILD_DEFCONFIG may point out an alternative default configuration
# used for 'make defconfig'
include arch/$(SRCARCH)/Makefile
export KBUILD_DEFCONFIG KBUILD_KCONFIG

config: scripts_basic outputmakefile FORCE
	$(Q)$(MAKE) $(build)=scripts/kconfig $@

%config: scripts_basic outputmakefile FORCE
	$(Q)$(MAKE) $(build)=scripts/kconfig $@

else
# ===========================================================================
# Build targets only - this includes vmlinux, arch specific targets, clean
# targets and others. In general all targets except *config targets.

ifeq ($(KBUILD_EXTMOD),)
# Additional helpers built in scripts/
# Carefully list dependencies so we do not try to build scripts twice
# in parallel
PHONY += scripts
scripts: scripts_basic include/config/auto.conf include/config/tristate.conf \
	 asm-generic gcc-plugins
	$(Q)$(MAKE) $(build)=$(@)

# Objects we will link into vmlinux / subdirs we need to visit
init-y		:= init/
drivers-y	:= drivers/ sound/ firmware/
net-y		:= net/
libs-y		:= lib/
core-y		:= usr/
virt-y		:= virt/
endif # KBUILD_EXTMOD

ifeq ($(dot-config),1)
# Read in config
-include include/config/auto.conf

ifeq ($(KBUILD_EXTMOD),)
# Read in dependencies to all Kconfig* files, make sure to run
# oldconfig if changes are detected.
-include include/config/auto.conf.cmd

# To avoid any implicit rule to kick in, define an empty command
$(KCONFIG_CONFIG) include/config/auto.conf.cmd: ;

# If .config is newer than include/config/auto.conf, someone tinkered
# with it and forgot to run make oldconfig.
# if auto.conf.cmd is missing then we are probably in a cleaned tree so
# we execute the config step to be sure to catch updated Kconfig files
include/config/%.conf: $(KCONFIG_CONFIG) include/config/auto.conf.cmd
	$(Q)$(MAKE) -f $(srctree)/Makefile silentoldconfig
else
# external modules needs include/generated/autoconf.h and include/config/auto.conf
# but do not care if they are up-to-date. Use auto.conf to trigger the test
PHONY += include/config/auto.conf

include/config/auto.conf:
	$(Q)test -e include/generated/autoconf.h -a -e $@ || (		\
	echo >&2;							\
	echo >&2 "  ERROR: Kernel configuration is invalid.";		\
	echo >&2 "         include/generated/autoconf.h or $@ are missing.";\
	echo >&2 "         Run 'make oldconfig && make prepare' on kernel src to fix it.";	\
	echo >&2 ;							\
	/bin/false)

endif # KBUILD_EXTMOD

else
# Dummy target needed, because used as prerequisite
include/config/auto.conf: ;
endif # $(dot-config)

# For the kernel to actually contain only the needed exported symbols,
# we have to build modules as well to determine what those symbols are.
# (this can be evaluated only once include/config/auto.conf has been included)
ifdef CONFIG_TRIM_UNUSED_KSYMS
  KBUILD_MODULES := 1
endif

# The all: target is the default when no target is given on the
# command line.
# This allow a user to issue only 'make' to build a kernel including modules
# Defaults to vmlinux, but the arch makefile usually adds further targets
all: vmlinux

KBUILD_CFLAGS	+= $(call cc-option,-fno-PIE)
KBUILD_AFLAGS	+= $(call cc-option,-fno-PIE)
CFLAGS_GCOV	:= -fprofile-arcs -ftest-coverage -fno-tree-loop-im $(call cc-disable-warning,maybe-uninitialized,)
CFLAGS_KCOV	:= $(call cc-option,-fsanitize-coverage=trace-pc,)
export CFLAGS_GCOV CFLAGS_KCOV

# The arch Makefile can set ARCH_{CPP,A,C}FLAGS to override the default
# values of the respective KBUILD_* variables
ARCH_CPPFLAGS :=
ARCH_AFLAGS :=
ARCH_CFLAGS :=
include arch/$(SRCARCH)/Makefile

KBUILD_CFLAGS	+= $(call cc-option,-fno-delete-null-pointer-checks,)
KBUILD_CFLAGS	+= $(call cc-disable-warning,frame-address,)
KBUILD_CFLAGS	+= $(call cc-disable-warning, format-truncation)
KBUILD_CFLAGS	+= $(call cc-disable-warning, format-overflow)
KBUILD_CFLAGS	+= $(call cc-disable-warning, int-in-bool-context)

ifdef CONFIG_CC_OPTIMIZE_FOR_SIZE
KBUILD_CFLAGS	+= $(call cc-option,-Oz,-Os)
KBUILD_CFLAGS	+= $(call cc-disable-warning,maybe-uninitialized,)
else
ifdef CONFIG_PROFILE_ALL_BRANCHES
KBUILD_CFLAGS	+= -O2 $(call cc-disable-warning,maybe-uninitialized,)
else
KBUILD_CFLAGS   += -O2
endif
endif

KBUILD_CFLAGS += $(call cc-ifversion, -lt, 0409, \
			$(call cc-disable-warning,maybe-uninitialized,))

# Tell gcc to never replace conditional load with a non-conditional one
KBUILD_CFLAGS	+= $(call cc-option,--param=allow-store-data-races=0)

# check for 'asm goto'
ifeq ($(shell $(CONFIG_SHELL) $(srctree)/scripts/gcc-goto.sh $(CC) $(KBUILD_CFLAGS)), y)
	KBUILD_CFLAGS += -DCC_HAVE_ASM_GOTO
	KBUILD_AFLAGS += -DCC_HAVE_ASM_GOTO
endif

include scripts/Makefile.gcc-plugins

ifdef CONFIG_READABLE_ASM
# Disable optimizations that make assembler listings hard to read.
# reorder blocks reorders the control in the function
# ipa clone creates specialized cloned functions
# partial inlining inlines only parts of functions
KBUILD_CFLAGS += $(call cc-option,-fno-reorder-blocks,) \
                 $(call cc-option,-fno-ipa-cp-clone,) \
                 $(call cc-option,-fno-partial-inlining)
endif

ifneq ($(CONFIG_FRAME_WARN),0)
KBUILD_CFLAGS += $(call cc-option,-Wframe-larger-than=${CONFIG_FRAME_WARN})
endif

# This selects the stack protector compiler flag. Testing it is delayed
# until after .config has been reprocessed, in the prepare-compiler-check
# target.
ifdef CONFIG_CC_STACKPROTECTOR_REGULAR
  stackp-flag := -fstack-protector
  stackp-name := REGULAR
else
ifdef CONFIG_CC_STACKPROTECTOR_STRONG
  stackp-flag := -fstack-protector-strong
  stackp-name := STRONG
else
  # Force off for distro compilers that enable stack protector by default.
  stackp-flag := $(call cc-option, -fno-stack-protector)
endif
endif
# Find arch-specific stack protector compiler sanity-checking script.
ifdef CONFIG_CC_STACKPROTECTOR
  stackp-path := $(srctree)/scripts/gcc-$(SRCARCH)_$(BITS)-has-stack-protector.sh
  stackp-check := $(wildcard $(stackp-path))
endif
KBUILD_CFLAGS += $(stackp-flag)

ifeq ($(cc-name),clang)
ifneq ($(CROSS_COMPILE),)
CLANG_TARGET	:= --target=$(notdir $(CROSS_COMPILE:%-=%))
GCC_TOOLCHAIN	:= $(realpath $(dir $(shell which $(LD)))/..)
endif
ifneq ($(GCC_TOOLCHAIN),)
CLANG_GCC_TC	:= --gcc-toolchain=$(GCC_TOOLCHAIN)
endif
KBUILD_CFLAGS += $(CLANG_TARGET) $(CLANG_GCC_TC)
KBUILD_AFLAGS += $(CLANG_TARGET) $(CLANG_GCC_TC)
KBUILD_CPPFLAGS += $(call cc-option,-Qunused-arguments,)
KBUILD_CFLAGS += $(call cc-disable-warning, unused-variable)
KBUILD_CFLAGS += $(call cc-disable-warning, format-invalid-specifier)
KBUILD_CFLAGS += $(call cc-disable-warning, gnu)
KBUILD_CFLAGS += $(call cc-disable-warning, address-of-packed-member)
# Quiet clang warning: comparison of unsigned expression < 0 is always false
KBUILD_CFLAGS += $(call cc-disable-warning, tautological-compare)
# CLANG uses a _MergedGlobals as optimization, but this breaks modpost, as the
# source of a reference will be _MergedGlobals and not on of the whitelisted names.
# See modpost pattern 2
KBUILD_CFLAGS += $(call cc-option, -mno-global-merge,)
KBUILD_CFLAGS += $(call cc-option, -fcatch-undefined-behavior)
KBUILD_CFLAGS += $(call cc-option, -no-integrated-as)
KBUILD_AFLAGS += $(call cc-option, -no-integrated-as)
else

# These warnings generated too much noise in a regular build.
# Use make W=1 to enable them (see scripts/Makefile.extrawarn)
KBUILD_CFLAGS += $(call cc-disable-warning, unused-but-set-variable)
KBUILD_CFLAGS += $(call cc-disable-warning, unused-const-variable)
endif

ifdef CONFIG_FRAME_POINTER
KBUILD_CFLAGS	+= -fno-omit-frame-pointer -fno-optimize-sibling-calls
else
# Some targets (ARM with Thumb2, for example), can't be built with frame
# pointers.  For those, we don't have FUNCTION_TRACER automatically
# select FRAME_POINTER.  However, FUNCTION_TRACER adds -pg, and this is
# incompatible with -fomit-frame-pointer with current GCC, so we don't use
# -fomit-frame-pointer with FUNCTION_TRACER.
ifndef CONFIG_FUNCTION_TRACER
KBUILD_CFLAGS	+= -fomit-frame-pointer
endif
endif

KBUILD_CFLAGS   += $(call cc-option, -fno-var-tracking-assignments)

ifdef CONFIG_DEBUG_INFO
ifdef CONFIG_DEBUG_INFO_SPLIT
KBUILD_CFLAGS   += $(call cc-option, -gsplit-dwarf, -g)
else
KBUILD_CFLAGS	+= -g
endif
KBUILD_AFLAGS	+= -Wa,-gdwarf-2
endif
ifdef CONFIG_DEBUG_INFO_DWARF4
KBUILD_CFLAGS	+= $(call cc-option, -gdwarf-4,)
endif

ifdef CONFIG_DEBUG_INFO_REDUCED
KBUILD_CFLAGS 	+= $(call cc-option, -femit-struct-debug-baseonly) \
		   $(call cc-option,-fno-var-tracking)
endif

ifdef CONFIG_FUNCTION_TRACER
ifndef CC_FLAGS_FTRACE
CC_FLAGS_FTRACE := -pg
endif
export CC_FLAGS_FTRACE
ifdef CONFIG_HAVE_FENTRY
CC_USING_FENTRY	:= $(call cc-option, -mfentry -DCC_USING_FENTRY)
endif
KBUILD_CFLAGS	+= $(CC_FLAGS_FTRACE) $(CC_USING_FENTRY)
KBUILD_AFLAGS	+= $(CC_USING_FENTRY)
ifdef CONFIG_DYNAMIC_FTRACE
	ifdef CONFIG_HAVE_C_RECORDMCOUNT
		BUILD_C_RECORDMCOUNT := y
		export BUILD_C_RECORDMCOUNT
	endif
endif
endif

# We trigger additional mismatches with less inlining
ifdef CONFIG_DEBUG_SECTION_MISMATCH
KBUILD_CFLAGS += $(call cc-option, -fno-inline-functions-called-once)
endif

ifdef CONFIG_LD_DEAD_CODE_DATA_ELIMINATION
KBUILD_CFLAGS	+= $(call cc-option,-ffunction-sections,)
KBUILD_CFLAGS	+= $(call cc-option,-fdata-sections,)
endif

# arch Makefile may override CC so keep this after arch Makefile is included
NOSTDINC_FLAGS += -nostdinc -isystem $(shell $(CC) -print-file-name=include)
CHECKFLAGS     += $(NOSTDINC_FLAGS)

# warn about C99 declaration after statement
KBUILD_CFLAGS += $(call cc-option,-Wdeclaration-after-statement,)

# disable pointer signed / unsigned warnings in gcc 4.0
KBUILD_CFLAGS += $(call cc-disable-warning, pointer-sign)

# disable invalid "can't wrap" optimizations for signed / pointers
KBUILD_CFLAGS	+= $(call cc-option,-fno-strict-overflow)

# conserve stack if available
KBUILD_CFLAGS   += $(call cc-option,-fconserve-stack)

# disallow errors like 'EXPORT_GPL(foo);' with missing header
KBUILD_CFLAGS   += $(call cc-option,-Werror=implicit-int)

# require functions to have arguments in prototypes, not empty 'int foo()'
KBUILD_CFLAGS   += $(call cc-option,-Werror=strict-prototypes)

# Prohibit date/time macros, which would make the build non-deterministic
KBUILD_CFLAGS   += $(call cc-option,-Werror=date-time)

# enforce correct pointer usage
KBUILD_CFLAGS   += $(call cc-option,-Werror=incompatible-pointer-types)

# Require designated initializers for all marked structures
KBUILD_CFLAGS   += $(call cc-option,-Werror=designated-init)

# use the deterministic mode of AR if available
KBUILD_ARFLAGS := $(call ar-option,D)

include scripts/Makefile.kasan
include scripts/Makefile.extrawarn
include scripts/Makefile.ubsan

# Add any arch overrides and user supplied CPPFLAGS, AFLAGS and CFLAGS as the
# last assignments
KBUILD_CPPFLAGS += $(ARCH_CPPFLAGS) $(KCPPFLAGS)
KBUILD_AFLAGS   += $(ARCH_AFLAGS)   $(KAFLAGS)
KBUILD_CFLAGS   += $(ARCH_CFLAGS)   $(KCFLAGS)

# Use --build-id when available.
LDFLAGS_BUILD_ID := $(patsubst -Wl$(comma)%,%,\
			      $(call cc-ldoption, -Wl$(comma)--build-id,))
KBUILD_LDFLAGS_MODULE += $(LDFLAGS_BUILD_ID)
LDFLAGS_vmlinux += $(LDFLAGS_BUILD_ID)

ifdef CONFIG_LD_DEAD_CODE_DATA_ELIMINATION
LDFLAGS_vmlinux	+= $(call ld-option, --gc-sections,)
endif

ifeq ($(CONFIG_STRIP_ASM_SYMS),y)
LDFLAGS_vmlinux	+= $(call ld-option, -X,)
endif

# Default kernel image to build when no specific target is given.
# KBUILD_IMAGE may be overruled on the command line or
# set in the environment
# Also any assignments in arch/$(ARCH)/Makefile take precedence over
# this default value
export KBUILD_IMAGE ?= vmlinux

#
# INSTALL_PATH specifies where to place the updated kernel and system map
# images. Default is /boot, but you can set it to other values
export	INSTALL_PATH ?= /boot

#
# INSTALL_DTBS_PATH specifies a prefix for relocations required by build roots.
# Like INSTALL_MOD_PATH, it isn't defined in the Makefile, but can be passed as
# an argument if needed. Otherwise it defaults to the kernel install path
#
export INSTALL_DTBS_PATH ?= $(INSTALL_PATH)/dtbs/$(KERNELRELEASE)

#
# INSTALL_MOD_PATH specifies a prefix to MODLIB for module directory
# relocations required by build roots.  This is not defined in the
# makefile but the argument can be passed to make if needed.
#

MODLIB	= $(INSTALL_MOD_PATH)/lib/modules/$(KERNELRELEASE)
export MODLIB

#
# INSTALL_MOD_STRIP, if defined, will cause modules to be
# stripped after they are installed.  If INSTALL_MOD_STRIP is '1', then
# the default option --strip-debug will be used.  Otherwise,
# INSTALL_MOD_STRIP value will be used as the options to the strip command.

ifdef INSTALL_MOD_STRIP
ifeq ($(INSTALL_MOD_STRIP),1)
mod_strip_cmd = $(STRIP) --strip-debug
else
mod_strip_cmd = $(STRIP) $(INSTALL_MOD_STRIP)
endif # INSTALL_MOD_STRIP=1
else
mod_strip_cmd = true
endif # INSTALL_MOD_STRIP
export mod_strip_cmd

# CONFIG_MODULE_COMPRESS, if defined, will cause module to be compressed
# after they are installed in agreement with CONFIG_MODULE_COMPRESS_GZIP
# or CONFIG_MODULE_COMPRESS_XZ.

mod_compress_cmd = true
ifdef CONFIG_MODULE_COMPRESS
  ifdef CONFIG_MODULE_COMPRESS_GZIP
    mod_compress_cmd = gzip -n -f
  endif # CONFIG_MODULE_COMPRESS_GZIP
  ifdef CONFIG_MODULE_COMPRESS_XZ
    mod_compress_cmd = xz -f
  endif # CONFIG_MODULE_COMPRESS_XZ
endif # CONFIG_MODULE_COMPRESS
export mod_compress_cmd

# Select initial ramdisk compression format, default is gzip(1).
# This shall be used by the dracut(8) tool while creating an initramfs image.
#
INITRD_COMPRESS-y                  := gzip
INITRD_COMPRESS-$(CONFIG_RD_BZIP2) := bzip2
INITRD_COMPRESS-$(CONFIG_RD_LZMA)  := lzma
INITRD_COMPRESS-$(CONFIG_RD_XZ)    := xz
INITRD_COMPRESS-$(CONFIG_RD_LZO)   := lzo
INITRD_COMPRESS-$(CONFIG_RD_LZ4)   := lz4
# do not export INITRD_COMPRESS, since we didn't actually
# choose a sane default compression above.
# export INITRD_COMPRESS := $(INITRD_COMPRESS-y)

ifdef CONFIG_MODULE_SIG_ALL
$(eval $(call config_filename,MODULE_SIG_KEY))

mod_sign_cmd = scripts/sign-file $(CONFIG_MODULE_SIG_HASH) $(MODULE_SIG_KEY_SRCPREFIX)$(CONFIG_MODULE_SIG_KEY) certs/signing_key.x509
else
mod_sign_cmd = true
endif
export mod_sign_cmd

ifdef CONFIG_STACK_VALIDATION
  has_libelf := $(call try-run,\
		echo "int main() {}" | $(HOSTCC) -xc -o /dev/null -lelf -,1,0)
  ifeq ($(has_libelf),1)
    objtool_target := tools/objtool FORCE
  else
    ifdef CONFIG_ORC_UNWINDER
      $(error "Cannot generate ORC metadata for CONFIG_ORC_UNWINDER=y, please install libelf-dev, libelf-devel or elfutils-libelf-devel")
    else
      $(warning "Cannot use CONFIG_STACK_VALIDATION=y, please install libelf-dev, libelf-devel or elfutils-libelf-devel")
    endif
    SKIP_STACK_VALIDATION := 1
    export SKIP_STACK_VALIDATION
  endif
endif


ifeq ($(KBUILD_EXTMOD),)
core-y		+= kernel/ certs/ mm/ fs/ ipc/ security/ crypto/ block/

vmlinux-dirs	:= $(patsubst %/,%,$(filter %/, $(init-y) $(init-m) \
		     $(core-y) $(core-m) $(drivers-y) $(drivers-m) \
		     $(net-y) $(net-m) $(libs-y) $(libs-m) $(virt-y)))

vmlinux-alldirs	:= $(sort $(vmlinux-dirs) $(patsubst %/,%,$(filter %/, \
		     $(init-) $(core-) $(drivers-) $(net-) $(libs-) $(virt-))))

init-y		:= $(patsubst %/, %/built-in.o, $(init-y))
core-y		:= $(patsubst %/, %/built-in.o, $(core-y))
drivers-y	:= $(patsubst %/, %/built-in.o, $(drivers-y))
net-y		:= $(patsubst %/, %/built-in.o, $(net-y))
libs-y1		:= $(patsubst %/, %/lib.a, $(libs-y))
libs-y2		:= $(filter-out %.a, $(patsubst %/, %/built-in.o, $(libs-y)))
virt-y		:= $(patsubst %/, %/built-in.o, $(virt-y))

# Externally visible symbols (used by link-vmlinux.sh)
export KBUILD_VMLINUX_INIT := $(head-y) $(init-y)
export KBUILD_VMLINUX_MAIN := $(core-y) $(libs-y2) $(drivers-y) $(net-y) $(virt-y)
export KBUILD_VMLINUX_LIBS := $(libs-y1)
export KBUILD_LDS          := arch/$(SRCARCH)/kernel/vmlinux.lds
export LDFLAGS_vmlinux
# used by scripts/package/Makefile
export KBUILD_ALLDIRS := $(sort $(filter-out arch/%,$(vmlinux-alldirs)) arch Documentation include samples scripts tools)

vmlinux-deps := $(KBUILD_LDS) $(KBUILD_VMLINUX_INIT) $(KBUILD_VMLINUX_MAIN) $(KBUILD_VMLINUX_LIBS)

# Include targets which we want to execute sequentially if the rest of the
# kernel build went well. If CONFIG_TRIM_UNUSED_KSYMS is set, this might be
# evaluated more than once.
PHONY += vmlinux_prereq
vmlinux_prereq: $(vmlinux-deps) FORCE
ifdef CONFIG_HEADERS_CHECK
	$(Q)$(MAKE) -f $(srctree)/Makefile headers_check
endif
ifdef CONFIG_GDB_SCRIPTS
	$(Q)ln -fsn $(abspath $(srctree)/scripts/gdb/vmlinux-gdb.py)
endif
ifdef CONFIG_TRIM_UNUSED_KSYMS
	$(Q)$(CONFIG_SHELL) $(srctree)/scripts/adjust_autoksyms.sh \
	  "$(MAKE) -f $(srctree)/Makefile vmlinux"
endif

# standalone target for easier testing
include/generated/autoksyms.h: FORCE
	$(Q)$(CONFIG_SHELL) $(srctree)/scripts/adjust_autoksyms.sh true

ARCH_POSTLINK := $(wildcard $(srctree)/arch/$(SRCARCH)/Makefile.postlink)

# Final link of vmlinux with optional arch pass after final link
cmd_link-vmlinux =                                                 \
	$(CONFIG_SHELL) $< $(LD) $(LDFLAGS) $(LDFLAGS_vmlinux) ;    \
	$(if $(ARCH_POSTLINK), $(MAKE) -f $(ARCH_POSTLINK) $@, true)

vmlinux: scripts/link-vmlinux.sh vmlinux_prereq $(vmlinux-deps) FORCE
	+$(call if_changed,link-vmlinux)

# Build samples along the rest of the kernel
ifdef CONFIG_SAMPLES
vmlinux-dirs += samples
endif

# The actual objects are generated when descending,
# make sure no implicit rule kicks in
$(sort $(vmlinux-deps)): $(vmlinux-dirs) ;

# Handle descending into subdirectories listed in $(vmlinux-dirs)
# Preset locale variables to speed up the build process. Limit locale
# tweaks to this spot to avoid wrong language settings when running
# make menuconfig etc.
# Error messages still appears in the original language

PHONY += $(vmlinux-dirs)
$(vmlinux-dirs): prepare scripts
	$(Q)$(MAKE) $(build)=$@

define filechk_kernel.release
	echo "$(KERNELVERSION)$$($(CONFIG_SHELL) $(srctree)/scripts/setlocalversion $(srctree))"
endef

# Store (new) KERNELRELEASE string in include/config/kernel.release
include/config/kernel.release: include/config/auto.conf FORCE
	$(call filechk,kernel.release)


# Things we need to do before we recursively start building the kernel
# or the modules are listed in "prepare".
# A multi level approach is used. prepareN is processed before prepareN-1.
# archprepare is used in arch Makefiles and when processed asm symlink,
# version.h and scripts_basic is processed / created.

# Listed in dependency order
PHONY += prepare archprepare prepare0 prepare1 prepare2 prepare3

# prepare3 is used to check if we are building in a separate output directory,
# and if so do:
# 1) Check that make has not been executed in the kernel src $(srctree)
prepare3: include/config/kernel.release
ifneq ($(KBUILD_SRC),)
	@$(kecho) '  Using $(srctree) as source for kernel'
	$(Q)if [ -f $(srctree)/.config -o -d $(srctree)/include/config ]; then \
		echo >&2 "  $(srctree) is not clean, please run 'make mrproper'"; \
		echo >&2 "  in the '$(srctree)' directory.";\
		/bin/false; \
	fi;
endif

# prepare2 creates a makefile if using a separate output directory.
# From this point forward, .config has been reprocessed, so any rules
# that need to depend on updated CONFIG_* values can be checked here.
prepare2: prepare3 prepare-compiler-check outputmakefile asm-generic

prepare1: prepare2 $(version_h) include/generated/utsrelease.h \
                   include/config/auto.conf
	$(cmd_crmodverdir)

archprepare: archheaders archscripts prepare1 scripts_basic

prepare0: archprepare gcc-plugins
	$(Q)$(MAKE) $(build)=.

# All the preparing..
prepare: prepare0 prepare-objtool

PHONY += prepare-objtool
prepare-objtool: $(objtool_target)

# Check for CONFIG flags that require compiler support. Abort the build
# after .config has been processed, but before the kernel build starts.
#
# For security-sensitive CONFIG options, we don't want to fallback and/or
# silently change which compiler flags will be used, since that leads to
# producing kernels with different security feature characteristics
# depending on the compiler used. (For example, "But I selected
# CC_STACKPROTECTOR_STRONG! Why did it build with _REGULAR?!")
PHONY += prepare-compiler-check
prepare-compiler-check: FORCE
# Make sure compiler supports requested stack protector flag.
ifdef stackp-name
  ifeq ($(call cc-option, $(stackp-flag)),)
	@echo Cannot use CONFIG_CC_STACKPROTECTOR_$(stackp-name): \
		  $(stackp-flag) not supported by compiler >&2 && exit 1
  endif
endif
# Make sure compiler does not have buggy stack-protector support.
ifdef stackp-check
  ifneq ($(shell $(CONFIG_SHELL) $(stackp-check) $(CC) $(KBUILD_CPPFLAGS) $(biarch)),y)
	@echo Cannot use CONFIG_CC_STACKPROTECTOR_$(stackp-name): \
                  $(stackp-flag) available but compiler is broken >&2 && exit 1
  endif
endif
	@:

# Generate some files
# ---------------------------------------------------------------------------

# KERNELRELEASE can change from a few different places, meaning version.h
# needs to be updated, so this check is forced on all builds

uts_len := 64
define filechk_utsrelease.h
	if [ `echo -n "$(KERNELRELEASE)" | wc -c ` -gt $(uts_len) ]; then \
	  echo '"$(KERNELRELEASE)" exceeds $(uts_len) characters' >&2;    \
	  exit 1;                                                         \
	fi;                                                               \
	(echo \#define UTS_RELEASE \"$(KERNELRELEASE)\";)
endef

define filechk_version.h
	(echo \#define LINUX_VERSION_CODE $(shell                         \
	expr $(VERSION) \* 65536 + 0$(PATCHLEVEL) \* 256 + 0$(SUBLEVEL)); \
	echo '#define KERNEL_VERSION(a,b,c) (((a) << 16) + ((b) << 8) + (c))';)
endef

$(version_h): $(srctree)/Makefile FORCE
	$(call filechk,version.h)
	$(Q)rm -f $(old_version_h)

include/generated/utsrelease.h: include/config/kernel.release FORCE
	$(call filechk,utsrelease.h)

PHONY += headerdep
headerdep:
	$(Q)find $(srctree)/include/ -name '*.h' | xargs --max-args 1 \
	$(srctree)/scripts/headerdep.pl -I$(srctree)/include

# ---------------------------------------------------------------------------
# Kernel headers

#Default location for installed headers
export INSTALL_HDR_PATH = $(objtree)/usr

# If we do an all arch process set dst to include/arch-$(hdr-arch)
hdr-dst = $(if $(KBUILD_HEADERS), dst=include/arch-$(hdr-arch), dst=include)

PHONY += archheaders
archheaders:

PHONY += archscripts
archscripts:

PHONY += __headers
__headers: $(version_h) scripts_basic uapi-asm-generic archheaders archscripts
	$(Q)$(MAKE) $(build)=scripts build_unifdef

PHONY += headers_install_all
headers_install_all:
	$(Q)$(CONFIG_SHELL) $(srctree)/scripts/headers.sh install

PHONY += headers_install
headers_install: __headers
	$(if $(wildcard $(srctree)/arch/$(hdr-arch)/include/uapi/asm/Kbuild),, \
	  $(error Headers not exportable for the $(SRCARCH) architecture))
	$(Q)$(MAKE) $(hdr-inst)=include/uapi dst=include
	$(Q)$(MAKE) $(hdr-inst)=arch/$(hdr-arch)/include/uapi $(hdr-dst)

PHONY += headers_check_all
headers_check_all: headers_install_all
	$(Q)$(CONFIG_SHELL) $(srctree)/scripts/headers.sh check

PHONY += headers_check
headers_check: headers_install
	$(Q)$(MAKE) $(hdr-inst)=include/uapi dst=include HDRCHECK=1
	$(Q)$(MAKE) $(hdr-inst)=arch/$(hdr-arch)/include/uapi $(hdr-dst) HDRCHECK=1

# ---------------------------------------------------------------------------
# Kernel selftest

PHONY += kselftest
kselftest:
	$(Q)$(MAKE) -C $(srctree)/tools/testing/selftests run_tests

PHONY += kselftest-clean
kselftest-clean:
	$(Q)$(MAKE) -C $(srctree)/tools/testing/selftests clean

PHONY += kselftest-merge
kselftest-merge:
	$(if $(wildcard $(objtree)/.config),, $(error No .config exists, config your kernel first!))
	$(Q)$(CONFIG_SHELL) $(srctree)/scripts/kconfig/merge_config.sh \
		-m $(objtree)/.config \
		$(srctree)/tools/testing/selftests/*/config
	+$(Q)$(MAKE) -f $(srctree)/Makefile olddefconfig

# ---------------------------------------------------------------------------
# Modules

ifdef CONFIG_MODULES

# By default, build modules as well

all: modules

# Build modules
#
# A module can be listed more than once in obj-m resulting in
# duplicate lines in modules.order files.  Those are removed
# using awk while concatenating to the final file.

PHONY += modules
modules: $(vmlinux-dirs) $(if $(KBUILD_BUILTIN),vmlinux) modules.builtin
	$(Q)$(AWK) '!x[$$0]++' $(vmlinux-dirs:%=$(objtree)/%/modules.order) > $(objtree)/modules.order
	@$(kecho) '  Building modules, stage 2.';
	$(Q)$(MAKE) -f $(srctree)/scripts/Makefile.modpost

modules.builtin: $(vmlinux-dirs:%=%/modules.builtin)
	$(Q)$(AWK) '!x[$$0]++' $^ > $(objtree)/modules.builtin

%/modules.builtin: include/config/auto.conf
	$(Q)$(MAKE) $(modbuiltin)=$*


# Target to prepare building external modules
PHONY += modules_prepare
modules_prepare: prepare scripts

# Target to install modules
PHONY += modules_install
modules_install: _modinst_ _modinst_post

PHONY += _modinst_
_modinst_:
	@rm -rf $(MODLIB)/kernel
	@rm -f $(MODLIB)/source
	@mkdir -p $(MODLIB)/kernel
	@ln -s $(abspath $(srctree)) $(MODLIB)/source
	@if [ ! $(objtree) -ef  $(MODLIB)/build ]; then \
		rm -f $(MODLIB)/build ; \
		ln -s $(CURDIR) $(MODLIB)/build ; \
	fi
	@cp -f $(objtree)/modules.order $(MODLIB)/
	@cp -f $(objtree)/modules.builtin $(MODLIB)/
	$(Q)$(MAKE) -f $(srctree)/scripts/Makefile.modinst

# This depmod is only for convenience to give the initial
# boot a modules.dep even before / is mounted read-write.  However the
# boot script depmod is the master version.
PHONY += _modinst_post
_modinst_post: _modinst_
	$(call cmd,depmod)

ifeq ($(CONFIG_MODULE_SIG), y)
PHONY += modules_sign
modules_sign:
	$(Q)$(MAKE) -f $(srctree)/scripts/Makefile.modsign
endif

else # CONFIG_MODULES

# Modules not configured
# ---------------------------------------------------------------------------

PHONY += modules modules_install
modules modules_install:
	@echo >&2
	@echo >&2 "The present kernel configuration has modules disabled."
	@echo >&2 "Type 'make config' and enable loadable module support."
	@echo >&2 "Then build a kernel with module support enabled."
	@echo >&2
	@exit 1

endif # CONFIG_MODULES

###
# Cleaning is done on three levels.
# make clean     Delete most generated files
#                Leave enough to build external modules
# make mrproper  Delete the current configuration, and all generated files
# make distclean Remove editor backup files, patch leftover files and the like

# Directories & files removed with 'make clean'
CLEAN_DIRS  += $(MODVERDIR)

# Directories & files removed with 'make mrproper'
MRPROPER_DIRS  += include/config usr/include include/generated          \
		  arch/*/include/generated .tmp_objdiff
MRPROPER_FILES += .config .config.old .version .old_version \
		  Module.symvers tags TAGS cscope* GPATH GTAGS GRTAGS GSYMS \
		  signing_key.pem signing_key.priv signing_key.x509	\
		  x509.genkey extra_certificates signing_key.x509.keyid	\
		  signing_key.x509.signer vmlinux-gdb.py

# clean - Delete most, but leave enough to build external modules
#
clean: rm-dirs  := $(CLEAN_DIRS)
clean: rm-files := $(CLEAN_FILES)
clean-dirs      := $(addprefix _clean_, . $(vmlinux-alldirs) Documentation samples)

PHONY += $(clean-dirs) clean archclean vmlinuxclean
$(clean-dirs):
	$(Q)$(MAKE) $(clean)=$(patsubst _clean_%,%,$@)

vmlinuxclean:
	$(Q)$(CONFIG_SHELL) $(srctree)/scripts/link-vmlinux.sh clean
	$(Q)$(if $(ARCH_POSTLINK), $(MAKE) -f $(ARCH_POSTLINK) clean)

clean: archclean vmlinuxclean

# mrproper - Delete all generated files, including .config
#
mrproper: rm-dirs  := $(wildcard $(MRPROPER_DIRS))
mrproper: rm-files := $(wildcard $(MRPROPER_FILES))
mrproper-dirs      := $(addprefix _mrproper_,scripts)

PHONY += $(mrproper-dirs) mrproper archmrproper
$(mrproper-dirs):
	$(Q)$(MAKE) $(clean)=$(patsubst _mrproper_%,%,$@)

mrproper: clean archmrproper $(mrproper-dirs)
	$(call cmd,rmdirs)
	$(call cmd,rmfiles)

# distclean
#
PHONY += distclean

distclean: mrproper
	@find $(srctree) $(RCS_FIND_IGNORE) \
		\( -name '*.orig' -o -name '*.rej' -o -name '*~' \
		-o -name '*.bak' -o -name '#*#' -o -name '*%' \
		-o -name 'core' \) \
		-type f -print | xargs rm -f


# Packaging of the kernel to various formats
# ---------------------------------------------------------------------------
# rpm target kept for backward compatibility
package-dir	:= scripts/package

%src-pkg: FORCE
	$(Q)$(MAKE) $(build)=$(package-dir) $@
%pkg: include/config/kernel.release FORCE
	$(Q)$(MAKE) $(build)=$(package-dir) $@
rpm: include/config/kernel.release FORCE
	$(Q)$(MAKE) $(build)=$(package-dir) $@


# Brief documentation of the typical targets used
# ---------------------------------------------------------------------------

boards := $(wildcard $(srctree)/arch/$(SRCARCH)/configs/*_defconfig)
boards := $(sort $(notdir $(boards)))
board-dirs := $(dir $(wildcard $(srctree)/arch/$(SRCARCH)/configs/*/*_defconfig))
board-dirs := $(sort $(notdir $(board-dirs:/=)))

PHONY += help
help:
	@echo  'Cleaning targets:'
	@echo  '  clean		  - Remove most generated files but keep the config and'
	@echo  '                    enough build support to build external modules'
	@echo  '  mrproper	  - Remove all generated files + config + various backup files'
	@echo  '  distclean	  - mrproper + remove editor backup and patch files'
	@echo  ''
	@echo  'Configuration targets:'
	@$(MAKE) -f $(srctree)/scripts/kconfig/Makefile help
	@echo  ''
	@echo  'Other generic targets:'
	@echo  '  all		  - Build all targets marked with [*]'
	@echo  '* vmlinux	  - Build the bare kernel'
	@echo  '* modules	  - Build all modules'
	@echo  '  modules_install - Install all modules to INSTALL_MOD_PATH (default: /)'
	@echo  '  dir/            - Build all files in dir and below'
	@echo  '  dir/file.[ois]  - Build specified target only'
	@echo  '  dir/file.ll     - Build the LLVM assembly file'
	@echo  '                    (requires compiler support for LLVM assembly generation)'
	@echo  '  dir/file.lst    - Build specified mixed source/assembly target only'
	@echo  '                    (requires a recent binutils and recent build (System.map))'
	@echo  '  dir/file.ko     - Build module including final link'
	@echo  '  modules_prepare - Set up for building external modules'
	@echo  '  tags/TAGS	  - Generate tags file for editors'
	@echo  '  cscope	  - Generate cscope index'
	@echo  '  gtags           - Generate GNU GLOBAL index'
	@echo  '  kernelrelease	  - Output the release version string (use with make -s)'
	@echo  '  kernelversion	  - Output the version stored in Makefile (use with make -s)'
	@echo  '  image_name	  - Output the image name (use with make -s)'
	@echo  '  headers_install - Install sanitised kernel headers to INSTALL_HDR_PATH'; \
	 echo  '                    (default: $(INSTALL_HDR_PATH))'; \
	 echo  ''
	@echo  'Static analysers:'
	@echo  '  checkstack      - Generate a list of stack hogs'
	@echo  '  namespacecheck  - Name space analysis on compiled kernel'
	@echo  '  versioncheck    - Sanity check on version.h usage'
	@echo  '  includecheck    - Check for duplicate included header files'
	@echo  '  export_report   - List the usages of all exported symbols'
	@echo  '  headers_check   - Sanity check on exported headers'
	@echo  '  headerdep       - Detect inclusion cycles in headers'
	@$(MAKE) -f $(srctree)/scripts/Makefile.help checker-help
	@echo  ''
	@echo  'Kernel selftest:'
	@echo  '  kselftest       - Build and run kernel selftest (run as root)'
	@echo  '                    Build, install, and boot kernel before'
	@echo  '                    running kselftest on it'
	@echo  '  kselftest-clean - Remove all generated kselftest files'
	@echo  '  kselftest-merge - Merge all the config dependencies of kselftest to existing'
	@echo  '                    .config.'
	@echo  ''
	@echo 'Userspace tools targets:'
	@echo '  use "make tools/help"'
	@echo '  or  "cd tools; make help"'
	@echo  ''
	@echo  'Kernel packaging:'
	@$(MAKE) $(build)=$(package-dir) help
	@echo  ''
	@echo  'Documentation targets:'
	@$(MAKE) -f $(srctree)/Documentation/Makefile dochelp
	@echo  ''
	@echo  'Architecture specific targets ($(SRCARCH)):'
	@$(if $(archhelp),$(archhelp),\
		echo '  No architecture specific help defined for $(SRCARCH)')
	@echo  ''
	@$(if $(boards), \
		$(foreach b, $(boards), \
		printf "  %-24s - Build for %s\\n" $(b) $(subst _defconfig,,$(b));) \
		echo '')
	@$(if $(board-dirs), \
		$(foreach b, $(board-dirs), \
		printf "  %-16s - Show %s-specific targets\\n" help-$(b) $(b);) \
		printf "  %-16s - Show all of the above\\n" help-boards; \
		echo '')

	@echo  '  make V=0|1 [targets] 0 => quiet build (default), 1 => verbose build'
	@echo  '  make V=2   [targets] 2 => give reason for rebuild of target'
	@echo  '  make O=dir [targets] Locate all output files in "dir", including .config'
	@echo  '  make C=1   [targets] Check re-compiled c source with $$CHECK (sparse by default)'
	@echo  '  make C=2   [targets] Force check of all c source with $$CHECK'
	@echo  '  make RECORDMCOUNT_WARN=1 [targets] Warn about ignored mcount sections'
	@echo  '  make W=n   [targets] Enable extra gcc checks, n=1,2,3 where'
	@echo  '		1: warnings which may be relevant and do not occur too often'
	@echo  '		2: warnings which occur quite often but may still be relevant'
	@echo  '		3: more obscure warnings, can most likely be ignored'
	@echo  '		Multiple levels can be combined with W=12 or W=123'
	@echo  ''
	@echo  'Execute "make" or "make all" to build all targets marked with [*] '
	@echo  'For further info see the ./README file'


help-board-dirs := $(addprefix help-,$(board-dirs))

help-boards: $(help-board-dirs)

boards-per-dir = $(sort $(notdir $(wildcard $(srctree)/arch/$(SRCARCH)/configs/$*/*_defconfig)))

$(help-board-dirs): help-%:
	@echo  'Architecture specific targets ($(SRCARCH) $*):'
	@$(if $(boards-per-dir), \
		$(foreach b, $(boards-per-dir), \
		printf "  %-24s - Build for %s\\n" $*/$(b) $(subst _defconfig,,$(b));) \
		echo '')


# Documentation targets
# ---------------------------------------------------------------------------
DOC_TARGETS := xmldocs latexdocs pdfdocs htmldocs epubdocs cleandocs linkcheckdocs
PHONY += $(DOC_TARGETS)
$(DOC_TARGETS): scripts_basic FORCE
	$(Q)$(MAKE) $(build)=Documentation $@

else # KBUILD_EXTMOD

###
# External module support.
# When building external modules the kernel used as basis is considered
# read-only, and no consistency checks are made and the make
# system is not used on the basis kernel. If updates are required
# in the basis kernel ordinary make commands (without M=...) must
# be used.
#
# The following are the only valid targets when building external
# modules.
# make M=dir clean     Delete all automatically generated files
# make M=dir modules   Make all modules in specified dir
# make M=dir	       Same as 'make M=dir modules'
# make M=dir modules_install
#                      Install the modules built in the module directory
#                      Assumes install directory is already created

# We are always building modules
KBUILD_MODULES := 1
PHONY += crmodverdir
crmodverdir:
	$(cmd_crmodverdir)

PHONY += $(objtree)/Module.symvers
$(objtree)/Module.symvers:
	@test -e $(objtree)/Module.symvers || ( \
	echo; \
	echo "  WARNING: Symbol version dump $(objtree)/Module.symvers"; \
	echo "           is missing; modules will have no dependencies and modversions."; \
	echo )

module-dirs := $(addprefix _module_,$(KBUILD_EXTMOD))
PHONY += $(module-dirs) modules
$(module-dirs): crmodverdir $(objtree)/Module.symvers
	$(Q)$(MAKE) $(build)=$(patsubst _module_%,%,$@)

modules: $(module-dirs)
	@$(kecho) '  Building modules, stage 2.';
	$(Q)$(MAKE) -f $(srctree)/scripts/Makefile.modpost

PHONY += modules_install
modules_install: _emodinst_ _emodinst_post

install-dir := $(if $(INSTALL_MOD_DIR),$(INSTALL_MOD_DIR),extra)
PHONY += _emodinst_
_emodinst_:
	$(Q)mkdir -p $(MODLIB)/$(install-dir)
	$(Q)$(MAKE) -f $(srctree)/scripts/Makefile.modinst

PHONY += _emodinst_post
_emodinst_post: _emodinst_
	$(call cmd,depmod)

clean-dirs := $(addprefix _clean_,$(KBUILD_EXTMOD))

PHONY += $(clean-dirs) clean
$(clean-dirs):
	$(Q)$(MAKE) $(clean)=$(patsubst _clean_%,%,$@)

clean:	rm-dirs := $(MODVERDIR)
clean: rm-files := $(KBUILD_EXTMOD)/Module.symvers

PHONY += help
help:
	@echo  '  Building external modules.'
	@echo  '  Syntax: make -C path/to/kernel/src M=$$PWD target'
	@echo  ''
	@echo  '  modules         - default target, build the module(s)'
	@echo  '  modules_install - install the module'
	@echo  '  clean           - remove generated files in module directory only'
	@echo  ''

# Dummies...
PHONY += prepare scripts
prepare: ;
scripts: ;
endif # KBUILD_EXTMOD

clean: $(clean-dirs)
	$(call cmd,rmdirs)
	$(call cmd,rmfiles)
	@find $(if $(KBUILD_EXTMOD), $(KBUILD_EXTMOD), .) $(RCS_FIND_IGNORE) \
		\( -name '*.[oas]' -o -name '*.ko' -o -name '.*.cmd' \
		-o -name '*.ko.*' \
		-o -name '*.dwo'  \
		-o -name '*.su'  \
		-o -name '.*.d' -o -name '.*.tmp' -o -name '*.mod.c' \
		-o -name '*.symtypes' -o -name 'modules.order' \
		-o -name modules.builtin -o -name '.tmp_*.o.*' \
		-o -name '*.c.[012]*.*' \
		-o -name '*.ll' \
		-o -name '*.gcno' \) -type f -print | xargs rm -f

# Generate tags for editors
# ---------------------------------------------------------------------------
quiet_cmd_tags = GEN     $@
      cmd_tags = $(CONFIG_SHELL) $(srctree)/scripts/tags.sh $@

tags TAGS cscope gtags: FORCE
	$(call cmd,tags)

# Scripts to check various things for consistency
# ---------------------------------------------------------------------------

PHONY += includecheck versioncheck coccicheck namespacecheck export_report

includecheck:
	find $(srctree)/* $(RCS_FIND_IGNORE) \
		-name '*.[hcS]' -type f -print | sort \
		| xargs $(PERL) -w $(srctree)/scripts/checkincludes.pl

versioncheck:
	find $(srctree)/* $(RCS_FIND_IGNORE) \
		-name '*.[hcS]' -type f -print | sort \
		| xargs $(PERL) -w $(srctree)/scripts/checkversion.pl

coccicheck:
	$(Q)$(CONFIG_SHELL) $(srctree)/scripts/$@

namespacecheck:
	$(PERL) $(srctree)/scripts/namespace.pl

export_report:
	$(PERL) $(srctree)/scripts/export_report.pl

endif #ifeq ($(config-targets),1)
endif #ifeq ($(mixed-targets),1)

PHONY += checkstack kernelrelease kernelversion image_name

# UML needs a little special treatment here.  It wants to use the host
# toolchain, so needs $(SUBARCH) passed to checkstack.pl.  Everyone
# else wants $(ARCH), including people doing cross-builds, which means
# that $(SUBARCH) doesn't work here.
ifeq ($(ARCH), um)
CHECKSTACK_ARCH := $(SUBARCH)
else
CHECKSTACK_ARCH := $(ARCH)
endif
checkstack:
	$(OBJDUMP) -d vmlinux $$(find . -name '*.ko') | \
	$(PERL) $(src)/scripts/checkstack.pl $(CHECKSTACK_ARCH)

kernelrelease:
	@echo "$(KERNELVERSION)$$($(CONFIG_SHELL) $(srctree)/scripts/setlocalversion $(srctree))"

kernelversion:
	@echo $(KERNELVERSION)

image_name:
	@echo $(KBUILD_IMAGE)

# Clear a bunch of variables before executing the submake
tools/: FORCE
	$(Q)mkdir -p $(objtree)/tools
	$(Q)$(MAKE) LDFLAGS= MAKEFLAGS="$(tools_silent) $(filter --j% -j,$(MAKEFLAGS))" O=$(abspath $(objtree)) subdir=tools -C $(src)/tools/

tools/%: FORCE
	$(Q)mkdir -p $(objtree)/tools
	$(Q)$(MAKE) LDFLAGS= MAKEFLAGS="$(tools_silent) $(filter --j% -j,$(MAKEFLAGS))" O=$(abspath $(objtree)) subdir=tools -C $(src)/tools/ $*

# Single targets
# ---------------------------------------------------------------------------
# Single targets are compatible with:
# - build with mixed source and output
# - build with separate output dir 'make O=...'
# - external modules
#
#  target-dir => where to store outputfile
#  build-dir  => directory in kernel source tree to use

ifeq ($(KBUILD_EXTMOD),)
        build-dir  = $(patsubst %/,%,$(dir $@))
        target-dir = $(dir $@)
else
        zap-slash=$(filter-out .,$(patsubst %/,%,$(dir $@)))
        build-dir  = $(KBUILD_EXTMOD)$(if $(zap-slash),/$(zap-slash))
        target-dir = $(if $(KBUILD_EXTMOD),$(dir $<),$(dir $@))
endif

%.s: %.c prepare scripts FORCE
	$(Q)$(MAKE) $(build)=$(build-dir) $(target-dir)$(notdir $@)
%.i: %.c prepare scripts FORCE
	$(Q)$(MAKE) $(build)=$(build-dir) $(target-dir)$(notdir $@)
%.o: %.c prepare scripts FORCE
	$(Q)$(MAKE) $(build)=$(build-dir) $(target-dir)$(notdir $@)
%.lst: %.c prepare scripts FORCE
	$(Q)$(MAKE) $(build)=$(build-dir) $(target-dir)$(notdir $@)
%.s: %.S prepare scripts FORCE
	$(Q)$(MAKE) $(build)=$(build-dir) $(target-dir)$(notdir $@)
%.o: %.S prepare scripts FORCE
	$(Q)$(MAKE) $(build)=$(build-dir) $(target-dir)$(notdir $@)
%.symtypes: %.c prepare scripts FORCE
	$(Q)$(MAKE) $(build)=$(build-dir) $(target-dir)$(notdir $@)
%.ll: %.c prepare scripts FORCE
	$(Q)$(MAKE) $(build)=$(build-dir) $(target-dir)$(notdir $@)

# Modules
/: prepare scripts FORCE
	$(cmd_crmodverdir)
	$(Q)$(MAKE) KBUILD_MODULES=$(if $(CONFIG_MODULES),1) \
	$(build)=$(build-dir)
# Make sure the latest headers are built for Documentation
Documentation/ samples/: headers_install
%/: prepare scripts FORCE
	$(cmd_crmodverdir)
	$(Q)$(MAKE) KBUILD_MODULES=$(if $(CONFIG_MODULES),1) \
	$(build)=$(build-dir)
%.ko: prepare scripts FORCE
	$(cmd_crmodverdir)
	$(Q)$(MAKE) KBUILD_MODULES=$(if $(CONFIG_MODULES),1)   \
	$(build)=$(build-dir) $(@:.ko=.o)
	$(Q)$(MAKE) -f $(srctree)/scripts/Makefile.modpost

# FIXME Should go into a make.lib or something
# ===========================================================================

quiet_cmd_rmdirs = $(if $(wildcard $(rm-dirs)),CLEAN   $(wildcard $(rm-dirs)))
      cmd_rmdirs = rm -rf $(rm-dirs)

quiet_cmd_rmfiles = $(if $(wildcard $(rm-files)),CLEAN   $(wildcard $(rm-files)))
      cmd_rmfiles = rm -f $(rm-files)

# Run depmod only if we have System.map and depmod is executable
quiet_cmd_depmod = DEPMOD  $(KERNELRELEASE)
      cmd_depmod = $(CONFIG_SHELL) $(srctree)/scripts/depmod.sh $(DEPMOD) \
                   $(KERNELRELEASE) "$(patsubst y,_,$(CONFIG_HAVE_UNDERSCORE_SYMBOL_PREFIX))"

# Create temporary dir for module support files
# clean it up only when building all modules
cmd_crmodverdir = $(Q)mkdir -p $(MODVERDIR) \
                  $(if $(KBUILD_MODULES),; rm -f $(MODVERDIR)/*)

# read all saved command lines

targets := $(wildcard $(sort $(targets)))
cmd_files := $(wildcard .*.cmd $(foreach f,$(targets),$(dir $(f)).$(notdir $(f)).cmd))

ifneq ($(cmd_files),)
  $(cmd_files): ;	# Do not try to update included dependency files
  include $(cmd_files)
endif

endif	# skip-makefile

PHONY += FORCE
FORCE:

# Declare the contents of the .PHONY variable as phony.  We keep that
# information in a variable so we can use it in if_changed and friends.
.PHONY: $(PHONY)<|MERGE_RESOLUTION|>--- conflicted
+++ resolved
@@ -1,13 +1,8 @@
 # SPDX-License-Identifier: GPL-2.0
 VERSION = 4
 PATCHLEVEL = 14
-<<<<<<< HEAD
 SUBLEVEL = 0
 EXTRAVERSION = -pf7
-=======
-SUBLEVEL = 7
-EXTRAVERSION =
->>>>>>> 3afae843
 NAME = Petit Gorille
 
 # *DOCUMENTATION*
