# SPDX-License-Identifier: GPL-2.0
VERSION = 4
PATCHLEVEL = 14
<<<<<<< HEAD
SUBLEVEL = 0
EXTRAVERSION = -pf2
NAME = Fearless Coyote
=======
SUBLEVEL = 1
EXTRAVERSION =
NAME = Petit Gorille
>>>>>>> 780a781d

# *DOCUMENTATION*
# To see a list of typical targets execute "make help"
# More info can be located in ./README
# Comments in this file are targeted only to the developer, do not
# expect to learn how to build the kernel reading this file.

# o Do not use make's built-in rules and variables
#   (this increases performance and avoids hard-to-debug behaviour);
# o Look for make include files relative to root of kernel src
MAKEFLAGS += -rR --include-dir=$(CURDIR)

# Avoid funny character set dependencies
unexport LC_ALL
LC_COLLATE=C
LC_NUMERIC=C
export LC_COLLATE LC_NUMERIC

# Avoid interference with shell env settings
unexport GREP_OPTIONS

# We are using a recursive build, so we need to do a little thinking
# to get the ordering right.
#
# Most importantly: sub-Makefiles should only ever modify files in
# their own directory. If in some directory we have a dependency on
# a file in another dir (which doesn't happen often, but it's often
# unavoidable when linking the built-in.o targets which finally
# turn into vmlinux), we will call a sub make in that other dir, and
# after that we are sure that everything which is in that other dir
# is now up to date.
#
# The only cases where we need to modify files which have global
# effects are thus separated out and done before the recursive
# descending is started. They are now explicitly listed as the
# prepare rule.

# Beautify output
# ---------------------------------------------------------------------------
#
# Normally, we echo the whole command before executing it. By making
# that echo $($(quiet)$(cmd)), we now have the possibility to set
# $(quiet) to choose other forms of output instead, e.g.
#
#         quiet_cmd_cc_o_c = Compiling $(RELDIR)/$@
#         cmd_cc_o_c       = $(CC) $(c_flags) -c -o $@ $<
#
# If $(quiet) is empty, the whole command will be printed.
# If it is set to "quiet_", only the short version will be printed.
# If it is set to "silent_", nothing will be printed at all, since
# the variable $(silent_cmd_cc_o_c) doesn't exist.
#
# A simple variant is to prefix commands with $(Q) - that's useful
# for commands that shall be hidden in non-verbose mode.
#
#	$(Q)ln $@ :<
#
# If KBUILD_VERBOSE equals 0 then the above command will be hidden.
# If KBUILD_VERBOSE equals 1 then the above command is displayed.
#
# To put more focus on warnings, be less verbose as default
# Use 'make V=1' to see the full commands

ifeq ("$(origin V)", "command line")
  KBUILD_VERBOSE = $(V)
endif
ifndef KBUILD_VERBOSE
  KBUILD_VERBOSE = 0
endif

ifeq ($(KBUILD_VERBOSE),1)
  quiet =
  Q =
else
  quiet=quiet_
  Q = @
endif

# If the user is running make -s (silent mode), suppress echoing of
# commands

ifneq ($(findstring s,$(filter-out --%,$(MAKEFLAGS))),)
  quiet=silent_
  tools_silent=s
endif

export quiet Q KBUILD_VERBOSE

# kbuild supports saving output files in a separate directory.
# To locate output files in a separate directory two syntaxes are supported.
# In both cases the working directory must be the root of the kernel src.
# 1) O=
# Use "make O=dir/to/store/output/files/"
#
# 2) Set KBUILD_OUTPUT
# Set the environment variable KBUILD_OUTPUT to point to the directory
# where the output files shall be placed.
# export KBUILD_OUTPUT=dir/to/store/output/files/
# make
#
# The O= assignment takes precedence over the KBUILD_OUTPUT environment
# variable.

# KBUILD_SRC is not intended to be used by the regular user (for now),
# it is set on invocation of make with KBUILD_OUTPUT or O= specified.
ifeq ($(KBUILD_SRC),)

# OK, Make called in directory where kernel src resides
# Do we want to locate output files in a separate directory?
ifeq ("$(origin O)", "command line")
  KBUILD_OUTPUT := $(O)
endif

# That's our default target when none is given on the command line
PHONY := _all
_all:

# Cancel implicit rules on top Makefile
$(CURDIR)/Makefile Makefile: ;

ifneq ($(words $(subst :, ,$(CURDIR))), 1)
  $(error main directory cannot contain spaces nor colons)
endif

ifneq ($(KBUILD_OUTPUT),)
# check that the output directory actually exists
saved-output := $(KBUILD_OUTPUT)
KBUILD_OUTPUT := $(shell mkdir -p $(KBUILD_OUTPUT) && cd $(KBUILD_OUTPUT) \
								&& /bin/pwd)
$(if $(KBUILD_OUTPUT),, \
     $(error failed to create output directory "$(saved-output)"))

PHONY += $(MAKECMDGOALS) sub-make

$(filter-out _all sub-make $(CURDIR)/Makefile, $(MAKECMDGOALS)) _all: sub-make
	@:

# Invoke a second make in the output directory, passing relevant variables
sub-make:
	$(Q)$(MAKE) -C $(KBUILD_OUTPUT) KBUILD_SRC=$(CURDIR) \
	-f $(CURDIR)/Makefile $(filter-out _all sub-make,$(MAKECMDGOALS))

# Leave processing to above invocation of make
skip-makefile := 1
endif # ifneq ($(KBUILD_OUTPUT),)
endif # ifeq ($(KBUILD_SRC),)

# We process the rest of the Makefile if this is the final invocation of make
ifeq ($(skip-makefile),)

# Do not print "Entering directory ...",
# but we want to display it when entering to the output directory
# so that IDEs/editors are able to understand relative filenames.
MAKEFLAGS += --no-print-directory

# Call a source code checker (by default, "sparse") as part of the
# C compilation.
#
# Use 'make C=1' to enable checking of only re-compiled files.
# Use 'make C=2' to enable checking of *all* source files, regardless
# of whether they are re-compiled or not.
#
# See the file "Documentation/dev-tools/sparse.rst" for more details,
# including where to get the "sparse" utility.

ifeq ("$(origin C)", "command line")
  KBUILD_CHECKSRC = $(C)
endif
ifndef KBUILD_CHECKSRC
  KBUILD_CHECKSRC = 0
endif

# Use make M=dir to specify directory of external module to build
# Old syntax make ... SUBDIRS=$PWD is still supported
# Setting the environment variable KBUILD_EXTMOD take precedence
ifdef SUBDIRS
  KBUILD_EXTMOD ?= $(SUBDIRS)
endif

ifeq ("$(origin M)", "command line")
  KBUILD_EXTMOD := $(M)
endif

# If building an external module we do not care about the all: rule
# but instead _all depend on modules
PHONY += all
ifeq ($(KBUILD_EXTMOD),)
_all: all
else
_all: modules
endif

ifeq ($(KBUILD_SRC),)
        # building in the source tree
        srctree := .
else
        ifeq ($(KBUILD_SRC)/,$(dir $(CURDIR)))
                # building in a subdirectory of the source tree
                srctree := ..
        else
                srctree := $(KBUILD_SRC)
        endif
endif
objtree		:= .
src		:= $(srctree)
obj		:= $(objtree)

VPATH		:= $(srctree)$(if $(KBUILD_EXTMOD),:$(KBUILD_EXTMOD))

export srctree objtree VPATH

# SUBARCH tells the usermode build what the underlying arch is.  That is set
# first, and if a usermode build is happening, the "ARCH=um" on the command
# line overrides the setting of ARCH below.  If a native build is happening,
# then ARCH is assigned, getting whatever value it gets normally, and
# SUBARCH is subsequently ignored.

SUBARCH := $(shell uname -m | sed -e s/i.86/x86/ -e s/x86_64/x86/ \
				  -e s/sun4u/sparc64/ \
				  -e s/arm.*/arm/ -e s/sa110/arm/ \
				  -e s/s390x/s390/ -e s/parisc64/parisc/ \
				  -e s/ppc.*/powerpc/ -e s/mips.*/mips/ \
				  -e s/sh[234].*/sh/ -e s/aarch64.*/arm64/ )

# Cross compiling and selecting different set of gcc/bin-utils
# ---------------------------------------------------------------------------
#
# When performing cross compilation for other architectures ARCH shall be set
# to the target architecture. (See arch/* for the possibilities).
# ARCH can be set during invocation of make:
# make ARCH=ia64
# Another way is to have ARCH set in the environment.
# The default ARCH is the host where make is executed.

# CROSS_COMPILE specify the prefix used for all executables used
# during compilation. Only gcc and related bin-utils executables
# are prefixed with $(CROSS_COMPILE).
# CROSS_COMPILE can be set on the command line
# make CROSS_COMPILE=ia64-linux-
# Alternatively CROSS_COMPILE can be set in the environment.
# A third alternative is to store a setting in .config so that plain
# "make" in the configured kernel build directory always uses that.
# Default value for CROSS_COMPILE is not to prefix executables
# Note: Some architectures assign CROSS_COMPILE in their arch/*/Makefile
ARCH		?= $(SUBARCH)
CROSS_COMPILE	?= $(CONFIG_CROSS_COMPILE:"%"=%)

# Architecture as present in compile.h
UTS_MACHINE 	:= $(ARCH)
SRCARCH 	:= $(ARCH)

# Additional ARCH settings for x86
ifeq ($(ARCH),i386)
        SRCARCH := x86
endif
ifeq ($(ARCH),x86_64)
        SRCARCH := x86
endif

# Additional ARCH settings for sparc
ifeq ($(ARCH),sparc32)
       SRCARCH := sparc
endif
ifeq ($(ARCH),sparc64)
       SRCARCH := sparc
endif

# Additional ARCH settings for sh
ifeq ($(ARCH),sh64)
       SRCARCH := sh
endif

# Additional ARCH settings for tile
ifeq ($(ARCH),tilepro)
       SRCARCH := tile
endif
ifeq ($(ARCH),tilegx)
       SRCARCH := tile
endif

# Where to locate arch specific headers
hdr-arch  := $(SRCARCH)

KCONFIG_CONFIG	?= .config
export KCONFIG_CONFIG

# SHELL used by kbuild
CONFIG_SHELL := $(shell if [ -x "$$BASH" ]; then echo $$BASH; \
	  else if [ -x /bin/bash ]; then echo /bin/bash; \
	  else echo sh; fi ; fi)

HOST_LFS_CFLAGS := $(shell getconf LFS_CFLAGS)
HOST_LFS_LDFLAGS := $(shell getconf LFS_LDFLAGS)
HOST_LFS_LIBS := $(shell getconf LFS_LIBS)

HOSTCC       = gcc
HOSTCXX      = g++
HOSTCFLAGS   := -Wall -Wmissing-prototypes -Wstrict-prototypes -O2 \
		-fomit-frame-pointer -std=gnu89 $(HOST_LFS_CFLAGS)
HOSTCXXFLAGS := -O2 $(HOST_LFS_CFLAGS)
HOSTLDFLAGS  := $(HOST_LFS_LDFLAGS)
HOST_LOADLIBES := $(HOST_LFS_LIBS)

ifeq ($(shell $(HOSTCC) -v 2>&1 | grep -c "clang version"), 1)
HOSTCFLAGS  += -Wno-unused-value -Wno-unused-parameter \
		-Wno-missing-field-initializers -fno-delete-null-pointer-checks
endif

# Decide whether to build built-in, modular, or both.
# Normally, just do built-in.

KBUILD_MODULES :=
KBUILD_BUILTIN := 1

# If we have only "make modules", don't compile built-in objects.
# When we're building modules with modversions, we need to consider
# the built-in objects during the descend as well, in order to
# make sure the checksums are up to date before we record them.

ifeq ($(MAKECMDGOALS),modules)
  KBUILD_BUILTIN := $(if $(CONFIG_MODVERSIONS),1)
endif

# If we have "make <whatever> modules", compile modules
# in addition to whatever we do anyway.
# Just "make" or "make all" shall build modules as well

ifneq ($(filter all _all modules,$(MAKECMDGOALS)),)
  KBUILD_MODULES := 1
endif

ifeq ($(MAKECMDGOALS),)
  KBUILD_MODULES := 1
endif

export KBUILD_MODULES KBUILD_BUILTIN
export KBUILD_CHECKSRC KBUILD_SRC KBUILD_EXTMOD

# We need some generic definitions (do not try to remake the file).
scripts/Kbuild.include: ;
include scripts/Kbuild.include

# Make variables (CC, etc...)
AS		= $(CROSS_COMPILE)as
LD		= $(CROSS_COMPILE)ld
CC		= $(CROSS_COMPILE)gcc
CPP		= $(CC) -E
AR		= $(CROSS_COMPILE)ar
NM		= $(CROSS_COMPILE)nm
STRIP		= $(CROSS_COMPILE)strip
OBJCOPY		= $(CROSS_COMPILE)objcopy
OBJDUMP		= $(CROSS_COMPILE)objdump
AWK		= awk
GENKSYMS	= scripts/genksyms/genksyms
INSTALLKERNEL  := installkernel
DEPMOD		= /sbin/depmod
PERL		= perl
PYTHON		= python
CHECK		= sparse

CHECKFLAGS     := -D__linux__ -Dlinux -D__STDC__ -Dunix -D__unix__ \
		  -Wbitwise -Wno-return-void $(CF)
NOSTDINC_FLAGS  =
CFLAGS_MODULE   =
AFLAGS_MODULE   =
LDFLAGS_MODULE  =
CFLAGS_KERNEL	=
AFLAGS_KERNEL	=
LDFLAGS_vmlinux =
CFLAGS_GCOV	:= -fprofile-arcs -ftest-coverage -fno-tree-loop-im $(call cc-disable-warning,maybe-uninitialized,)
CFLAGS_KCOV	:= $(call cc-option,-fsanitize-coverage=trace-pc,)


# Use USERINCLUDE when you must reference the UAPI directories only.
USERINCLUDE    := \
		-I$(srctree)/arch/$(hdr-arch)/include/uapi \
		-I$(objtree)/arch/$(hdr-arch)/include/generated/uapi \
		-I$(srctree)/include/uapi \
		-I$(objtree)/include/generated/uapi \
                -include $(srctree)/include/linux/kconfig.h

# Use LINUXINCLUDE when you must reference the include/ directory.
# Needed to be compatible with the O= option
LINUXINCLUDE    := \
		-I$(srctree)/arch/$(hdr-arch)/include \
		-I$(objtree)/arch/$(hdr-arch)/include/generated \
		$(if $(KBUILD_SRC), -I$(srctree)/include) \
		-I$(objtree)/include \
		$(USERINCLUDE)

KBUILD_CPPFLAGS := -D__KERNEL__

KBUILD_CFLAGS   := -Wall -Wundef -Wstrict-prototypes -Wno-trigraphs \
		   -fno-strict-aliasing -fno-common -fshort-wchar \
		   -Werror-implicit-function-declaration \
		   -Wno-format-security \
		   -std=gnu89 $(call cc-option,-fno-PIE)


KBUILD_AFLAGS_KERNEL :=
KBUILD_CFLAGS_KERNEL :=
KBUILD_AFLAGS   := -D__ASSEMBLY__ $(call cc-option,-fno-PIE)
KBUILD_AFLAGS_MODULE  := -DMODULE
KBUILD_CFLAGS_MODULE  := -DMODULE
KBUILD_LDFLAGS_MODULE := -T $(srctree)/scripts/module-common.lds

# Read KERNELRELEASE from include/config/kernel.release (if it exists)
KERNELRELEASE = $(shell cat include/config/kernel.release 2> /dev/null)
KERNELVERSION = $(VERSION)$(if $(PATCHLEVEL),.$(PATCHLEVEL)$(if $(SUBLEVEL),.$(SUBLEVEL)))$(EXTRAVERSION)

export VERSION PATCHLEVEL SUBLEVEL KERNELRELEASE KERNELVERSION
export ARCH SRCARCH CONFIG_SHELL HOSTCC HOSTCFLAGS CROSS_COMPILE AS LD CC
export CPP AR NM STRIP OBJCOPY OBJDUMP HOSTLDFLAGS HOST_LOADLIBES
export MAKE AWK GENKSYMS INSTALLKERNEL PERL PYTHON UTS_MACHINE
export HOSTCXX HOSTCXXFLAGS LDFLAGS_MODULE CHECK CHECKFLAGS

export KBUILD_CPPFLAGS NOSTDINC_FLAGS LINUXINCLUDE OBJCOPYFLAGS LDFLAGS
export KBUILD_CFLAGS CFLAGS_KERNEL CFLAGS_MODULE CFLAGS_GCOV CFLAGS_KCOV CFLAGS_KASAN CFLAGS_UBSAN
export KBUILD_AFLAGS AFLAGS_KERNEL AFLAGS_MODULE
export KBUILD_AFLAGS_MODULE KBUILD_CFLAGS_MODULE KBUILD_LDFLAGS_MODULE
export KBUILD_AFLAGS_KERNEL KBUILD_CFLAGS_KERNEL
export KBUILD_ARFLAGS

# When compiling out-of-tree modules, put MODVERDIR in the module
# tree rather than in the kernel tree. The kernel tree might
# even be read-only.
export MODVERDIR := $(if $(KBUILD_EXTMOD),$(firstword $(KBUILD_EXTMOD))/).tmp_versions

# Files to ignore in find ... statements

export RCS_FIND_IGNORE := \( -name SCCS -o -name BitKeeper -o -name .svn -o    \
			  -name CVS -o -name .pc -o -name .hg -o -name .git \) \
			  -prune -o
export RCS_TAR_IGNORE := --exclude SCCS --exclude BitKeeper --exclude .svn \
			 --exclude CVS --exclude .pc --exclude .hg --exclude .git

# ===========================================================================
# Rules shared between *config targets and build targets

# Basic helpers built in scripts/basic/
PHONY += scripts_basic
scripts_basic:
	$(Q)$(MAKE) $(build)=scripts/basic
	$(Q)rm -f .tmp_quiet_recordmcount

# To avoid any implicit rule to kick in, define an empty command.
scripts/basic/%: scripts_basic ;

PHONY += outputmakefile
# outputmakefile generates a Makefile in the output directory, if using a
# separate output directory. This allows convenient use of make in the
# output directory.
outputmakefile:
ifneq ($(KBUILD_SRC),)
	$(Q)ln -fsn $(srctree) source
	$(Q)$(CONFIG_SHELL) $(srctree)/scripts/mkmakefile \
	    $(srctree) $(objtree) $(VERSION) $(PATCHLEVEL)
endif

# Support for using generic headers in asm-generic
PHONY += asm-generic uapi-asm-generic
asm-generic: uapi-asm-generic
	$(Q)$(MAKE) -f $(srctree)/scripts/Makefile.asm-generic \
	            src=asm obj=arch/$(SRCARCH)/include/generated/asm
uapi-asm-generic:
	$(Q)$(MAKE) -f $(srctree)/scripts/Makefile.asm-generic \
	            src=uapi/asm obj=arch/$(SRCARCH)/include/generated/uapi/asm

# To make sure we do not include .config for any of the *config targets
# catch them early, and hand them over to scripts/kconfig/Makefile
# It is allowed to specify more targets when calling make, including
# mixing *config targets and build targets.
# For example 'make oldconfig all'.
# Detect when mixed targets is specified, and make a second invocation
# of make so .config is not included in this case either (for *config).

version_h := include/generated/uapi/linux/version.h
old_version_h := include/linux/version.h

no-dot-config-targets := clean mrproper distclean \
			 cscope gtags TAGS tags help% %docs check% coccicheck \
			 $(version_h) headers_% archheaders archscripts \
			 kernelversion %src-pkg

config-targets := 0
mixed-targets  := 0
dot-config     := 1

ifneq ($(filter $(no-dot-config-targets), $(MAKECMDGOALS)),)
	ifeq ($(filter-out $(no-dot-config-targets), $(MAKECMDGOALS)),)
		dot-config := 0
	endif
endif

ifeq ($(KBUILD_EXTMOD),)
        ifneq ($(filter config %config,$(MAKECMDGOALS)),)
                config-targets := 1
                ifneq ($(words $(MAKECMDGOALS)),1)
                        mixed-targets := 1
                endif
        endif
endif
# install and modules_install need also be processed one by one
ifneq ($(filter install,$(MAKECMDGOALS)),)
        ifneq ($(filter modules_install,$(MAKECMDGOALS)),)
	        mixed-targets := 1
        endif
endif

ifeq ($(mixed-targets),1)
# ===========================================================================
# We're called with mixed targets (*config and build targets).
# Handle them one by one.

PHONY += $(MAKECMDGOALS) __build_one_by_one

$(filter-out __build_one_by_one, $(MAKECMDGOALS)): __build_one_by_one
	@:

__build_one_by_one:
	$(Q)set -e; \
	for i in $(MAKECMDGOALS); do \
		$(MAKE) -f $(srctree)/Makefile $$i; \
	done

else
ifeq ($(config-targets),1)
# ===========================================================================
# *config targets only - make sure prerequisites are updated, and descend
# in scripts/kconfig to make the *config target

# Read arch specific Makefile to set KBUILD_DEFCONFIG as needed.
# KBUILD_DEFCONFIG may point out an alternative default configuration
# used for 'make defconfig'
include arch/$(SRCARCH)/Makefile
export KBUILD_DEFCONFIG KBUILD_KCONFIG

config: scripts_basic outputmakefile FORCE
	$(Q)$(MAKE) $(build)=scripts/kconfig $@

%config: scripts_basic outputmakefile FORCE
	$(Q)$(MAKE) $(build)=scripts/kconfig $@

else
# ===========================================================================
# Build targets only - this includes vmlinux, arch specific targets, clean
# targets and others. In general all targets except *config targets.

ifeq ($(KBUILD_EXTMOD),)
# Additional helpers built in scripts/
# Carefully list dependencies so we do not try to build scripts twice
# in parallel
PHONY += scripts
scripts: scripts_basic include/config/auto.conf include/config/tristate.conf \
	 asm-generic gcc-plugins
	$(Q)$(MAKE) $(build)=$(@)

# Objects we will link into vmlinux / subdirs we need to visit
init-y		:= init/
drivers-y	:= drivers/ sound/ firmware/
net-y		:= net/
libs-y		:= lib/
core-y		:= usr/
virt-y		:= virt/
endif # KBUILD_EXTMOD

ifeq ($(dot-config),1)
# Read in config
-include include/config/auto.conf

ifeq ($(KBUILD_EXTMOD),)
# Read in dependencies to all Kconfig* files, make sure to run
# oldconfig if changes are detected.
-include include/config/auto.conf.cmd

# To avoid any implicit rule to kick in, define an empty command
$(KCONFIG_CONFIG) include/config/auto.conf.cmd: ;

# If .config is newer than include/config/auto.conf, someone tinkered
# with it and forgot to run make oldconfig.
# if auto.conf.cmd is missing then we are probably in a cleaned tree so
# we execute the config step to be sure to catch updated Kconfig files
include/config/%.conf: $(KCONFIG_CONFIG) include/config/auto.conf.cmd
	$(Q)$(MAKE) -f $(srctree)/Makefile silentoldconfig
else
# external modules needs include/generated/autoconf.h and include/config/auto.conf
# but do not care if they are up-to-date. Use auto.conf to trigger the test
PHONY += include/config/auto.conf

include/config/auto.conf:
	$(Q)test -e include/generated/autoconf.h -a -e $@ || (		\
	echo >&2;							\
	echo >&2 "  ERROR: Kernel configuration is invalid.";		\
	echo >&2 "         include/generated/autoconf.h or $@ are missing.";\
	echo >&2 "         Run 'make oldconfig && make prepare' on kernel src to fix it.";	\
	echo >&2 ;							\
	/bin/false)

endif # KBUILD_EXTMOD

else
# Dummy target needed, because used as prerequisite
include/config/auto.conf: ;
endif # $(dot-config)

# For the kernel to actually contain only the needed exported symbols,
# we have to build modules as well to determine what those symbols are.
# (this can be evaluated only once include/config/auto.conf has been included)
ifdef CONFIG_TRIM_UNUSED_KSYMS
  KBUILD_MODULES := 1
endif

# The all: target is the default when no target is given on the
# command line.
# This allow a user to issue only 'make' to build a kernel including modules
# Defaults to vmlinux, but the arch makefile usually adds further targets
all: vmlinux

# The arch Makefile can set ARCH_{CPP,A,C}FLAGS to override the default
# values of the respective KBUILD_* variables
ARCH_CPPFLAGS :=
ARCH_AFLAGS :=
ARCH_CFLAGS :=
include arch/$(SRCARCH)/Makefile

KBUILD_CFLAGS	+= $(call cc-option,-fno-delete-null-pointer-checks,)
KBUILD_CFLAGS	+= $(call cc-disable-warning,frame-address,)
KBUILD_CFLAGS	+= $(call cc-disable-warning, format-truncation)
KBUILD_CFLAGS	+= $(call cc-disable-warning, format-overflow)
KBUILD_CFLAGS	+= $(call cc-disable-warning, int-in-bool-context)

ifdef CONFIG_CC_OPTIMIZE_FOR_SIZE
KBUILD_CFLAGS	+= $(call cc-option,-Oz,-Os)
KBUILD_CFLAGS	+= $(call cc-disable-warning,maybe-uninitialized,)
else
ifdef CONFIG_PROFILE_ALL_BRANCHES
KBUILD_CFLAGS	+= -O2 $(call cc-disable-warning,maybe-uninitialized,)
else
KBUILD_CFLAGS   += -O2
endif
endif

KBUILD_CFLAGS += $(call cc-ifversion, -lt, 0409, \
			$(call cc-disable-warning,maybe-uninitialized,))

# Tell gcc to never replace conditional load with a non-conditional one
KBUILD_CFLAGS	+= $(call cc-option,--param=allow-store-data-races=0)

# check for 'asm goto'
ifeq ($(shell $(CONFIG_SHELL) $(srctree)/scripts/gcc-goto.sh $(CC) $(KBUILD_CFLAGS)), y)
	KBUILD_CFLAGS += -DCC_HAVE_ASM_GOTO
	KBUILD_AFLAGS += -DCC_HAVE_ASM_GOTO
endif

include scripts/Makefile.gcc-plugins

ifdef CONFIG_READABLE_ASM
# Disable optimizations that make assembler listings hard to read.
# reorder blocks reorders the control in the function
# ipa clone creates specialized cloned functions
# partial inlining inlines only parts of functions
KBUILD_CFLAGS += $(call cc-option,-fno-reorder-blocks,) \
                 $(call cc-option,-fno-ipa-cp-clone,) \
                 $(call cc-option,-fno-partial-inlining)
endif

ifneq ($(CONFIG_FRAME_WARN),0)
KBUILD_CFLAGS += $(call cc-option,-Wframe-larger-than=${CONFIG_FRAME_WARN})
endif

# This selects the stack protector compiler flag. Testing it is delayed
# until after .config has been reprocessed, in the prepare-compiler-check
# target.
ifdef CONFIG_CC_STACKPROTECTOR_REGULAR
  stackp-flag := -fstack-protector
  stackp-name := REGULAR
else
ifdef CONFIG_CC_STACKPROTECTOR_STRONG
  stackp-flag := -fstack-protector-strong
  stackp-name := STRONG
else
  # Force off for distro compilers that enable stack protector by default.
  stackp-flag := $(call cc-option, -fno-stack-protector)
endif
endif
# Find arch-specific stack protector compiler sanity-checking script.
ifdef CONFIG_CC_STACKPROTECTOR
  stackp-path := $(srctree)/scripts/gcc-$(SRCARCH)_$(BITS)-has-stack-protector.sh
  stackp-check := $(wildcard $(stackp-path))
endif
KBUILD_CFLAGS += $(stackp-flag)

ifeq ($(cc-name),clang)
ifneq ($(CROSS_COMPILE),)
CLANG_TARGET	:= --target=$(notdir $(CROSS_COMPILE:%-=%))
GCC_TOOLCHAIN	:= $(realpath $(dir $(shell which $(LD)))/..)
endif
ifneq ($(GCC_TOOLCHAIN),)
CLANG_GCC_TC	:= --gcc-toolchain=$(GCC_TOOLCHAIN)
endif
KBUILD_CFLAGS += $(CLANG_TARGET) $(CLANG_GCC_TC)
KBUILD_AFLAGS += $(CLANG_TARGET) $(CLANG_GCC_TC)
KBUILD_CPPFLAGS += $(call cc-option,-Qunused-arguments,)
KBUILD_CFLAGS += $(call cc-disable-warning, unused-variable)
KBUILD_CFLAGS += $(call cc-disable-warning, format-invalid-specifier)
KBUILD_CFLAGS += $(call cc-disable-warning, gnu)
KBUILD_CFLAGS += $(call cc-disable-warning, address-of-packed-member)
# Quiet clang warning: comparison of unsigned expression < 0 is always false
KBUILD_CFLAGS += $(call cc-disable-warning, tautological-compare)
# CLANG uses a _MergedGlobals as optimization, but this breaks modpost, as the
# source of a reference will be _MergedGlobals and not on of the whitelisted names.
# See modpost pattern 2
KBUILD_CFLAGS += $(call cc-option, -mno-global-merge,)
KBUILD_CFLAGS += $(call cc-option, -fcatch-undefined-behavior)
KBUILD_CFLAGS += $(call cc-option, -no-integrated-as)
KBUILD_AFLAGS += $(call cc-option, -no-integrated-as)
else

# These warnings generated too much noise in a regular build.
# Use make W=1 to enable them (see scripts/Makefile.extrawarn)
KBUILD_CFLAGS += $(call cc-disable-warning, unused-but-set-variable)
KBUILD_CFLAGS += $(call cc-disable-warning, unused-const-variable)
endif

ifdef CONFIG_FRAME_POINTER
KBUILD_CFLAGS	+= -fno-omit-frame-pointer -fno-optimize-sibling-calls
else
# Some targets (ARM with Thumb2, for example), can't be built with frame
# pointers.  For those, we don't have FUNCTION_TRACER automatically
# select FRAME_POINTER.  However, FUNCTION_TRACER adds -pg, and this is
# incompatible with -fomit-frame-pointer with current GCC, so we don't use
# -fomit-frame-pointer with FUNCTION_TRACER.
ifndef CONFIG_FUNCTION_TRACER
KBUILD_CFLAGS	+= -fomit-frame-pointer
endif
endif

KBUILD_CFLAGS   += $(call cc-option, -fno-var-tracking-assignments)

ifdef CONFIG_DEBUG_INFO
ifdef CONFIG_DEBUG_INFO_SPLIT
KBUILD_CFLAGS   += $(call cc-option, -gsplit-dwarf, -g)
else
KBUILD_CFLAGS	+= -g
endif
KBUILD_AFLAGS	+= -Wa,-gdwarf-2
endif
ifdef CONFIG_DEBUG_INFO_DWARF4
KBUILD_CFLAGS	+= $(call cc-option, -gdwarf-4,)
endif

ifdef CONFIG_DEBUG_INFO_REDUCED
KBUILD_CFLAGS 	+= $(call cc-option, -femit-struct-debug-baseonly) \
		   $(call cc-option,-fno-var-tracking)
endif

ifdef CONFIG_FUNCTION_TRACER
ifndef CC_FLAGS_FTRACE
CC_FLAGS_FTRACE := -pg
endif
export CC_FLAGS_FTRACE
ifdef CONFIG_HAVE_FENTRY
CC_USING_FENTRY	:= $(call cc-option, -mfentry -DCC_USING_FENTRY)
endif
KBUILD_CFLAGS	+= $(CC_FLAGS_FTRACE) $(CC_USING_FENTRY)
KBUILD_AFLAGS	+= $(CC_USING_FENTRY)
ifdef CONFIG_DYNAMIC_FTRACE
	ifdef CONFIG_HAVE_C_RECORDMCOUNT
		BUILD_C_RECORDMCOUNT := y
		export BUILD_C_RECORDMCOUNT
	endif
endif
endif

# We trigger additional mismatches with less inlining
ifdef CONFIG_DEBUG_SECTION_MISMATCH
KBUILD_CFLAGS += $(call cc-option, -fno-inline-functions-called-once)
endif

ifdef CONFIG_LD_DEAD_CODE_DATA_ELIMINATION
KBUILD_CFLAGS	+= $(call cc-option,-ffunction-sections,)
KBUILD_CFLAGS	+= $(call cc-option,-fdata-sections,)
endif

# arch Makefile may override CC so keep this after arch Makefile is included
NOSTDINC_FLAGS += -nostdinc -isystem $(shell $(CC) -print-file-name=include)
CHECKFLAGS     += $(NOSTDINC_FLAGS)

# warn about C99 declaration after statement
KBUILD_CFLAGS += $(call cc-option,-Wdeclaration-after-statement,)

# disable pointer signed / unsigned warnings in gcc 4.0
KBUILD_CFLAGS += $(call cc-disable-warning, pointer-sign)

# disable invalid "can't wrap" optimizations for signed / pointers
KBUILD_CFLAGS	+= $(call cc-option,-fno-strict-overflow)

# conserve stack if available
KBUILD_CFLAGS   += $(call cc-option,-fconserve-stack)

# disallow errors like 'EXPORT_GPL(foo);' with missing header
KBUILD_CFLAGS   += $(call cc-option,-Werror=implicit-int)

# require functions to have arguments in prototypes, not empty 'int foo()'
KBUILD_CFLAGS   += $(call cc-option,-Werror=strict-prototypes)

# Prohibit date/time macros, which would make the build non-deterministic
KBUILD_CFLAGS   += $(call cc-option,-Werror=date-time)

# enforce correct pointer usage
KBUILD_CFLAGS   += $(call cc-option,-Werror=incompatible-pointer-types)

# Require designated initializers for all marked structures
KBUILD_CFLAGS   += $(call cc-option,-Werror=designated-init)

# use the deterministic mode of AR if available
KBUILD_ARFLAGS := $(call ar-option,D)

include scripts/Makefile.kasan
include scripts/Makefile.extrawarn
include scripts/Makefile.ubsan

# Add any arch overrides and user supplied CPPFLAGS, AFLAGS and CFLAGS as the
# last assignments
KBUILD_CPPFLAGS += $(ARCH_CPPFLAGS) $(KCPPFLAGS)
KBUILD_AFLAGS   += $(ARCH_AFLAGS)   $(KAFLAGS)
KBUILD_CFLAGS   += $(ARCH_CFLAGS)   $(KCFLAGS)

# Use --build-id when available.
LDFLAGS_BUILD_ID := $(patsubst -Wl$(comma)%,%,\
			      $(call cc-ldoption, -Wl$(comma)--build-id,))
KBUILD_LDFLAGS_MODULE += $(LDFLAGS_BUILD_ID)
LDFLAGS_vmlinux += $(LDFLAGS_BUILD_ID)

ifdef CONFIG_LD_DEAD_CODE_DATA_ELIMINATION
LDFLAGS_vmlinux	+= $(call ld-option, --gc-sections,)
endif

ifeq ($(CONFIG_STRIP_ASM_SYMS),y)
LDFLAGS_vmlinux	+= $(call ld-option, -X,)
endif

# Default kernel image to build when no specific target is given.
# KBUILD_IMAGE may be overruled on the command line or
# set in the environment
# Also any assignments in arch/$(ARCH)/Makefile take precedence over
# this default value
export KBUILD_IMAGE ?= vmlinux

#
# INSTALL_PATH specifies where to place the updated kernel and system map
# images. Default is /boot, but you can set it to other values
export	INSTALL_PATH ?= /boot

#
# INSTALL_DTBS_PATH specifies a prefix for relocations required by build roots.
# Like INSTALL_MOD_PATH, it isn't defined in the Makefile, but can be passed as
# an argument if needed. Otherwise it defaults to the kernel install path
#
export INSTALL_DTBS_PATH ?= $(INSTALL_PATH)/dtbs/$(KERNELRELEASE)

#
# INSTALL_MOD_PATH specifies a prefix to MODLIB for module directory
# relocations required by build roots.  This is not defined in the
# makefile but the argument can be passed to make if needed.
#

MODLIB	= $(INSTALL_MOD_PATH)/lib/modules/$(KERNELRELEASE)
export MODLIB

#
# INSTALL_MOD_STRIP, if defined, will cause modules to be
# stripped after they are installed.  If INSTALL_MOD_STRIP is '1', then
# the default option --strip-debug will be used.  Otherwise,
# INSTALL_MOD_STRIP value will be used as the options to the strip command.

ifdef INSTALL_MOD_STRIP
ifeq ($(INSTALL_MOD_STRIP),1)
mod_strip_cmd = $(STRIP) --strip-debug
else
mod_strip_cmd = $(STRIP) $(INSTALL_MOD_STRIP)
endif # INSTALL_MOD_STRIP=1
else
mod_strip_cmd = true
endif # INSTALL_MOD_STRIP
export mod_strip_cmd

# CONFIG_MODULE_COMPRESS, if defined, will cause module to be compressed
# after they are installed in agreement with CONFIG_MODULE_COMPRESS_GZIP
# or CONFIG_MODULE_COMPRESS_XZ.

mod_compress_cmd = true
ifdef CONFIG_MODULE_COMPRESS
  ifdef CONFIG_MODULE_COMPRESS_GZIP
    mod_compress_cmd = gzip -n -f
  endif # CONFIG_MODULE_COMPRESS_GZIP
  ifdef CONFIG_MODULE_COMPRESS_XZ
    mod_compress_cmd = xz -f
  endif # CONFIG_MODULE_COMPRESS_XZ
endif # CONFIG_MODULE_COMPRESS
export mod_compress_cmd

# Select initial ramdisk compression format, default is gzip(1).
# This shall be used by the dracut(8) tool while creating an initramfs image.
#
INITRD_COMPRESS-y                  := gzip
INITRD_COMPRESS-$(CONFIG_RD_BZIP2) := bzip2
INITRD_COMPRESS-$(CONFIG_RD_LZMA)  := lzma
INITRD_COMPRESS-$(CONFIG_RD_XZ)    := xz
INITRD_COMPRESS-$(CONFIG_RD_LZO)   := lzo
INITRD_COMPRESS-$(CONFIG_RD_LZ4)   := lz4
# do not export INITRD_COMPRESS, since we didn't actually
# choose a sane default compression above.
# export INITRD_COMPRESS := $(INITRD_COMPRESS-y)

ifdef CONFIG_MODULE_SIG_ALL
$(eval $(call config_filename,MODULE_SIG_KEY))

mod_sign_cmd = scripts/sign-file $(CONFIG_MODULE_SIG_HASH) $(MODULE_SIG_KEY_SRCPREFIX)$(CONFIG_MODULE_SIG_KEY) certs/signing_key.x509
else
mod_sign_cmd = true
endif
export mod_sign_cmd

ifdef CONFIG_STACK_VALIDATION
  has_libelf := $(call try-run,\
		echo "int main() {}" | $(HOSTCC) -xc -o /dev/null -lelf -,1,0)
  ifeq ($(has_libelf),1)
    objtool_target := tools/objtool FORCE
  else
    ifdef CONFIG_ORC_UNWINDER
      $(error "Cannot generate ORC metadata for CONFIG_ORC_UNWINDER=y, please install libelf-dev, libelf-devel or elfutils-libelf-devel")
    else
      $(warning "Cannot use CONFIG_STACK_VALIDATION=y, please install libelf-dev, libelf-devel or elfutils-libelf-devel")
    endif
    SKIP_STACK_VALIDATION := 1
    export SKIP_STACK_VALIDATION
  endif
endif


ifeq ($(KBUILD_EXTMOD),)
core-y		+= kernel/ certs/ mm/ fs/ ipc/ security/ crypto/ block/

vmlinux-dirs	:= $(patsubst %/,%,$(filter %/, $(init-y) $(init-m) \
		     $(core-y) $(core-m) $(drivers-y) $(drivers-m) \
		     $(net-y) $(net-m) $(libs-y) $(libs-m) $(virt-y)))

vmlinux-alldirs	:= $(sort $(vmlinux-dirs) $(patsubst %/,%,$(filter %/, \
		     $(init-) $(core-) $(drivers-) $(net-) $(libs-) $(virt-))))

init-y		:= $(patsubst %/, %/built-in.o, $(init-y))
core-y		:= $(patsubst %/, %/built-in.o, $(core-y))
drivers-y	:= $(patsubst %/, %/built-in.o, $(drivers-y))
net-y		:= $(patsubst %/, %/built-in.o, $(net-y))
libs-y1		:= $(patsubst %/, %/lib.a, $(libs-y))
libs-y2		:= $(filter-out %.a, $(patsubst %/, %/built-in.o, $(libs-y)))
virt-y		:= $(patsubst %/, %/built-in.o, $(virt-y))

# Externally visible symbols (used by link-vmlinux.sh)
export KBUILD_VMLINUX_INIT := $(head-y) $(init-y)
export KBUILD_VMLINUX_MAIN := $(core-y) $(libs-y2) $(drivers-y) $(net-y) $(virt-y)
export KBUILD_VMLINUX_LIBS := $(libs-y1)
export KBUILD_LDS          := arch/$(SRCARCH)/kernel/vmlinux.lds
export LDFLAGS_vmlinux
# used by scripts/package/Makefile
export KBUILD_ALLDIRS := $(sort $(filter-out arch/%,$(vmlinux-alldirs)) arch Documentation include samples scripts tools)

vmlinux-deps := $(KBUILD_LDS) $(KBUILD_VMLINUX_INIT) $(KBUILD_VMLINUX_MAIN) $(KBUILD_VMLINUX_LIBS)

# Include targets which we want to execute sequentially if the rest of the
# kernel build went well. If CONFIG_TRIM_UNUSED_KSYMS is set, this might be
# evaluated more than once.
PHONY += vmlinux_prereq
vmlinux_prereq: $(vmlinux-deps) FORCE
ifdef CONFIG_HEADERS_CHECK
	$(Q)$(MAKE) -f $(srctree)/Makefile headers_check
endif
ifdef CONFIG_GDB_SCRIPTS
	$(Q)ln -fsn $(abspath $(srctree)/scripts/gdb/vmlinux-gdb.py)
endif
ifdef CONFIG_TRIM_UNUSED_KSYMS
	$(Q)$(CONFIG_SHELL) $(srctree)/scripts/adjust_autoksyms.sh \
	  "$(MAKE) -f $(srctree)/Makefile vmlinux"
endif

# standalone target for easier testing
include/generated/autoksyms.h: FORCE
	$(Q)$(CONFIG_SHELL) $(srctree)/scripts/adjust_autoksyms.sh true

ARCH_POSTLINK := $(wildcard $(srctree)/arch/$(SRCARCH)/Makefile.postlink)

# Final link of vmlinux with optional arch pass after final link
cmd_link-vmlinux =                                                 \
	$(CONFIG_SHELL) $< $(LD) $(LDFLAGS) $(LDFLAGS_vmlinux) ;    \
	$(if $(ARCH_POSTLINK), $(MAKE) -f $(ARCH_POSTLINK) $@, true)

vmlinux: scripts/link-vmlinux.sh vmlinux_prereq $(vmlinux-deps) FORCE
	+$(call if_changed,link-vmlinux)

# Build samples along the rest of the kernel
ifdef CONFIG_SAMPLES
vmlinux-dirs += samples
endif

# The actual objects are generated when descending,
# make sure no implicit rule kicks in
$(sort $(vmlinux-deps)): $(vmlinux-dirs) ;

# Handle descending into subdirectories listed in $(vmlinux-dirs)
# Preset locale variables to speed up the build process. Limit locale
# tweaks to this spot to avoid wrong language settings when running
# make menuconfig etc.
# Error messages still appears in the original language

PHONY += $(vmlinux-dirs)
$(vmlinux-dirs): prepare scripts
	$(Q)$(MAKE) $(build)=$@

define filechk_kernel.release
	echo "$(KERNELVERSION)$$($(CONFIG_SHELL) $(srctree)/scripts/setlocalversion $(srctree))"
endef

# Store (new) KERNELRELEASE string in include/config/kernel.release
include/config/kernel.release: include/config/auto.conf FORCE
	$(call filechk,kernel.release)


# Things we need to do before we recursively start building the kernel
# or the modules are listed in "prepare".
# A multi level approach is used. prepareN is processed before prepareN-1.
# archprepare is used in arch Makefiles and when processed asm symlink,
# version.h and scripts_basic is processed / created.

# Listed in dependency order
PHONY += prepare archprepare prepare0 prepare1 prepare2 prepare3

# prepare3 is used to check if we are building in a separate output directory,
# and if so do:
# 1) Check that make has not been executed in the kernel src $(srctree)
prepare3: include/config/kernel.release
ifneq ($(KBUILD_SRC),)
	@$(kecho) '  Using $(srctree) as source for kernel'
	$(Q)if [ -f $(srctree)/.config -o -d $(srctree)/include/config ]; then \
		echo >&2 "  $(srctree) is not clean, please run 'make mrproper'"; \
		echo >&2 "  in the '$(srctree)' directory.";\
		/bin/false; \
	fi;
endif

# prepare2 creates a makefile if using a separate output directory.
# From this point forward, .config has been reprocessed, so any rules
# that need to depend on updated CONFIG_* values can be checked here.
prepare2: prepare3 prepare-compiler-check outputmakefile asm-generic

prepare1: prepare2 $(version_h) include/generated/utsrelease.h \
                   include/config/auto.conf
	$(cmd_crmodverdir)

archprepare: archheaders archscripts prepare1 scripts_basic

prepare0: archprepare gcc-plugins
	$(Q)$(MAKE) $(build)=.

# All the preparing..
prepare: prepare0 prepare-objtool

PHONY += prepare-objtool
prepare-objtool: $(objtool_target)

# Check for CONFIG flags that require compiler support. Abort the build
# after .config has been processed, but before the kernel build starts.
#
# For security-sensitive CONFIG options, we don't want to fallback and/or
# silently change which compiler flags will be used, since that leads to
# producing kernels with different security feature characteristics
# depending on the compiler used. (For example, "But I selected
# CC_STACKPROTECTOR_STRONG! Why did it build with _REGULAR?!")
PHONY += prepare-compiler-check
prepare-compiler-check: FORCE
# Make sure compiler supports requested stack protector flag.
ifdef stackp-name
  ifeq ($(call cc-option, $(stackp-flag)),)
	@echo Cannot use CONFIG_CC_STACKPROTECTOR_$(stackp-name): \
		  $(stackp-flag) not supported by compiler >&2 && exit 1
  endif
endif
# Make sure compiler does not have buggy stack-protector support.
ifdef stackp-check
  ifneq ($(shell $(CONFIG_SHELL) $(stackp-check) $(CC) $(KBUILD_CPPFLAGS) $(biarch)),y)
	@echo Cannot use CONFIG_CC_STACKPROTECTOR_$(stackp-name): \
                  $(stackp-flag) available but compiler is broken >&2 && exit 1
  endif
endif
	@:

# Generate some files
# ---------------------------------------------------------------------------

# KERNELRELEASE can change from a few different places, meaning version.h
# needs to be updated, so this check is forced on all builds

uts_len := 64
define filechk_utsrelease.h
	if [ `echo -n "$(KERNELRELEASE)" | wc -c ` -gt $(uts_len) ]; then \
	  echo '"$(KERNELRELEASE)" exceeds $(uts_len) characters' >&2;    \
	  exit 1;                                                         \
	fi;                                                               \
	(echo \#define UTS_RELEASE \"$(KERNELRELEASE)\";)
endef

define filechk_version.h
	(echo \#define LINUX_VERSION_CODE $(shell                         \
	expr $(VERSION) \* 65536 + 0$(PATCHLEVEL) \* 256 + 0$(SUBLEVEL)); \
	echo '#define KERNEL_VERSION(a,b,c) (((a) << 16) + ((b) << 8) + (c))';)
endef

$(version_h): $(srctree)/Makefile FORCE
	$(call filechk,version.h)
	$(Q)rm -f $(old_version_h)

include/generated/utsrelease.h: include/config/kernel.release FORCE
	$(call filechk,utsrelease.h)

PHONY += headerdep
headerdep:
	$(Q)find $(srctree)/include/ -name '*.h' | xargs --max-args 1 \
	$(srctree)/scripts/headerdep.pl -I$(srctree)/include

# ---------------------------------------------------------------------------
# Kernel headers

#Default location for installed headers
export INSTALL_HDR_PATH = $(objtree)/usr

# If we do an all arch process set dst to include/arch-$(hdr-arch)
hdr-dst = $(if $(KBUILD_HEADERS), dst=include/arch-$(hdr-arch), dst=include)

PHONY += archheaders
archheaders:

PHONY += archscripts
archscripts:

PHONY += __headers
__headers: $(version_h) scripts_basic uapi-asm-generic archheaders archscripts
	$(Q)$(MAKE) $(build)=scripts build_unifdef

PHONY += headers_install_all
headers_install_all:
	$(Q)$(CONFIG_SHELL) $(srctree)/scripts/headers.sh install

PHONY += headers_install
headers_install: __headers
	$(if $(wildcard $(srctree)/arch/$(hdr-arch)/include/uapi/asm/Kbuild),, \
	  $(error Headers not exportable for the $(SRCARCH) architecture))
	$(Q)$(MAKE) $(hdr-inst)=include/uapi dst=include
	$(Q)$(MAKE) $(hdr-inst)=arch/$(hdr-arch)/include/uapi $(hdr-dst)

PHONY += headers_check_all
headers_check_all: headers_install_all
	$(Q)$(CONFIG_SHELL) $(srctree)/scripts/headers.sh check

PHONY += headers_check
headers_check: headers_install
	$(Q)$(MAKE) $(hdr-inst)=include/uapi dst=include HDRCHECK=1
	$(Q)$(MAKE) $(hdr-inst)=arch/$(hdr-arch)/include/uapi $(hdr-dst) HDRCHECK=1

# ---------------------------------------------------------------------------
# Kernel selftest

PHONY += kselftest
kselftest:
	$(Q)$(MAKE) -C $(srctree)/tools/testing/selftests run_tests

PHONY += kselftest-clean
kselftest-clean:
	$(Q)$(MAKE) -C $(srctree)/tools/testing/selftests clean

PHONY += kselftest-merge
kselftest-merge:
	$(if $(wildcard $(objtree)/.config),, $(error No .config exists, config your kernel first!))
	$(Q)$(CONFIG_SHELL) $(srctree)/scripts/kconfig/merge_config.sh \
		-m $(objtree)/.config \
		$(srctree)/tools/testing/selftests/*/config
	+$(Q)$(MAKE) -f $(srctree)/Makefile olddefconfig

# ---------------------------------------------------------------------------
# Modules

ifdef CONFIG_MODULES

# By default, build modules as well

all: modules

# Build modules
#
# A module can be listed more than once in obj-m resulting in
# duplicate lines in modules.order files.  Those are removed
# using awk while concatenating to the final file.

PHONY += modules
modules: $(vmlinux-dirs) $(if $(KBUILD_BUILTIN),vmlinux) modules.builtin
	$(Q)$(AWK) '!x[$$0]++' $(vmlinux-dirs:%=$(objtree)/%/modules.order) > $(objtree)/modules.order
	@$(kecho) '  Building modules, stage 2.';
	$(Q)$(MAKE) -f $(srctree)/scripts/Makefile.modpost

modules.builtin: $(vmlinux-dirs:%=%/modules.builtin)
	$(Q)$(AWK) '!x[$$0]++' $^ > $(objtree)/modules.builtin

%/modules.builtin: include/config/auto.conf
	$(Q)$(MAKE) $(modbuiltin)=$*


# Target to prepare building external modules
PHONY += modules_prepare
modules_prepare: prepare scripts

# Target to install modules
PHONY += modules_install
modules_install: _modinst_ _modinst_post

PHONY += _modinst_
_modinst_:
	@rm -rf $(MODLIB)/kernel
	@rm -f $(MODLIB)/source
	@mkdir -p $(MODLIB)/kernel
	@ln -s $(abspath $(srctree)) $(MODLIB)/source
	@if [ ! $(objtree) -ef  $(MODLIB)/build ]; then \
		rm -f $(MODLIB)/build ; \
		ln -s $(CURDIR) $(MODLIB)/build ; \
	fi
	@cp -f $(objtree)/modules.order $(MODLIB)/
	@cp -f $(objtree)/modules.builtin $(MODLIB)/
	$(Q)$(MAKE) -f $(srctree)/scripts/Makefile.modinst

# This depmod is only for convenience to give the initial
# boot a modules.dep even before / is mounted read-write.  However the
# boot script depmod is the master version.
PHONY += _modinst_post
_modinst_post: _modinst_
	$(call cmd,depmod)

ifeq ($(CONFIG_MODULE_SIG), y)
PHONY += modules_sign
modules_sign:
	$(Q)$(MAKE) -f $(srctree)/scripts/Makefile.modsign
endif

else # CONFIG_MODULES

# Modules not configured
# ---------------------------------------------------------------------------

PHONY += modules modules_install
modules modules_install:
	@echo >&2
	@echo >&2 "The present kernel configuration has modules disabled."
	@echo >&2 "Type 'make config' and enable loadable module support."
	@echo >&2 "Then build a kernel with module support enabled."
	@echo >&2
	@exit 1

endif # CONFIG_MODULES

###
# Cleaning is done on three levels.
# make clean     Delete most generated files
#                Leave enough to build external modules
# make mrproper  Delete the current configuration, and all generated files
# make distclean Remove editor backup files, patch leftover files and the like

# Directories & files removed with 'make clean'
CLEAN_DIRS  += $(MODVERDIR)

# Directories & files removed with 'make mrproper'
MRPROPER_DIRS  += include/config usr/include include/generated          \
		  arch/*/include/generated .tmp_objdiff
MRPROPER_FILES += .config .config.old .version .old_version \
		  Module.symvers tags TAGS cscope* GPATH GTAGS GRTAGS GSYMS \
		  signing_key.pem signing_key.priv signing_key.x509	\
		  x509.genkey extra_certificates signing_key.x509.keyid	\
		  signing_key.x509.signer vmlinux-gdb.py

# clean - Delete most, but leave enough to build external modules
#
clean: rm-dirs  := $(CLEAN_DIRS)
clean: rm-files := $(CLEAN_FILES)
clean-dirs      := $(addprefix _clean_, . $(vmlinux-alldirs) Documentation samples)

PHONY += $(clean-dirs) clean archclean vmlinuxclean
$(clean-dirs):
	$(Q)$(MAKE) $(clean)=$(patsubst _clean_%,%,$@)

vmlinuxclean:
	$(Q)$(CONFIG_SHELL) $(srctree)/scripts/link-vmlinux.sh clean
	$(Q)$(if $(ARCH_POSTLINK), $(MAKE) -f $(ARCH_POSTLINK) clean)

clean: archclean vmlinuxclean

# mrproper - Delete all generated files, including .config
#
mrproper: rm-dirs  := $(wildcard $(MRPROPER_DIRS))
mrproper: rm-files := $(wildcard $(MRPROPER_FILES))
mrproper-dirs      := $(addprefix _mrproper_,scripts)

PHONY += $(mrproper-dirs) mrproper archmrproper
$(mrproper-dirs):
	$(Q)$(MAKE) $(clean)=$(patsubst _mrproper_%,%,$@)

mrproper: clean archmrproper $(mrproper-dirs)
	$(call cmd,rmdirs)
	$(call cmd,rmfiles)

# distclean
#
PHONY += distclean

distclean: mrproper
	@find $(srctree) $(RCS_FIND_IGNORE) \
		\( -name '*.orig' -o -name '*.rej' -o -name '*~' \
		-o -name '*.bak' -o -name '#*#' -o -name '*%' \
		-o -name 'core' \) \
		-type f -print | xargs rm -f


# Packaging of the kernel to various formats
# ---------------------------------------------------------------------------
# rpm target kept for backward compatibility
package-dir	:= scripts/package

%src-pkg: FORCE
	$(Q)$(MAKE) $(build)=$(package-dir) $@
%pkg: include/config/kernel.release FORCE
	$(Q)$(MAKE) $(build)=$(package-dir) $@
rpm: include/config/kernel.release FORCE
	$(Q)$(MAKE) $(build)=$(package-dir) $@


# Brief documentation of the typical targets used
# ---------------------------------------------------------------------------

boards := $(wildcard $(srctree)/arch/$(SRCARCH)/configs/*_defconfig)
boards := $(sort $(notdir $(boards)))
board-dirs := $(dir $(wildcard $(srctree)/arch/$(SRCARCH)/configs/*/*_defconfig))
board-dirs := $(sort $(notdir $(board-dirs:/=)))

PHONY += help
help:
	@echo  'Cleaning targets:'
	@echo  '  clean		  - Remove most generated files but keep the config and'
	@echo  '                    enough build support to build external modules'
	@echo  '  mrproper	  - Remove all generated files + config + various backup files'
	@echo  '  distclean	  - mrproper + remove editor backup and patch files'
	@echo  ''
	@echo  'Configuration targets:'
	@$(MAKE) -f $(srctree)/scripts/kconfig/Makefile help
	@echo  ''
	@echo  'Other generic targets:'
	@echo  '  all		  - Build all targets marked with [*]'
	@echo  '* vmlinux	  - Build the bare kernel'
	@echo  '* modules	  - Build all modules'
	@echo  '  modules_install - Install all modules to INSTALL_MOD_PATH (default: /)'
	@echo  '  dir/            - Build all files in dir and below'
	@echo  '  dir/file.[ois]  - Build specified target only'
	@echo  '  dir/file.ll     - Build the LLVM assembly file'
	@echo  '                    (requires compiler support for LLVM assembly generation)'
	@echo  '  dir/file.lst    - Build specified mixed source/assembly target only'
	@echo  '                    (requires a recent binutils and recent build (System.map))'
	@echo  '  dir/file.ko     - Build module including final link'
	@echo  '  modules_prepare - Set up for building external modules'
	@echo  '  tags/TAGS	  - Generate tags file for editors'
	@echo  '  cscope	  - Generate cscope index'
	@echo  '  gtags           - Generate GNU GLOBAL index'
	@echo  '  kernelrelease	  - Output the release version string (use with make -s)'
	@echo  '  kernelversion	  - Output the version stored in Makefile (use with make -s)'
	@echo  '  image_name	  - Output the image name (use with make -s)'
	@echo  '  headers_install - Install sanitised kernel headers to INSTALL_HDR_PATH'; \
	 echo  '                    (default: $(INSTALL_HDR_PATH))'; \
	 echo  ''
	@echo  'Static analysers:'
	@echo  '  checkstack      - Generate a list of stack hogs'
	@echo  '  namespacecheck  - Name space analysis on compiled kernel'
	@echo  '  versioncheck    - Sanity check on version.h usage'
	@echo  '  includecheck    - Check for duplicate included header files'
	@echo  '  export_report   - List the usages of all exported symbols'
	@echo  '  headers_check   - Sanity check on exported headers'
	@echo  '  headerdep       - Detect inclusion cycles in headers'
	@$(MAKE) -f $(srctree)/scripts/Makefile.help checker-help
	@echo  ''
	@echo  'Kernel selftest:'
	@echo  '  kselftest       - Build and run kernel selftest (run as root)'
	@echo  '                    Build, install, and boot kernel before'
	@echo  '                    running kselftest on it'
	@echo  '  kselftest-clean - Remove all generated kselftest files'
	@echo  '  kselftest-merge - Merge all the config dependencies of kselftest to existing'
	@echo  '                    .config.'
	@echo  ''
	@echo 'Userspace tools targets:'
	@echo '  use "make tools/help"'
	@echo '  or  "cd tools; make help"'
	@echo  ''
	@echo  'Kernel packaging:'
	@$(MAKE) $(build)=$(package-dir) help
	@echo  ''
	@echo  'Documentation targets:'
	@$(MAKE) -f $(srctree)/Documentation/Makefile dochelp
	@echo  ''
	@echo  'Architecture specific targets ($(SRCARCH)):'
	@$(if $(archhelp),$(archhelp),\
		echo '  No architecture specific help defined for $(SRCARCH)')
	@echo  ''
	@$(if $(boards), \
		$(foreach b, $(boards), \
		printf "  %-24s - Build for %s\\n" $(b) $(subst _defconfig,,$(b));) \
		echo '')
	@$(if $(board-dirs), \
		$(foreach b, $(board-dirs), \
		printf "  %-16s - Show %s-specific targets\\n" help-$(b) $(b);) \
		printf "  %-16s - Show all of the above\\n" help-boards; \
		echo '')

	@echo  '  make V=0|1 [targets] 0 => quiet build (default), 1 => verbose build'
	@echo  '  make V=2   [targets] 2 => give reason for rebuild of target'
	@echo  '  make O=dir [targets] Locate all output files in "dir", including .config'
	@echo  '  make C=1   [targets] Check re-compiled c source with $$CHECK (sparse by default)'
	@echo  '  make C=2   [targets] Force check of all c source with $$CHECK'
	@echo  '  make RECORDMCOUNT_WARN=1 [targets] Warn about ignored mcount sections'
	@echo  '  make W=n   [targets] Enable extra gcc checks, n=1,2,3 where'
	@echo  '		1: warnings which may be relevant and do not occur too often'
	@echo  '		2: warnings which occur quite often but may still be relevant'
	@echo  '		3: more obscure warnings, can most likely be ignored'
	@echo  '		Multiple levels can be combined with W=12 or W=123'
	@echo  ''
	@echo  'Execute "make" or "make all" to build all targets marked with [*] '
	@echo  'For further info see the ./README file'


help-board-dirs := $(addprefix help-,$(board-dirs))

help-boards: $(help-board-dirs)

boards-per-dir = $(sort $(notdir $(wildcard $(srctree)/arch/$(SRCARCH)/configs/$*/*_defconfig)))

$(help-board-dirs): help-%:
	@echo  'Architecture specific targets ($(SRCARCH) $*):'
	@$(if $(boards-per-dir), \
		$(foreach b, $(boards-per-dir), \
		printf "  %-24s - Build for %s\\n" $*/$(b) $(subst _defconfig,,$(b));) \
		echo '')


# Documentation targets
# ---------------------------------------------------------------------------
DOC_TARGETS := xmldocs latexdocs pdfdocs htmldocs epubdocs cleandocs linkcheckdocs
PHONY += $(DOC_TARGETS)
$(DOC_TARGETS): scripts_basic FORCE
	$(Q)$(MAKE) $(build)=Documentation $@

else # KBUILD_EXTMOD

###
# External module support.
# When building external modules the kernel used as basis is considered
# read-only, and no consistency checks are made and the make
# system is not used on the basis kernel. If updates are required
# in the basis kernel ordinary make commands (without M=...) must
# be used.
#
# The following are the only valid targets when building external
# modules.
# make M=dir clean     Delete all automatically generated files
# make M=dir modules   Make all modules in specified dir
# make M=dir	       Same as 'make M=dir modules'
# make M=dir modules_install
#                      Install the modules built in the module directory
#                      Assumes install directory is already created

# We are always building modules
KBUILD_MODULES := 1
PHONY += crmodverdir
crmodverdir:
	$(cmd_crmodverdir)

PHONY += $(objtree)/Module.symvers
$(objtree)/Module.symvers:
	@test -e $(objtree)/Module.symvers || ( \
	echo; \
	echo "  WARNING: Symbol version dump $(objtree)/Module.symvers"; \
	echo "           is missing; modules will have no dependencies and modversions."; \
	echo )

module-dirs := $(addprefix _module_,$(KBUILD_EXTMOD))
PHONY += $(module-dirs) modules
$(module-dirs): crmodverdir $(objtree)/Module.symvers
	$(Q)$(MAKE) $(build)=$(patsubst _module_%,%,$@)

modules: $(module-dirs)
	@$(kecho) '  Building modules, stage 2.';
	$(Q)$(MAKE) -f $(srctree)/scripts/Makefile.modpost

PHONY += modules_install
modules_install: _emodinst_ _emodinst_post

install-dir := $(if $(INSTALL_MOD_DIR),$(INSTALL_MOD_DIR),extra)
PHONY += _emodinst_
_emodinst_:
	$(Q)mkdir -p $(MODLIB)/$(install-dir)
	$(Q)$(MAKE) -f $(srctree)/scripts/Makefile.modinst

PHONY += _emodinst_post
_emodinst_post: _emodinst_
	$(call cmd,depmod)

clean-dirs := $(addprefix _clean_,$(KBUILD_EXTMOD))

PHONY += $(clean-dirs) clean
$(clean-dirs):
	$(Q)$(MAKE) $(clean)=$(patsubst _clean_%,%,$@)

clean:	rm-dirs := $(MODVERDIR)
clean: rm-files := $(KBUILD_EXTMOD)/Module.symvers

PHONY += help
help:
	@echo  '  Building external modules.'
	@echo  '  Syntax: make -C path/to/kernel/src M=$$PWD target'
	@echo  ''
	@echo  '  modules         - default target, build the module(s)'
	@echo  '  modules_install - install the module'
	@echo  '  clean           - remove generated files in module directory only'
	@echo  ''

# Dummies...
PHONY += prepare scripts
prepare: ;
scripts: ;
endif # KBUILD_EXTMOD

clean: $(clean-dirs)
	$(call cmd,rmdirs)
	$(call cmd,rmfiles)
	@find $(if $(KBUILD_EXTMOD), $(KBUILD_EXTMOD), .) $(RCS_FIND_IGNORE) \
		\( -name '*.[oas]' -o -name '*.ko' -o -name '.*.cmd' \
		-o -name '*.ko.*' \
		-o -name '*.dwo'  \
		-o -name '*.su'  \
		-o -name '.*.d' -o -name '.*.tmp' -o -name '*.mod.c' \
		-o -name '*.symtypes' -o -name 'modules.order' \
		-o -name modules.builtin -o -name '.tmp_*.o.*' \
		-o -name '*.c.[012]*.*' \
		-o -name '*.ll' \
		-o -name '*.gcno' \) -type f -print | xargs rm -f

# Generate tags for editors
# ---------------------------------------------------------------------------
quiet_cmd_tags = GEN     $@
      cmd_tags = $(CONFIG_SHELL) $(srctree)/scripts/tags.sh $@

tags TAGS cscope gtags: FORCE
	$(call cmd,tags)

# Scripts to check various things for consistency
# ---------------------------------------------------------------------------

PHONY += includecheck versioncheck coccicheck namespacecheck export_report

includecheck:
	find $(srctree)/* $(RCS_FIND_IGNORE) \
		-name '*.[hcS]' -type f -print | sort \
		| xargs $(PERL) -w $(srctree)/scripts/checkincludes.pl

versioncheck:
	find $(srctree)/* $(RCS_FIND_IGNORE) \
		-name '*.[hcS]' -type f -print | sort \
		| xargs $(PERL) -w $(srctree)/scripts/checkversion.pl

coccicheck:
	$(Q)$(CONFIG_SHELL) $(srctree)/scripts/$@

namespacecheck:
	$(PERL) $(srctree)/scripts/namespace.pl

export_report:
	$(PERL) $(srctree)/scripts/export_report.pl

endif #ifeq ($(config-targets),1)
endif #ifeq ($(mixed-targets),1)

PHONY += checkstack kernelrelease kernelversion image_name

# UML needs a little special treatment here.  It wants to use the host
# toolchain, so needs $(SUBARCH) passed to checkstack.pl.  Everyone
# else wants $(ARCH), including people doing cross-builds, which means
# that $(SUBARCH) doesn't work here.
ifeq ($(ARCH), um)
CHECKSTACK_ARCH := $(SUBARCH)
else
CHECKSTACK_ARCH := $(ARCH)
endif
checkstack:
	$(OBJDUMP) -d vmlinux $$(find . -name '*.ko') | \
	$(PERL) $(src)/scripts/checkstack.pl $(CHECKSTACK_ARCH)

kernelrelease:
	@echo "$(KERNELVERSION)$$($(CONFIG_SHELL) $(srctree)/scripts/setlocalversion $(srctree))"

kernelversion:
	@echo $(KERNELVERSION)

image_name:
	@echo $(KBUILD_IMAGE)

# Clear a bunch of variables before executing the submake
tools/: FORCE
	$(Q)mkdir -p $(objtree)/tools
	$(Q)$(MAKE) LDFLAGS= MAKEFLAGS="$(tools_silent) $(filter --j% -j,$(MAKEFLAGS))" O=$(abspath $(objtree)) subdir=tools -C $(src)/tools/

tools/%: FORCE
	$(Q)mkdir -p $(objtree)/tools
	$(Q)$(MAKE) LDFLAGS= MAKEFLAGS="$(tools_silent) $(filter --j% -j,$(MAKEFLAGS))" O=$(abspath $(objtree)) subdir=tools -C $(src)/tools/ $*

# Single targets
# ---------------------------------------------------------------------------
# Single targets are compatible with:
# - build with mixed source and output
# - build with separate output dir 'make O=...'
# - external modules
#
#  target-dir => where to store outputfile
#  build-dir  => directory in kernel source tree to use

ifeq ($(KBUILD_EXTMOD),)
        build-dir  = $(patsubst %/,%,$(dir $@))
        target-dir = $(dir $@)
else
        zap-slash=$(filter-out .,$(patsubst %/,%,$(dir $@)))
        build-dir  = $(KBUILD_EXTMOD)$(if $(zap-slash),/$(zap-slash))
        target-dir = $(if $(KBUILD_EXTMOD),$(dir $<),$(dir $@))
endif

%.s: %.c prepare scripts FORCE
	$(Q)$(MAKE) $(build)=$(build-dir) $(target-dir)$(notdir $@)
%.i: %.c prepare scripts FORCE
	$(Q)$(MAKE) $(build)=$(build-dir) $(target-dir)$(notdir $@)
%.o: %.c prepare scripts FORCE
	$(Q)$(MAKE) $(build)=$(build-dir) $(target-dir)$(notdir $@)
%.lst: %.c prepare scripts FORCE
	$(Q)$(MAKE) $(build)=$(build-dir) $(target-dir)$(notdir $@)
%.s: %.S prepare scripts FORCE
	$(Q)$(MAKE) $(build)=$(build-dir) $(target-dir)$(notdir $@)
%.o: %.S prepare scripts FORCE
	$(Q)$(MAKE) $(build)=$(build-dir) $(target-dir)$(notdir $@)
%.symtypes: %.c prepare scripts FORCE
	$(Q)$(MAKE) $(build)=$(build-dir) $(target-dir)$(notdir $@)
%.ll: %.c prepare scripts FORCE
	$(Q)$(MAKE) $(build)=$(build-dir) $(target-dir)$(notdir $@)

# Modules
/: prepare scripts FORCE
	$(cmd_crmodverdir)
	$(Q)$(MAKE) KBUILD_MODULES=$(if $(CONFIG_MODULES),1) \
	$(build)=$(build-dir)
# Make sure the latest headers are built for Documentation
Documentation/ samples/: headers_install
%/: prepare scripts FORCE
	$(cmd_crmodverdir)
	$(Q)$(MAKE) KBUILD_MODULES=$(if $(CONFIG_MODULES),1) \
	$(build)=$(build-dir)
%.ko: prepare scripts FORCE
	$(cmd_crmodverdir)
	$(Q)$(MAKE) KBUILD_MODULES=$(if $(CONFIG_MODULES),1)   \
	$(build)=$(build-dir) $(@:.ko=.o)
	$(Q)$(MAKE) -f $(srctree)/scripts/Makefile.modpost

# FIXME Should go into a make.lib or something
# ===========================================================================

quiet_cmd_rmdirs = $(if $(wildcard $(rm-dirs)),CLEAN   $(wildcard $(rm-dirs)))
      cmd_rmdirs = rm -rf $(rm-dirs)

quiet_cmd_rmfiles = $(if $(wildcard $(rm-files)),CLEAN   $(wildcard $(rm-files)))
      cmd_rmfiles = rm -f $(rm-files)

# Run depmod only if we have System.map and depmod is executable
quiet_cmd_depmod = DEPMOD  $(KERNELRELEASE)
      cmd_depmod = $(CONFIG_SHELL) $(srctree)/scripts/depmod.sh $(DEPMOD) \
                   $(KERNELRELEASE) "$(patsubst y,_,$(CONFIG_HAVE_UNDERSCORE_SYMBOL_PREFIX))"

# Create temporary dir for module support files
# clean it up only when building all modules
cmd_crmodverdir = $(Q)mkdir -p $(MODVERDIR) \
                  $(if $(KBUILD_MODULES),; rm -f $(MODVERDIR)/*)

# read all saved command lines

targets := $(wildcard $(sort $(targets)))
cmd_files := $(wildcard .*.cmd $(foreach f,$(targets),$(dir $(f)).$(notdir $(f)).cmd))

ifneq ($(cmd_files),)
  $(cmd_files): ;	# Do not try to update included dependency files
  include $(cmd_files)
endif

endif	# skip-makefile

PHONY += FORCE
FORCE:

# Declare the contents of the .PHONY variable as phony.  We keep that
# information in a variable so we can use it in if_changed and friends.
.PHONY: $(PHONY)<|MERGE_RESOLUTION|>--- conflicted
+++ resolved
@@ -1,15 +1,9 @@
 # SPDX-License-Identifier: GPL-2.0
 VERSION = 4
 PATCHLEVEL = 14
-<<<<<<< HEAD
 SUBLEVEL = 0
 EXTRAVERSION = -pf2
-NAME = Fearless Coyote
-=======
-SUBLEVEL = 1
-EXTRAVERSION =
 NAME = Petit Gorille
->>>>>>> 780a781d
 
 # *DOCUMENTATION*
 # To see a list of typical targets execute "make help"
