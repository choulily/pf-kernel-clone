--- conflicted
+++ resolved
@@ -1,13 +1,8 @@
 # SPDX-License-Identifier: GPL-2.0
 VERSION = 5
 PATCHLEVEL = 12
-<<<<<<< HEAD
 SUBLEVEL = 0
 EXTRAVERSION = -pf3
-=======
-SUBLEVEL = 5
-EXTRAVERSION =
->>>>>>> 0bdcf42c
 NAME = Frozen Wasteland
 
 # *DOCUMENTATION*
