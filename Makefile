--- conflicted
+++ resolved
@@ -1,13 +1,8 @@
 # SPDX-License-Identifier: GPL-2.0
 VERSION = 4
 PATCHLEVEL = 20
-<<<<<<< HEAD
 SUBLEVEL = 0
 EXTRAVERSION = -pf4
-=======
-SUBLEVEL = 5
-EXTRAVERSION =
->>>>>>> 9f1a389a
 NAME = Shy Crocodile
 
 # *DOCUMENTATION*
