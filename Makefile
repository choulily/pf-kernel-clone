VERSION = 4
PATCHLEVEL = 12
<<<<<<< HEAD
SUBLEVEL = 0
EXTRAVERSION = -pf4
=======
SUBLEVEL = 4
EXTRAVERSION =
>>>>>>> 9c82bc70
NAME = Fearless Coyote

# *DOCUMENTATION*
# To see a list of typical targets execute "make help"
# More info can be located in ./README
# Comments in this file are targeted only to the developer, do not
# expect to learn how to build the kernel reading this file.

# o Do not use make's built-in rules and variables
#   (this increases performance and avoids hard-to-debug behaviour);
# o Look for make include files relative to root of kernel src
MAKEFLAGS += -rR --include-dir=$(CURDIR)

# Avoid funny character set dependencies
unexport LC_ALL
LC_COLLATE=C
LC_NUMERIC=C
export LC_COLLATE LC_NUMERIC

# Avoid interference with shell env settings
unexport GREP_OPTIONS

# We are using a recursive build, so we need to do a little thinking
# to get the ordering right.
#
# Most importantly: sub-Makefiles should only ever modify files in
# their own directory. If in some directory we have a dependency on
# a file in another dir (which doesn't happen often, but it's often
# unavoidable when linking the built-in.o targets which finally
# turn into vmlinux), we will call a sub make in that other dir, and
# after that we are sure that everything which is in that other dir
# is now up to date.
#
# The only cases where we need to modify files which have global
# effects are thus separated out and done before the recursive
# descending is started. They are now explicitly listed as the
# prepare rule.

# Beautify output
# ---------------------------------------------------------------------------
#
# Normally, we echo the whole command before executing it. By making
# that echo $($(quiet)$(cmd)), we now have the possibility to set
# $(quiet) to choose other forms of output instead, e.g.
#
#         quiet_cmd_cc_o_c = Compiling $(RELDIR)/$@
#         cmd_cc_o_c       = $(CC) $(c_flags) -c -o $@ $<
#
# If $(quiet) is empty, the whole command will be printed.
# If it is set to "quiet_", only the short version will be printed.
# If it is set to "silent_", nothing will be printed at all, since
# the variable $(silent_cmd_cc_o_c) doesn't exist.
#
# A simple variant is to prefix commands with $(Q) - that's useful
# for commands that shall be hidden in non-verbose mode.
#
#	$(Q)ln $@ :<
#
# If KBUILD_VERBOSE equals 0 then the above command will be hidden.
# If KBUILD_VERBOSE equals 1 then the above command is displayed.
#
# To put more focus on warnings, be less verbose as default
# Use 'make V=1' to see the full commands

ifeq ("$(origin V)", "command line")
  KBUILD_VERBOSE = $(V)
endif
ifndef KBUILD_VERBOSE
  KBUILD_VERBOSE = 0
endif

ifeq ($(KBUILD_VERBOSE),1)
  quiet =
  Q =
else
  quiet=quiet_
  Q = @
endif

# If the user is running make -s (silent mode), suppress echoing of
# commands

ifneq ($(filter 4.%,$(MAKE_VERSION)),)	# make-4
ifneq ($(filter %s ,$(firstword x$(MAKEFLAGS))),)
  quiet=silent_
  tools_silent=s
endif
else					# make-3.8x
ifneq ($(filter s% -s%,$(MAKEFLAGS)),)
  quiet=silent_
  tools_silent=-s
endif
endif

export quiet Q KBUILD_VERBOSE

# kbuild supports saving output files in a separate directory.
# To locate output files in a separate directory two syntaxes are supported.
# In both cases the working directory must be the root of the kernel src.
# 1) O=
# Use "make O=dir/to/store/output/files/"
#
# 2) Set KBUILD_OUTPUT
# Set the environment variable KBUILD_OUTPUT to point to the directory
# where the output files shall be placed.
# export KBUILD_OUTPUT=dir/to/store/output/files/
# make
#
# The O= assignment takes precedence over the KBUILD_OUTPUT environment
# variable.

# KBUILD_SRC is set on invocation of make in OBJ directory
# KBUILD_SRC is not intended to be used by the regular user (for now)
ifeq ($(KBUILD_SRC),)

# OK, Make called in directory where kernel src resides
# Do we want to locate output files in a separate directory?
ifeq ("$(origin O)", "command line")
  KBUILD_OUTPUT := $(O)
endif

# That's our default target when none is given on the command line
PHONY := _all
_all:

# Cancel implicit rules on top Makefile
$(CURDIR)/Makefile Makefile: ;

ifneq ($(words $(subst :, ,$(CURDIR))), 1)
  $(error main directory cannot contain spaces nor colons)
endif

ifneq ($(KBUILD_OUTPUT),)
# Invoke a second make in the output directory, passing relevant variables
# check that the output directory actually exists
saved-output := $(KBUILD_OUTPUT)
KBUILD_OUTPUT := $(shell mkdir -p $(KBUILD_OUTPUT) && cd $(KBUILD_OUTPUT) \
								&& /bin/pwd)
$(if $(KBUILD_OUTPUT),, \
     $(error failed to create output directory "$(saved-output)"))

PHONY += $(MAKECMDGOALS) sub-make

$(filter-out _all sub-make $(CURDIR)/Makefile, $(MAKECMDGOALS)) _all: sub-make
	@:

sub-make:
	$(Q)$(MAKE) -C $(KBUILD_OUTPUT) KBUILD_SRC=$(CURDIR) \
	-f $(CURDIR)/Makefile $(filter-out _all sub-make,$(MAKECMDGOALS))

# Leave processing to above invocation of make
skip-makefile := 1
endif # ifneq ($(KBUILD_OUTPUT),)
endif # ifeq ($(KBUILD_SRC),)

# We process the rest of the Makefile if this is the final invocation of make
ifeq ($(skip-makefile),)

# Do not print "Entering directory ...",
# but we want to display it when entering to the output directory
# so that IDEs/editors are able to understand relative filenames.
MAKEFLAGS += --no-print-directory

# Call a source code checker (by default, "sparse") as part of the
# C compilation.
#
# Use 'make C=1' to enable checking of only re-compiled files.
# Use 'make C=2' to enable checking of *all* source files, regardless
# of whether they are re-compiled or not.
#
# See the file "Documentation/dev-tools/sparse.rst" for more details,
# including where to get the "sparse" utility.

ifeq ("$(origin C)", "command line")
  KBUILD_CHECKSRC = $(C)
endif
ifndef KBUILD_CHECKSRC
  KBUILD_CHECKSRC = 0
endif

# Use make M=dir to specify directory of external module to build
# Old syntax make ... SUBDIRS=$PWD is still supported
# Setting the environment variable KBUILD_EXTMOD take precedence
ifdef SUBDIRS
  KBUILD_EXTMOD ?= $(SUBDIRS)
endif

ifeq ("$(origin M)", "command line")
  KBUILD_EXTMOD := $(M)
endif

# If building an external module we do not care about the all: rule
# but instead _all depend on modules
PHONY += all
ifeq ($(KBUILD_EXTMOD),)
_all: all
else
_all: modules
endif

ifeq ($(KBUILD_SRC),)
        # building in the source tree
        srctree := .
else
        ifeq ($(KBUILD_SRC)/,$(dir $(CURDIR)))
                # building in a subdirectory of the source tree
                srctree := ..
        else
                srctree := $(KBUILD_SRC)
        endif
endif
objtree		:= .
src		:= $(srctree)
obj		:= $(objtree)

VPATH		:= $(srctree)$(if $(KBUILD_EXTMOD),:$(KBUILD_EXTMOD))

export srctree objtree VPATH

# SUBARCH tells the usermode build what the underlying arch is.  That is set
# first, and if a usermode build is happening, the "ARCH=um" on the command
# line overrides the setting of ARCH below.  If a native build is happening,
# then ARCH is assigned, getting whatever value it gets normally, and
# SUBARCH is subsequently ignored.

SUBARCH := $(shell uname -m | sed -e s/i.86/x86/ -e s/x86_64/x86/ \
				  -e s/sun4u/sparc64/ \
				  -e s/arm.*/arm/ -e s/sa110/arm/ \
				  -e s/s390x/s390/ -e s/parisc64/parisc/ \
				  -e s/ppc.*/powerpc/ -e s/mips.*/mips/ \
				  -e s/sh[234].*/sh/ -e s/aarch64.*/arm64/ )

# Cross compiling and selecting different set of gcc/bin-utils
# ---------------------------------------------------------------------------
#
# When performing cross compilation for other architectures ARCH shall be set
# to the target architecture. (See arch/* for the possibilities).
# ARCH can be set during invocation of make:
# make ARCH=ia64
# Another way is to have ARCH set in the environment.
# The default ARCH is the host where make is executed.

# CROSS_COMPILE specify the prefix used for all executables used
# during compilation. Only gcc and related bin-utils executables
# are prefixed with $(CROSS_COMPILE).
# CROSS_COMPILE can be set on the command line
# make CROSS_COMPILE=ia64-linux-
# Alternatively CROSS_COMPILE can be set in the environment.
# A third alternative is to store a setting in .config so that plain
# "make" in the configured kernel build directory always uses that.
# Default value for CROSS_COMPILE is not to prefix executables
# Note: Some architectures assign CROSS_COMPILE in their arch/*/Makefile
ARCH		?= $(SUBARCH)
CROSS_COMPILE	?= $(CONFIG_CROSS_COMPILE:"%"=%)

# Architecture as present in compile.h
UTS_MACHINE 	:= $(ARCH)
SRCARCH 	:= $(ARCH)

# Additional ARCH settings for x86
ifeq ($(ARCH),i386)
        SRCARCH := x86
endif
ifeq ($(ARCH),x86_64)
        SRCARCH := x86
endif

# Additional ARCH settings for sparc
ifeq ($(ARCH),sparc32)
       SRCARCH := sparc
endif
ifeq ($(ARCH),sparc64)
       SRCARCH := sparc
endif

# Additional ARCH settings for sh
ifeq ($(ARCH),sh64)
       SRCARCH := sh
endif

# Additional ARCH settings for tile
ifeq ($(ARCH),tilepro)
       SRCARCH := tile
endif
ifeq ($(ARCH),tilegx)
       SRCARCH := tile
endif

# Where to locate arch specific headers
hdr-arch  := $(SRCARCH)

KCONFIG_CONFIG	?= .config
export KCONFIG_CONFIG

# SHELL used by kbuild
CONFIG_SHELL := $(shell if [ -x "$$BASH" ]; then echo $$BASH; \
	  else if [ -x /bin/bash ]; then echo /bin/bash; \
	  else echo sh; fi ; fi)

HOSTCC       = gcc
HOSTCXX      = g++
HOSTCFLAGS   = -Wall -Wmissing-prototypes -Wstrict-prototypes -O2 -fomit-frame-pointer -std=gnu89
HOSTCXXFLAGS = -O2

ifeq ($(shell $(HOSTCC) -v 2>&1 | grep -c "clang version"), 1)
HOSTCFLAGS  += -Wno-unused-value -Wno-unused-parameter \
		-Wno-missing-field-initializers -fno-delete-null-pointer-checks
endif

# Decide whether to build built-in, modular, or both.
# Normally, just do built-in.

KBUILD_MODULES :=
KBUILD_BUILTIN := 1

# If we have only "make modules", don't compile built-in objects.
# When we're building modules with modversions, we need to consider
# the built-in objects during the descend as well, in order to
# make sure the checksums are up to date before we record them.

ifeq ($(MAKECMDGOALS),modules)
  KBUILD_BUILTIN := $(if $(CONFIG_MODVERSIONS),1)
endif

# If we have "make <whatever> modules", compile modules
# in addition to whatever we do anyway.
# Just "make" or "make all" shall build modules as well

ifneq ($(filter all _all modules,$(MAKECMDGOALS)),)
  KBUILD_MODULES := 1
endif

ifeq ($(MAKECMDGOALS),)
  KBUILD_MODULES := 1
endif

export KBUILD_MODULES KBUILD_BUILTIN
export KBUILD_CHECKSRC KBUILD_SRC KBUILD_EXTMOD

# We need some generic definitions (do not try to remake the file).
scripts/Kbuild.include: ;
include scripts/Kbuild.include

# Make variables (CC, etc...)
AS		= $(CROSS_COMPILE)as
LD		= $(CROSS_COMPILE)ld
CC		= $(CROSS_COMPILE)gcc
CPP		= $(CC) -E
AR		= $(CROSS_COMPILE)ar
NM		= $(CROSS_COMPILE)nm
STRIP		= $(CROSS_COMPILE)strip
OBJCOPY		= $(CROSS_COMPILE)objcopy
OBJDUMP		= $(CROSS_COMPILE)objdump
AWK		= awk
GENKSYMS	= scripts/genksyms/genksyms
INSTALLKERNEL  := installkernel
DEPMOD		= /sbin/depmod
PERL		= perl
PYTHON		= python
CHECK		= sparse

CHECKFLAGS     := -D__linux__ -Dlinux -D__STDC__ -Dunix -D__unix__ \
		  -Wbitwise -Wno-return-void $(CF)
NOSTDINC_FLAGS  =
CFLAGS_MODULE   =
AFLAGS_MODULE   =
LDFLAGS_MODULE  =
CFLAGS_KERNEL	=
AFLAGS_KERNEL	=
LDFLAGS_vmlinux =
CFLAGS_GCOV	:= -fprofile-arcs -ftest-coverage -fno-tree-loop-im $(call cc-disable-warning,maybe-uninitialized,)
CFLAGS_KCOV	:= $(call cc-option,-fsanitize-coverage=trace-pc,)


# Use USERINCLUDE when you must reference the UAPI directories only.
USERINCLUDE    := \
		-I$(srctree)/arch/$(hdr-arch)/include/uapi \
		-I$(objtree)/arch/$(hdr-arch)/include/generated/uapi \
		-I$(srctree)/include/uapi \
		-I$(objtree)/include/generated/uapi \
                -include $(srctree)/include/linux/kconfig.h

# Use LINUXINCLUDE when you must reference the include/ directory.
# Needed to be compatible with the O= option
LINUXINCLUDE    := \
		-I$(srctree)/arch/$(hdr-arch)/include \
		-I$(objtree)/arch/$(hdr-arch)/include/generated/uapi \
		-I$(objtree)/arch/$(hdr-arch)/include/generated \
		$(if $(KBUILD_SRC), -I$(srctree)/include) \
		-I$(objtree)/include

LINUXINCLUDE	+= $(filter-out $(LINUXINCLUDE),$(USERINCLUDE))

KBUILD_CPPFLAGS := -D__KERNEL__

KBUILD_CFLAGS   := -Wall -Wundef -Wstrict-prototypes -Wno-trigraphs \
		   -fno-strict-aliasing -fno-common \
		   -Werror-implicit-function-declaration \
		   -Wno-format-security \
		   -std=gnu89 $(call cc-option,-fno-PIE)


KBUILD_AFLAGS_KERNEL :=
KBUILD_CFLAGS_KERNEL :=
KBUILD_AFLAGS   := -D__ASSEMBLY__ $(call cc-option,-fno-PIE)
KBUILD_AFLAGS_MODULE  := -DMODULE
KBUILD_CFLAGS_MODULE  := -DMODULE
KBUILD_LDFLAGS_MODULE := -T $(srctree)/scripts/module-common.lds

# Read KERNELRELEASE from include/config/kernel.release (if it exists)
KERNELRELEASE = $(shell cat include/config/kernel.release 2> /dev/null)
KERNELVERSION = $(VERSION)$(if $(PATCHLEVEL),.$(PATCHLEVEL)$(if $(SUBLEVEL),.$(SUBLEVEL)))$(EXTRAVERSION)

export VERSION PATCHLEVEL SUBLEVEL KERNELRELEASE KERNELVERSION
export ARCH SRCARCH CONFIG_SHELL HOSTCC HOSTCFLAGS CROSS_COMPILE AS LD CC
export CPP AR NM STRIP OBJCOPY OBJDUMP
export MAKE AWK GENKSYMS INSTALLKERNEL PERL PYTHON UTS_MACHINE
export HOSTCXX HOSTCXXFLAGS LDFLAGS_MODULE CHECK CHECKFLAGS

export KBUILD_CPPFLAGS NOSTDINC_FLAGS LINUXINCLUDE OBJCOPYFLAGS LDFLAGS
export KBUILD_CFLAGS CFLAGS_KERNEL CFLAGS_MODULE CFLAGS_GCOV CFLAGS_KCOV CFLAGS_KASAN CFLAGS_UBSAN
export KBUILD_AFLAGS AFLAGS_KERNEL AFLAGS_MODULE
export KBUILD_AFLAGS_MODULE KBUILD_CFLAGS_MODULE KBUILD_LDFLAGS_MODULE
export KBUILD_AFLAGS_KERNEL KBUILD_CFLAGS_KERNEL
export KBUILD_ARFLAGS

# When compiling out-of-tree modules, put MODVERDIR in the module
# tree rather than in the kernel tree. The kernel tree might
# even be read-only.
export MODVERDIR := $(if $(KBUILD_EXTMOD),$(firstword $(KBUILD_EXTMOD))/).tmp_versions

# Files to ignore in find ... statements

export RCS_FIND_IGNORE := \( -name SCCS -o -name BitKeeper -o -name .svn -o    \
			  -name CVS -o -name .pc -o -name .hg -o -name .git \) \
			  -prune -o
export RCS_TAR_IGNORE := --exclude SCCS --exclude BitKeeper --exclude .svn \
			 --exclude CVS --exclude .pc --exclude .hg --exclude .git

# ===========================================================================
# Rules shared between *config targets and build targets

# Basic helpers built in scripts/
PHONY += scripts_basic
scripts_basic:
	$(Q)$(MAKE) $(build)=scripts/basic
	$(Q)rm -f .tmp_quiet_recordmcount

# To avoid any implicit rule to kick in, define an empty command.
scripts/basic/%: scripts_basic ;

PHONY += outputmakefile
# outputmakefile generates a Makefile in the output directory, if using a
# separate output directory. This allows convenient use of make in the
# output directory.
outputmakefile:
ifneq ($(KBUILD_SRC),)
	$(Q)ln -fsn $(srctree) source
	$(Q)$(CONFIG_SHELL) $(srctree)/scripts/mkmakefile \
	    $(srctree) $(objtree) $(VERSION) $(PATCHLEVEL)
endif

# Support for using generic headers in asm-generic
PHONY += asm-generic
asm-generic:
	$(Q)$(MAKE) -f $(srctree)/scripts/Makefile.asm-generic \
	            src=asm obj=arch/$(SRCARCH)/include/generated/asm
	$(Q)$(MAKE) -f $(srctree)/scripts/Makefile.asm-generic \
	            src=uapi/asm obj=arch/$(SRCARCH)/include/generated/uapi/asm

# To make sure we do not include .config for any of the *config targets
# catch them early, and hand them over to scripts/kconfig/Makefile
# It is allowed to specify more targets when calling make, including
# mixing *config targets and build targets.
# For example 'make oldconfig all'.
# Detect when mixed targets is specified, and make a second invocation
# of make so .config is not included in this case either (for *config).

version_h := include/generated/uapi/linux/version.h
old_version_h := include/linux/version.h

no-dot-config-targets := clean mrproper distclean \
			 cscope gtags TAGS tags help% %docs check% coccicheck \
			 $(version_h) headers_% archheaders archscripts \
			 kernelversion %src-pkg

config-targets := 0
mixed-targets  := 0
dot-config     := 1

ifneq ($(filter $(no-dot-config-targets), $(MAKECMDGOALS)),)
	ifeq ($(filter-out $(no-dot-config-targets), $(MAKECMDGOALS)),)
		dot-config := 0
	endif
endif

ifeq ($(KBUILD_EXTMOD),)
        ifneq ($(filter config %config,$(MAKECMDGOALS)),)
                config-targets := 1
                ifneq ($(words $(MAKECMDGOALS)),1)
                        mixed-targets := 1
                endif
        endif
endif
# install and module_install need also be processed one by one
ifneq ($(filter install,$(MAKECMDGOALS)),)
        ifneq ($(filter modules_install,$(MAKECMDGOALS)),)
	        mixed-targets := 1
        endif
endif

ifeq ($(mixed-targets),1)
# ===========================================================================
# We're called with mixed targets (*config and build targets).
# Handle them one by one.

PHONY += $(MAKECMDGOALS) __build_one_by_one

$(filter-out __build_one_by_one, $(MAKECMDGOALS)): __build_one_by_one
	@:

__build_one_by_one:
	$(Q)set -e; \
	for i in $(MAKECMDGOALS); do \
		$(MAKE) -f $(srctree)/Makefile $$i; \
	done

else
ifeq ($(config-targets),1)
# ===========================================================================
# *config targets only - make sure prerequisites are updated, and descend
# in scripts/kconfig to make the *config target

# Read arch specific Makefile to set KBUILD_DEFCONFIG as needed.
# KBUILD_DEFCONFIG may point out an alternative default configuration
# used for 'make defconfig'
include arch/$(SRCARCH)/Makefile
export KBUILD_DEFCONFIG KBUILD_KCONFIG

config: scripts_basic outputmakefile FORCE
	$(Q)$(MAKE) $(build)=scripts/kconfig $@

%config: scripts_basic outputmakefile FORCE
	$(Q)$(MAKE) $(build)=scripts/kconfig $@

else
# ===========================================================================
# Build targets only - this includes vmlinux, arch specific targets, clean
# targets and others. In general all targets except *config targets.

ifeq ($(KBUILD_EXTMOD),)
# Additional helpers built in scripts/
# Carefully list dependencies so we do not try to build scripts twice
# in parallel
PHONY += scripts
scripts: scripts_basic include/config/auto.conf include/config/tristate.conf \
	 asm-generic gcc-plugins
	$(Q)$(MAKE) $(build)=$(@)

# Objects we will link into vmlinux / subdirs we need to visit
init-y		:= init/
drivers-y	:= drivers/ sound/ firmware/
net-y		:= net/
libs-y		:= lib/
core-y		:= usr/
virt-y		:= virt/
endif # KBUILD_EXTMOD

ifeq ($(dot-config),1)
# Read in config
-include include/config/auto.conf

ifeq ($(KBUILD_EXTMOD),)
# Read in dependencies to all Kconfig* files, make sure to run
# oldconfig if changes are detected.
-include include/config/auto.conf.cmd

# To avoid any implicit rule to kick in, define an empty command
$(KCONFIG_CONFIG) include/config/auto.conf.cmd: ;

# If .config is newer than include/config/auto.conf, someone tinkered
# with it and forgot to run make oldconfig.
# if auto.conf.cmd is missing then we are probably in a cleaned tree so
# we execute the config step to be sure to catch updated Kconfig files
include/config/%.conf: $(KCONFIG_CONFIG) include/config/auto.conf.cmd
	$(Q)$(MAKE) -f $(srctree)/Makefile silentoldconfig
else
# external modules needs include/generated/autoconf.h and include/config/auto.conf
# but do not care if they are up-to-date. Use auto.conf to trigger the test
PHONY += include/config/auto.conf

include/config/auto.conf:
	$(Q)test -e include/generated/autoconf.h -a -e $@ || (		\
	echo >&2;							\
	echo >&2 "  ERROR: Kernel configuration is invalid.";		\
	echo >&2 "         include/generated/autoconf.h or $@ are missing.";\
	echo >&2 "         Run 'make oldconfig && make prepare' on kernel src to fix it.";	\
	echo >&2 ;							\
	/bin/false)

endif # KBUILD_EXTMOD

else
# Dummy target needed, because used as prerequisite
include/config/auto.conf: ;
endif # $(dot-config)

# For the kernel to actually contain only the needed exported symbols,
# we have to build modules as well to determine what those symbols are.
# (this can be evaluated only once include/config/auto.conf has been included)
ifdef CONFIG_TRIM_UNUSED_KSYMS
  KBUILD_MODULES := 1
endif

# The all: target is the default when no target is given on the
# command line.
# This allow a user to issue only 'make' to build a kernel including modules
# Defaults to vmlinux, but the arch makefile usually adds further targets
all: vmlinux

# The arch Makefile can set ARCH_{CPP,A,C}FLAGS to override the default
# values of the respective KBUILD_* variables
ARCH_CPPFLAGS :=
ARCH_AFLAGS :=
ARCH_CFLAGS :=
include arch/$(SRCARCH)/Makefile

KBUILD_CFLAGS	+= $(call cc-option,-fno-delete-null-pointer-checks,)
KBUILD_CFLAGS	+= $(call cc-disable-warning,frame-address,)
KBUILD_CFLAGS	+= $(call cc-disable-warning, format-truncation)
KBUILD_CFLAGS	+= $(call cc-disable-warning, format-overflow)
KBUILD_CFLAGS	+= $(call cc-disable-warning, int-in-bool-context)

ifdef CONFIG_CC_OPTIMIZE_FOR_SIZE
KBUILD_CFLAGS	+= $(call cc-option,-Oz,-Os)
KBUILD_CFLAGS	+= $(call cc-disable-warning,maybe-uninitialized,)
else
ifdef CONFIG_PROFILE_ALL_BRANCHES
KBUILD_CFLAGS	+= -O2 $(call cc-disable-warning,maybe-uninitialized,)
else
KBUILD_CFLAGS   += -O2
endif
endif

KBUILD_CFLAGS += $(call cc-ifversion, -lt, 0409, \
			$(call cc-disable-warning,maybe-uninitialized,))

# Tell gcc to never replace conditional load with a non-conditional one
KBUILD_CFLAGS	+= $(call cc-option,--param=allow-store-data-races=0)

# check for 'asm goto'
ifeq ($(shell $(CONFIG_SHELL) $(srctree)/scripts/gcc-goto.sh $(CC) $(KBUILD_CFLAGS)), y)
	KBUILD_CFLAGS += -DCC_HAVE_ASM_GOTO
	KBUILD_AFLAGS += -DCC_HAVE_ASM_GOTO
endif

include scripts/Makefile.gcc-plugins

ifdef CONFIG_READABLE_ASM
# Disable optimizations that make assembler listings hard to read.
# reorder blocks reorders the control in the function
# ipa clone creates specialized cloned functions
# partial inlining inlines only parts of functions
KBUILD_CFLAGS += $(call cc-option,-fno-reorder-blocks,) \
                 $(call cc-option,-fno-ipa-cp-clone,) \
                 $(call cc-option,-fno-partial-inlining)
endif

ifneq ($(CONFIG_FRAME_WARN),0)
KBUILD_CFLAGS += $(call cc-option,-Wframe-larger-than=${CONFIG_FRAME_WARN})
endif

# This selects the stack protector compiler flag. Testing it is delayed
# until after .config has been reprocessed, in the prepare-compiler-check
# target.
ifdef CONFIG_CC_STACKPROTECTOR_REGULAR
  stackp-flag := -fstack-protector
  stackp-name := REGULAR
else
ifdef CONFIG_CC_STACKPROTECTOR_STRONG
  stackp-flag := -fstack-protector-strong
  stackp-name := STRONG
else
  # Force off for distro compilers that enable stack protector by default.
  stackp-flag := $(call cc-option, -fno-stack-protector)
endif
endif
# Find arch-specific stack protector compiler sanity-checking script.
ifdef CONFIG_CC_STACKPROTECTOR
  stackp-path := $(srctree)/scripts/gcc-$(SRCARCH)_$(BITS)-has-stack-protector.sh
  stackp-check := $(wildcard $(stackp-path))
endif
KBUILD_CFLAGS += $(stackp-flag)

ifeq ($(cc-name),clang)
ifneq ($(CROSS_COMPILE),)
CLANG_TARGET	:= -target $(notdir $(CROSS_COMPILE:%-=%))
GCC_TOOLCHAIN	:= $(realpath $(dir $(shell which $(LD)))/..)
endif
ifneq ($(GCC_TOOLCHAIN),)
CLANG_GCC_TC	:= -gcc-toolchain $(GCC_TOOLCHAIN)
endif
KBUILD_CFLAGS += $(CLANG_TARGET) $(CLANG_GCC_TC)
KBUILD_AFLAGS += $(CLANG_TARGET) $(CLANG_GCC_TC)
KBUILD_CPPFLAGS += $(call cc-option,-Qunused-arguments,)
KBUILD_CFLAGS += $(call cc-disable-warning, unused-variable)
KBUILD_CFLAGS += $(call cc-disable-warning, format-invalid-specifier)
KBUILD_CFLAGS += $(call cc-disable-warning, gnu)
# Quiet clang warning: comparison of unsigned expression < 0 is always false
KBUILD_CFLAGS += $(call cc-disable-warning, tautological-compare)
# CLANG uses a _MergedGlobals as optimization, but this breaks modpost, as the
# source of a reference will be _MergedGlobals and not on of the whitelisted names.
# See modpost pattern 2
KBUILD_CFLAGS += $(call cc-option, -mno-global-merge,)
KBUILD_CFLAGS += $(call cc-option, -fcatch-undefined-behavior)
KBUILD_CFLAGS += $(call cc-option, -no-integrated-as)
KBUILD_AFLAGS += $(call cc-option, -no-integrated-as)
else

# These warnings generated too much noise in a regular build.
# Use make W=1 to enable them (see scripts/Makefile.extrawarn)
KBUILD_CFLAGS += $(call cc-disable-warning, unused-but-set-variable)
KBUILD_CFLAGS += $(call cc-disable-warning, unused-const-variable)
endif

ifdef CONFIG_FRAME_POINTER
KBUILD_CFLAGS	+= -fno-omit-frame-pointer -fno-optimize-sibling-calls
else
# Some targets (ARM with Thumb2, for example), can't be built with frame
# pointers.  For those, we don't have FUNCTION_TRACER automatically
# select FRAME_POINTER.  However, FUNCTION_TRACER adds -pg, and this is
# incompatible with -fomit-frame-pointer with current GCC, so we don't use
# -fomit-frame-pointer with FUNCTION_TRACER.
ifndef CONFIG_FUNCTION_TRACER
KBUILD_CFLAGS	+= -fomit-frame-pointer
endif
endif

KBUILD_CFLAGS   += $(call cc-option, -fno-var-tracking-assignments)

ifdef CONFIG_DEBUG_INFO
ifdef CONFIG_DEBUG_INFO_SPLIT
KBUILD_CFLAGS   += $(call cc-option, -gsplit-dwarf, -g)
else
KBUILD_CFLAGS	+= -g
endif
KBUILD_AFLAGS	+= -Wa,-gdwarf-2
endif
ifdef CONFIG_DEBUG_INFO_DWARF4
KBUILD_CFLAGS	+= $(call cc-option, -gdwarf-4,)
endif

ifdef CONFIG_DEBUG_INFO_REDUCED
KBUILD_CFLAGS 	+= $(call cc-option, -femit-struct-debug-baseonly) \
		   $(call cc-option,-fno-var-tracking)
endif

ifdef CONFIG_FUNCTION_TRACER
ifndef CC_FLAGS_FTRACE
CC_FLAGS_FTRACE := -pg
endif
export CC_FLAGS_FTRACE
ifdef CONFIG_HAVE_FENTRY
CC_USING_FENTRY	:= $(call cc-option, -mfentry -DCC_USING_FENTRY)
endif
KBUILD_CFLAGS	+= $(CC_FLAGS_FTRACE) $(CC_USING_FENTRY)
KBUILD_AFLAGS	+= $(CC_USING_FENTRY)
ifdef CONFIG_DYNAMIC_FTRACE
	ifdef CONFIG_HAVE_C_RECORDMCOUNT
		BUILD_C_RECORDMCOUNT := y
		export BUILD_C_RECORDMCOUNT
	endif
endif
endif

# We trigger additional mismatches with less inlining
ifdef CONFIG_DEBUG_SECTION_MISMATCH
KBUILD_CFLAGS += $(call cc-option, -fno-inline-functions-called-once)
endif

ifdef CONFIG_LD_DEAD_CODE_DATA_ELIMINATION
KBUILD_CFLAGS	+= $(call cc-option,-ffunction-sections,)
KBUILD_CFLAGS	+= $(call cc-option,-fdata-sections,)
endif

# arch Makefile may override CC so keep this after arch Makefile is included
NOSTDINC_FLAGS += -nostdinc -isystem $(shell $(CC) -print-file-name=include)
CHECKFLAGS     += $(NOSTDINC_FLAGS)

# warn about C99 declaration after statement
KBUILD_CFLAGS += $(call cc-option,-Wdeclaration-after-statement,)

# disable pointer signed / unsigned warnings in gcc 4.0
KBUILD_CFLAGS += $(call cc-disable-warning, pointer-sign)

# disable invalid "can't wrap" optimizations for signed / pointers
KBUILD_CFLAGS	+= $(call cc-option,-fno-strict-overflow)

# conserve stack if available
KBUILD_CFLAGS   += $(call cc-option,-fconserve-stack)

# disallow errors like 'EXPORT_GPL(foo);' with missing header
KBUILD_CFLAGS   += $(call cc-option,-Werror=implicit-int)

# require functions to have arguments in prototypes, not empty 'int foo()'
KBUILD_CFLAGS   += $(call cc-option,-Werror=strict-prototypes)

# Prohibit date/time macros, which would make the build non-deterministic
KBUILD_CFLAGS   += $(call cc-option,-Werror=date-time)

# enforce correct pointer usage
KBUILD_CFLAGS   += $(call cc-option,-Werror=incompatible-pointer-types)

# Require designated initializers for all marked structures
KBUILD_CFLAGS   += $(call cc-option,-Werror=designated-init)

# use the deterministic mode of AR if available
KBUILD_ARFLAGS := $(call ar-option,D)

include scripts/Makefile.kasan
include scripts/Makefile.extrawarn
include scripts/Makefile.ubsan

# Add any arch overrides and user supplied CPPFLAGS, AFLAGS and CFLAGS as the
# last assignments
KBUILD_CPPFLAGS += $(ARCH_CPPFLAGS) $(KCPPFLAGS)
KBUILD_AFLAGS   += $(ARCH_AFLAGS)   $(KAFLAGS)
KBUILD_CFLAGS   += $(ARCH_CFLAGS)   $(KCFLAGS)

# Use --build-id when available.
LDFLAGS_BUILD_ID := $(patsubst -Wl$(comma)%,%,\
			      $(call cc-ldoption, -Wl$(comma)--build-id,))
KBUILD_LDFLAGS_MODULE += $(LDFLAGS_BUILD_ID)
LDFLAGS_vmlinux += $(LDFLAGS_BUILD_ID)

ifdef CONFIG_LD_DEAD_CODE_DATA_ELIMINATION
LDFLAGS_vmlinux	+= $(call ld-option, --gc-sections,)
endif

ifeq ($(CONFIG_STRIP_ASM_SYMS),y)
LDFLAGS_vmlinux	+= $(call ld-option, -X,)
endif

# Default kernel image to build when no specific target is given.
# KBUILD_IMAGE may be overruled on the command line or
# set in the environment
# Also any assignments in arch/$(ARCH)/Makefile take precedence over
# this default value
export KBUILD_IMAGE ?= vmlinux

#
# INSTALL_PATH specifies where to place the updated kernel and system map
# images. Default is /boot, but you can set it to other values
export	INSTALL_PATH ?= /boot

#
# INSTALL_DTBS_PATH specifies a prefix for relocations required by build roots.
# Like INSTALL_MOD_PATH, it isn't defined in the Makefile, but can be passed as
# an argument if needed. Otherwise it defaults to the kernel install path
#
export INSTALL_DTBS_PATH ?= $(INSTALL_PATH)/dtbs/$(KERNELRELEASE)

#
# INSTALL_MOD_PATH specifies a prefix to MODLIB for module directory
# relocations required by build roots.  This is not defined in the
# makefile but the argument can be passed to make if needed.
#

MODLIB	= $(INSTALL_MOD_PATH)/lib/modules/$(KERNELRELEASE)
export MODLIB

#
# INSTALL_MOD_STRIP, if defined, will cause modules to be
# stripped after they are installed.  If INSTALL_MOD_STRIP is '1', then
# the default option --strip-debug will be used.  Otherwise,
# INSTALL_MOD_STRIP value will be used as the options to the strip command.

ifdef INSTALL_MOD_STRIP
ifeq ($(INSTALL_MOD_STRIP),1)
mod_strip_cmd = $(STRIP) --strip-debug
else
mod_strip_cmd = $(STRIP) $(INSTALL_MOD_STRIP)
endif # INSTALL_MOD_STRIP=1
else
mod_strip_cmd = true
endif # INSTALL_MOD_STRIP
export mod_strip_cmd

# CONFIG_MODULE_COMPRESS, if defined, will cause module to be compressed
# after they are installed in agreement with CONFIG_MODULE_COMPRESS_GZIP
# or CONFIG_MODULE_COMPRESS_XZ.

mod_compress_cmd = true
ifdef CONFIG_MODULE_COMPRESS
  ifdef CONFIG_MODULE_COMPRESS_GZIP
    mod_compress_cmd = gzip -n -f
  endif # CONFIG_MODULE_COMPRESS_GZIP
  ifdef CONFIG_MODULE_COMPRESS_XZ
    mod_compress_cmd = xz -f
  endif # CONFIG_MODULE_COMPRESS_XZ
endif # CONFIG_MODULE_COMPRESS
export mod_compress_cmd

# Select initial ramdisk compression format, default is gzip(1).
# This shall be used by the dracut(8) tool while creating an initramfs image.
#
INITRD_COMPRESS-y                  := gzip
INITRD_COMPRESS-$(CONFIG_RD_BZIP2) := bzip2
INITRD_COMPRESS-$(CONFIG_RD_LZMA)  := lzma
INITRD_COMPRESS-$(CONFIG_RD_XZ)    := xz
INITRD_COMPRESS-$(CONFIG_RD_LZO)   := lzo
INITRD_COMPRESS-$(CONFIG_RD_LZ4)   := lz4
# do not export INITRD_COMPRESS, since we didn't actually
# choose a sane default compression above.
# export INITRD_COMPRESS := $(INITRD_COMPRESS-y)

ifdef CONFIG_MODULE_SIG_ALL
$(eval $(call config_filename,MODULE_SIG_KEY))

mod_sign_cmd = scripts/sign-file $(CONFIG_MODULE_SIG_HASH) $(MODULE_SIG_KEY_SRCPREFIX)$(CONFIG_MODULE_SIG_KEY) certs/signing_key.x509
else
mod_sign_cmd = true
endif
export mod_sign_cmd

ifdef CONFIG_STACK_VALIDATION
  has_libelf := $(call try-run,\
		echo "int main() {}" | $(HOSTCC) -xc -o /dev/null -lelf -,1,0)
  ifeq ($(has_libelf),1)
    objtool_target := tools/objtool FORCE
  else
    $(warning "Cannot use CONFIG_STACK_VALIDATION, please install libelf-dev, libelf-devel or elfutils-libelf-devel")
    SKIP_STACK_VALIDATION := 1
    export SKIP_STACK_VALIDATION
  endif
endif


ifeq ($(KBUILD_EXTMOD),)
core-y		+= kernel/ certs/ mm/ fs/ ipc/ security/ crypto/ block/

vmlinux-dirs	:= $(patsubst %/,%,$(filter %/, $(init-y) $(init-m) \
		     $(core-y) $(core-m) $(drivers-y) $(drivers-m) \
		     $(net-y) $(net-m) $(libs-y) $(libs-m) $(virt-y)))

vmlinux-alldirs	:= $(sort $(vmlinux-dirs) $(patsubst %/,%,$(filter %/, \
		     $(init-) $(core-) $(drivers-) $(net-) $(libs-) $(virt-))))

init-y		:= $(patsubst %/, %/built-in.o, $(init-y))
core-y		:= $(patsubst %/, %/built-in.o, $(core-y))
drivers-y	:= $(patsubst %/, %/built-in.o, $(drivers-y))
net-y		:= $(patsubst %/, %/built-in.o, $(net-y))
libs-y1		:= $(patsubst %/, %/lib.a, $(libs-y))
libs-y2		:= $(patsubst %/, %/built-in.o, $(libs-y))
libs-y		:= $(libs-y1) $(libs-y2)
virt-y		:= $(patsubst %/, %/built-in.o, $(virt-y))

# Externally visible symbols (used by link-vmlinux.sh)
export KBUILD_VMLINUX_INIT := $(head-y) $(init-y)
export KBUILD_VMLINUX_MAIN := $(core-y) $(libs-y) $(drivers-y) $(net-y) $(virt-y)
export KBUILD_LDS          := arch/$(SRCARCH)/kernel/vmlinux.lds
export LDFLAGS_vmlinux
# used by scripts/pacmage/Makefile
export KBUILD_ALLDIRS := $(sort $(filter-out arch/%,$(vmlinux-alldirs)) arch Documentation include samples scripts tools)

vmlinux-deps := $(KBUILD_LDS) $(KBUILD_VMLINUX_INIT) $(KBUILD_VMLINUX_MAIN)

# Include targets which we want to execute sequentially if the rest of the
# kernel build went well. If CONFIG_TRIM_UNUSED_KSYMS is set, this might be
# evaluated more than once.
PHONY += vmlinux_prereq
vmlinux_prereq: $(vmlinux-deps) FORCE
ifdef CONFIG_HEADERS_CHECK
	$(Q)$(MAKE) -f $(srctree)/Makefile headers_check
endif
ifdef CONFIG_GDB_SCRIPTS
	$(Q)ln -fsn `cd $(srctree) && /bin/pwd`/scripts/gdb/vmlinux-gdb.py
endif
ifdef CONFIG_TRIM_UNUSED_KSYMS
	$(Q)$(CONFIG_SHELL) $(srctree)/scripts/adjust_autoksyms.sh \
	  "$(MAKE) -f $(srctree)/Makefile vmlinux"
endif

# standalone target for easier testing
include/generated/autoksyms.h: FORCE
	$(Q)$(CONFIG_SHELL) $(srctree)/scripts/adjust_autoksyms.sh true

ARCH_POSTLINK := $(wildcard $(srctree)/arch/$(SRCARCH)/Makefile.postlink)

# Final link of vmlinux with optional arch pass after final link
    cmd_link-vmlinux =                                                 \
	$(CONFIG_SHELL) $< $(LD) $(LDFLAGS) $(LDFLAGS_vmlinux) ;       \
	$(if $(ARCH_POSTLINK), $(MAKE) -f $(ARCH_POSTLINK) $@, true)

vmlinux: scripts/link-vmlinux.sh vmlinux_prereq $(vmlinux-deps) FORCE
	+$(call if_changed,link-vmlinux)

# Build samples along the rest of the kernel
ifdef CONFIG_SAMPLES
vmlinux-dirs += samples
endif

# The actual objects are generated when descending,
# make sure no implicit rule kicks in
$(sort $(vmlinux-deps)): $(vmlinux-dirs) ;

# Handle descending into subdirectories listed in $(vmlinux-dirs)
# Preset locale variables to speed up the build process. Limit locale
# tweaks to this spot to avoid wrong language settings when running
# make menuconfig etc.
# Error messages still appears in the original language

PHONY += $(vmlinux-dirs)
$(vmlinux-dirs): prepare scripts
	$(Q)$(MAKE) $(build)=$@

define filechk_kernel.release
	echo "$(KERNELVERSION)$$($(CONFIG_SHELL) $(srctree)/scripts/setlocalversion $(srctree))"
endef

# Store (new) KERNELRELEASE string in include/config/kernel.release
include/config/kernel.release: include/config/auto.conf FORCE
	$(call filechk,kernel.release)


# Things we need to do before we recursively start building the kernel
# or the modules are listed in "prepare".
# A multi level approach is used. prepareN is processed before prepareN-1.
# archprepare is used in arch Makefiles and when processed asm symlink,
# version.h and scripts_basic is processed / created.

# Listed in dependency order
PHONY += prepare archprepare prepare0 prepare1 prepare2 prepare3

# prepare3 is used to check if we are building in a separate output directory,
# and if so do:
# 1) Check that make has not been executed in the kernel src $(srctree)
prepare3: include/config/kernel.release
ifneq ($(KBUILD_SRC),)
	@$(kecho) '  Using $(srctree) as source for kernel'
	$(Q)if [ -f $(srctree)/.config -o -d $(srctree)/include/config ]; then \
		echo >&2 "  $(srctree) is not clean, please run 'make mrproper'"; \
		echo >&2 "  in the '$(srctree)' directory.";\
		/bin/false; \
	fi;
endif

# prepare2 creates a makefile if using a separate output directory.
# From this point forward, .config has been reprocessed, so any rules
# that need to depend on updated CONFIG_* values can be checked here.
prepare2: prepare3 prepare-compiler-check outputmakefile asm-generic

prepare1: prepare2 $(version_h) include/generated/utsrelease.h \
                   include/config/auto.conf
	$(cmd_crmodverdir)

archprepare: archheaders archscripts prepare1 scripts_basic

prepare0: archprepare gcc-plugins
	$(Q)$(MAKE) $(build)=.

# All the preparing..
prepare: prepare0 prepare-objtool

PHONY += prepare-objtool
prepare-objtool: $(objtool_target)

# Check for CONFIG flags that require compiler support. Abort the build
# after .config has been processed, but before the kernel build starts.
#
# For security-sensitive CONFIG options, we don't want to fallback and/or
# silently change which compiler flags will be used, since that leads to
# producing kernels with different security feature characteristics
# depending on the compiler used. (For example, "But I selected
# CC_STACKPROTECTOR_STRONG! Why did it build with _REGULAR?!")
PHONY += prepare-compiler-check
prepare-compiler-check: FORCE
# Make sure compiler supports requested stack protector flag.
ifdef stackp-name
  ifeq ($(call cc-option, $(stackp-flag)),)
	@echo Cannot use CONFIG_CC_STACKPROTECTOR_$(stackp-name): \
		  $(stackp-flag) not supported by compiler >&2 && exit 1
  endif
endif
# Make sure compiler does not have buggy stack-protector support.
ifdef stackp-check
  ifneq ($(shell $(CONFIG_SHELL) $(stackp-check) $(CC) $(KBUILD_CPPFLAGS) $(biarch)),y)
	@echo Cannot use CONFIG_CC_STACKPROTECTOR_$(stackp-name): \
                  $(stackp-flag) available but compiler is broken >&2 && exit 1
  endif
endif
	@:

# Generate some files
# ---------------------------------------------------------------------------

# KERNELRELEASE can change from a few different places, meaning version.h
# needs to be updated, so this check is forced on all builds

uts_len := 64
define filechk_utsrelease.h
	if [ `echo -n "$(KERNELRELEASE)" | wc -c ` -gt $(uts_len) ]; then \
	  echo '"$(KERNELRELEASE)" exceeds $(uts_len) characters' >&2;    \
	  exit 1;                                                         \
	fi;                                                               \
	(echo \#define UTS_RELEASE \"$(KERNELRELEASE)\";)
endef

define filechk_version.h
	(echo \#define LINUX_VERSION_CODE $(shell                         \
	expr $(VERSION) \* 65536 + 0$(PATCHLEVEL) \* 256 + 0$(SUBLEVEL)); \
	echo '#define KERNEL_VERSION(a,b,c) (((a) << 16) + ((b) << 8) + (c))';)
endef

$(version_h): $(srctree)/Makefile FORCE
	$(call filechk,version.h)
	$(Q)rm -f $(old_version_h)

include/generated/utsrelease.h: include/config/kernel.release FORCE
	$(call filechk,utsrelease.h)

PHONY += headerdep
headerdep:
	$(Q)find $(srctree)/include/ -name '*.h' | xargs --max-args 1 \
	$(srctree)/scripts/headerdep.pl -I$(srctree)/include

# ---------------------------------------------------------------------------
# Firmware install
INSTALL_FW_PATH=$(INSTALL_MOD_PATH)/lib/firmware
export INSTALL_FW_PATH

PHONY += firmware_install
firmware_install:
	@mkdir -p $(objtree)/firmware
	$(Q)$(MAKE) -f $(srctree)/scripts/Makefile.fwinst obj=firmware __fw_install

# ---------------------------------------------------------------------------
# Kernel headers

#Default location for installed headers
export INSTALL_HDR_PATH = $(objtree)/usr

# If we do an all arch process set dst to asm-$(hdr-arch)
hdr-dst = $(if $(KBUILD_HEADERS), dst=include/arch-$(hdr-arch), dst=include)

PHONY += archheaders
archheaders:

PHONY += archscripts
archscripts:

PHONY += __headers
__headers: $(version_h) scripts_basic asm-generic archheaders archscripts
	$(Q)$(MAKE) $(build)=scripts build_unifdef

PHONY += headers_install_all
headers_install_all:
	$(Q)$(CONFIG_SHELL) $(srctree)/scripts/headers.sh install

PHONY += headers_install
headers_install: __headers
	$(if $(wildcard $(srctree)/arch/$(hdr-arch)/include/uapi/asm/Kbuild),, \
	  $(error Headers not exportable for the $(SRCARCH) architecture))
	$(Q)$(MAKE) $(hdr-inst)=include/uapi
	$(Q)$(MAKE) $(hdr-inst)=arch/$(hdr-arch)/include/uapi $(hdr-dst)

PHONY += headers_check_all
headers_check_all: headers_install_all
	$(Q)$(CONFIG_SHELL) $(srctree)/scripts/headers.sh check

PHONY += headers_check
headers_check: headers_install
	$(Q)$(MAKE) $(hdr-inst)=include/uapi HDRCHECK=1
	$(Q)$(MAKE) $(hdr-inst)=arch/$(hdr-arch)/include/uapi $(hdr-dst) HDRCHECK=1

# ---------------------------------------------------------------------------
# Kernel selftest

PHONY += kselftest
kselftest:
	$(Q)$(MAKE) -C tools/testing/selftests run_tests

kselftest-clean:
	$(Q)$(MAKE) -C tools/testing/selftests clean

PHONY += kselftest-merge
kselftest-merge:
	$(if $(wildcard $(objtree)/.config),, $(error No .config exists, config your kernel first!))
	$(Q)$(CONFIG_SHELL) $(srctree)/scripts/kconfig/merge_config.sh \
		-m $(objtree)/.config \
		$(srctree)/tools/testing/selftests/*/config
	+$(Q)$(MAKE) -f $(srctree)/Makefile olddefconfig

# ---------------------------------------------------------------------------
# Modules

ifdef CONFIG_MODULES

# By default, build modules as well

all: modules

# Build modules
#
# A module can be listed more than once in obj-m resulting in
# duplicate lines in modules.order files.  Those are removed
# using awk while concatenating to the final file.

PHONY += modules
modules: $(vmlinux-dirs) $(if $(KBUILD_BUILTIN),vmlinux) modules.builtin
	$(Q)$(AWK) '!x[$$0]++' $(vmlinux-dirs:%=$(objtree)/%/modules.order) > $(objtree)/modules.order
	@$(kecho) '  Building modules, stage 2.';
	$(Q)$(MAKE) -f $(srctree)/scripts/Makefile.modpost
	$(Q)$(MAKE) -f $(srctree)/scripts/Makefile.fwinst obj=firmware __fw_modbuild

modules.builtin: $(vmlinux-dirs:%=%/modules.builtin)
	$(Q)$(AWK) '!x[$$0]++' $^ > $(objtree)/modules.builtin

%/modules.builtin: include/config/auto.conf
	$(Q)$(MAKE) $(modbuiltin)=$*


# Target to prepare building external modules
PHONY += modules_prepare
modules_prepare: prepare scripts

# Target to install modules
PHONY += modules_install
modules_install: _modinst_ _modinst_post

PHONY += _modinst_
_modinst_:
	@rm -rf $(MODLIB)/kernel
	@rm -f $(MODLIB)/source
	@mkdir -p $(MODLIB)/kernel
	@ln -s `cd $(srctree) && /bin/pwd` $(MODLIB)/source
	@if [ ! $(objtree) -ef  $(MODLIB)/build ]; then \
		rm -f $(MODLIB)/build ; \
		ln -s $(CURDIR) $(MODLIB)/build ; \
	fi
	@cp -f $(objtree)/modules.order $(MODLIB)/
	@cp -f $(objtree)/modules.builtin $(MODLIB)/
	$(Q)$(MAKE) -f $(srctree)/scripts/Makefile.modinst

# This depmod is only for convenience to give the initial
# boot a modules.dep even before / is mounted read-write.  However the
# boot script depmod is the master version.
PHONY += _modinst_post
_modinst_post: _modinst_
	$(Q)$(MAKE) -f $(srctree)/scripts/Makefile.fwinst obj=firmware __fw_modinst
	$(call cmd,depmod)

ifeq ($(CONFIG_MODULE_SIG), y)
PHONY += modules_sign
modules_sign:
	$(Q)$(MAKE) -f $(srctree)/scripts/Makefile.modsign
endif

else # CONFIG_MODULES

# Modules not configured
# ---------------------------------------------------------------------------

PHONY += modules modules_install
modules modules_install:
	@echo >&2
	@echo >&2 "The present kernel configuration has modules disabled."
	@echo >&2 "Type 'make config' and enable loadable module support."
	@echo >&2 "Then build a kernel with module support enabled."
	@echo >&2
	@exit 1

endif # CONFIG_MODULES

###
# Cleaning is done on three levels.
# make clean     Delete most generated files
#                Leave enough to build external modules
# make mrproper  Delete the current configuration, and all generated files
# make distclean Remove editor backup files, patch leftover files and the like

# Directories & files removed with 'make clean'
CLEAN_DIRS  += $(MODVERDIR)

# Directories & files removed with 'make mrproper'
MRPROPER_DIRS  += include/config usr/include include/generated          \
		  arch/*/include/generated .tmp_objdiff
MRPROPER_FILES += .config .config.old .version .old_version \
		  Module.symvers tags TAGS cscope* GPATH GTAGS GRTAGS GSYMS \
		  signing_key.pem signing_key.priv signing_key.x509	\
		  x509.genkey extra_certificates signing_key.x509.keyid	\
		  signing_key.x509.signer vmlinux-gdb.py

# clean - Delete most, but leave enough to build external modules
#
clean: rm-dirs  := $(CLEAN_DIRS)
clean: rm-files := $(CLEAN_FILES)
clean-dirs      := $(addprefix _clean_, . $(vmlinux-alldirs) Documentation samples)

PHONY += $(clean-dirs) clean archclean vmlinuxclean
$(clean-dirs):
	$(Q)$(MAKE) $(clean)=$(patsubst _clean_%,%,$@)

vmlinuxclean:
	$(Q)$(CONFIG_SHELL) $(srctree)/scripts/link-vmlinux.sh clean
	$(Q)$(if $(ARCH_POSTLINK), $(MAKE) -f $(ARCH_POSTLINK) clean)

clean: archclean vmlinuxclean

# mrproper - Delete all generated files, including .config
#
mrproper: rm-dirs  := $(wildcard $(MRPROPER_DIRS))
mrproper: rm-files := $(wildcard $(MRPROPER_FILES))
mrproper-dirs      := $(addprefix _mrproper_,Documentation/DocBook scripts)

PHONY += $(mrproper-dirs) mrproper archmrproper
$(mrproper-dirs):
	$(Q)$(MAKE) $(clean)=$(patsubst _mrproper_%,%,$@)

mrproper: clean archmrproper $(mrproper-dirs)
	$(call cmd,rmdirs)
	$(call cmd,rmfiles)

# distclean
#
PHONY += distclean

distclean: mrproper
	@find $(srctree) $(RCS_FIND_IGNORE) \
		\( -name '*.orig' -o -name '*.rej' -o -name '*~' \
		-o -name '*.bak' -o -name '#*#' -o -name '*%' \
		-o -name 'core' \) \
		-type f -print | xargs rm -f


# Packaging of the kernel to various formats
# ---------------------------------------------------------------------------
# rpm target kept for backward compatibility
package-dir	:= scripts/package

%src-pkg: FORCE
	$(Q)$(MAKE) $(build)=$(package-dir) $@
%pkg: include/config/kernel.release FORCE
	$(Q)$(MAKE) $(build)=$(package-dir) $@
rpm: include/config/kernel.release FORCE
	$(Q)$(MAKE) $(build)=$(package-dir) $@


# Brief documentation of the typical targets used
# ---------------------------------------------------------------------------

boards := $(wildcard $(srctree)/arch/$(SRCARCH)/configs/*_defconfig)
boards := $(sort $(notdir $(boards)))
board-dirs := $(dir $(wildcard $(srctree)/arch/$(SRCARCH)/configs/*/*_defconfig))
board-dirs := $(sort $(notdir $(board-dirs:/=)))

PHONY += help
help:
	@echo  'Cleaning targets:'
	@echo  '  clean		  - Remove most generated files but keep the config and'
	@echo  '                    enough build support to build external modules'
	@echo  '  mrproper	  - Remove all generated files + config + various backup files'
	@echo  '  distclean	  - mrproper + remove editor backup and patch files'
	@echo  ''
	@echo  'Configuration targets:'
	@$(MAKE) -f $(srctree)/scripts/kconfig/Makefile help
	@echo  ''
	@echo  'Other generic targets:'
	@echo  '  all		  - Build all targets marked with [*]'
	@echo  '* vmlinux	  - Build the bare kernel'
	@echo  '* modules	  - Build all modules'
	@echo  '  modules_install - Install all modules to INSTALL_MOD_PATH (default: /)'
	@echo  '  firmware_install- Install all firmware to INSTALL_FW_PATH'
	@echo  '                    (default: $$(INSTALL_MOD_PATH)/lib/firmware)'
	@echo  '  dir/            - Build all files in dir and below'
	@echo  '  dir/file.[ois]  - Build specified target only'
	@echo  '  dir/file.ll     - Build the LLVM assembly file'
	@echo  '                    (requires compiler support for LLVM assembly generation)'
	@echo  '  dir/file.lst    - Build specified mixed source/assembly target only'
	@echo  '                    (requires a recent binutils and recent build (System.map))'
	@echo  '  dir/file.ko     - Build module including final link'
	@echo  '  modules_prepare - Set up for building external modules'
	@echo  '  tags/TAGS	  - Generate tags file for editors'
	@echo  '  cscope	  - Generate cscope index'
	@echo  '  gtags           - Generate GNU GLOBAL index'
	@echo  '  kernelrelease	  - Output the release version string (use with make -s)'
	@echo  '  kernelversion	  - Output the version stored in Makefile (use with make -s)'
	@echo  '  image_name	  - Output the image name (use with make -s)'
	@echo  '  headers_install - Install sanitised kernel headers to INSTALL_HDR_PATH'; \
	 echo  '                    (default: $(INSTALL_HDR_PATH))'; \
	 echo  ''
	@echo  'Static analysers:'
	@echo  '  checkstack      - Generate a list of stack hogs'
	@echo  '  namespacecheck  - Name space analysis on compiled kernel'
	@echo  '  versioncheck    - Sanity check on version.h usage'
	@echo  '  includecheck    - Check for duplicate included header files'
	@echo  '  export_report   - List the usages of all exported symbols'
	@echo  '  headers_check   - Sanity check on exported headers'
	@echo  '  headerdep       - Detect inclusion cycles in headers'
	@$(MAKE) -f $(srctree)/scripts/Makefile.help checker-help
	@echo  ''
	@echo  'Kernel selftest:'
	@echo  '  kselftest       - Build and run kernel selftest (run as root)'
	@echo  '                    Build, install, and boot kernel before'
	@echo  '                    running kselftest on it'
	@echo  '  kselftest-clean - Remove all generated kselftest files'
	@echo  '  kselftest-merge - Merge all the config dependencies of kselftest to existed'
	@echo  '                    .config.'
	@echo  ''
	@echo 'Userspace tools targets:'
	@echo '  use "make tools/help"'
	@echo '  or  "cd tools; make help"'
	@echo  ''
	@echo  'Kernel packaging:'
	@$(MAKE) $(build)=$(package-dir) help
	@echo  ''
	@echo  'Documentation targets:'
	@$(MAKE) -f $(srctree)/Documentation/Makefile.sphinx dochelp
	@echo  ''
	@$(MAKE) -f $(srctree)/Documentation/DocBook/Makefile dochelp
	@echo  ''
	@echo  'Architecture specific targets ($(SRCARCH)):'
	@$(if $(archhelp),$(archhelp),\
		echo '  No architecture specific help defined for $(SRCARCH)')
	@echo  ''
	@$(if $(boards), \
		$(foreach b, $(boards), \
		printf "  %-24s - Build for %s\\n" $(b) $(subst _defconfig,,$(b));) \
		echo '')
	@$(if $(board-dirs), \
		$(foreach b, $(board-dirs), \
		printf "  %-16s - Show %s-specific targets\\n" help-$(b) $(b);) \
		printf "  %-16s - Show all of the above\\n" help-boards; \
		echo '')

	@echo  '  make V=0|1 [targets] 0 => quiet build (default), 1 => verbose build'
	@echo  '  make V=2   [targets] 2 => give reason for rebuild of target'
	@echo  '  make O=dir [targets] Locate all output files in "dir", including .config'
	@echo  '  make C=1   [targets] Check re-compiled c source with $$CHECK (sparse by default)'
	@echo  '  make C=2   [targets] Force check of all c source with $$CHECK'
	@echo  '  make RECORDMCOUNT_WARN=1 [targets] Warn about ignored mcount sections'
	@echo  '  make W=n   [targets] Enable extra gcc checks, n=1,2,3 where'
	@echo  '		1: warnings which may be relevant and do not occur too often'
	@echo  '		2: warnings which occur quite often but may still be relevant'
	@echo  '		3: more obscure warnings, can most likely be ignored'
	@echo  '		Multiple levels can be combined with W=12 or W=123'
	@echo  ''
	@echo  'Execute "make" or "make all" to build all targets marked with [*] '
	@echo  'For further info see the ./README file'


help-board-dirs := $(addprefix help-,$(board-dirs))

help-boards: $(help-board-dirs)

boards-per-dir = $(sort $(notdir $(wildcard $(srctree)/arch/$(SRCARCH)/configs/$*/*_defconfig)))

$(help-board-dirs): help-%:
	@echo  'Architecture specific targets ($(SRCARCH) $*):'
	@$(if $(boards-per-dir), \
		$(foreach b, $(boards-per-dir), \
		printf "  %-24s - Build for %s\\n" $*/$(b) $(subst _defconfig,,$(b));) \
		echo '')


# Documentation targets
# ---------------------------------------------------------------------------
DOC_TARGETS := xmldocs sgmldocs psdocs latexdocs pdfdocs htmldocs mandocs installmandocs epubdocs cleandocs linkcheckdocs
PHONY += $(DOC_TARGETS)
$(DOC_TARGETS): scripts_basic FORCE
	$(Q)$(MAKE) $(build)=scripts build_docproc build_check-lc_ctype
	$(Q)$(MAKE) $(build)=Documentation -f $(srctree)/Documentation/Makefile.sphinx $@
	$(Q)$(MAKE) $(build)=Documentation/DocBook $@

else # KBUILD_EXTMOD

###
# External module support.
# When building external modules the kernel used as basis is considered
# read-only, and no consistency checks are made and the make
# system is not used on the basis kernel. If updates are required
# in the basis kernel ordinary make commands (without M=...) must
# be used.
#
# The following are the only valid targets when building external
# modules.
# make M=dir clean     Delete all automatically generated files
# make M=dir modules   Make all modules in specified dir
# make M=dir	       Same as 'make M=dir modules'
# make M=dir modules_install
#                      Install the modules built in the module directory
#                      Assumes install directory is already created

# We are always building modules
KBUILD_MODULES := 1
PHONY += crmodverdir
crmodverdir:
	$(cmd_crmodverdir)

PHONY += $(objtree)/Module.symvers
$(objtree)/Module.symvers:
	@test -e $(objtree)/Module.symvers || ( \
	echo; \
	echo "  WARNING: Symbol version dump $(objtree)/Module.symvers"; \
	echo "           is missing; modules will have no dependencies and modversions."; \
	echo )

module-dirs := $(addprefix _module_,$(KBUILD_EXTMOD))
PHONY += $(module-dirs) modules
$(module-dirs): crmodverdir $(objtree)/Module.symvers
	$(Q)$(MAKE) $(build)=$(patsubst _module_%,%,$@)

modules: $(module-dirs)
	@$(kecho) '  Building modules, stage 2.';
	$(Q)$(MAKE) -f $(srctree)/scripts/Makefile.modpost

PHONY += modules_install
modules_install: _emodinst_ _emodinst_post

install-dir := $(if $(INSTALL_MOD_DIR),$(INSTALL_MOD_DIR),extra)
PHONY += _emodinst_
_emodinst_:
	$(Q)mkdir -p $(MODLIB)/$(install-dir)
	$(Q)$(MAKE) -f $(srctree)/scripts/Makefile.modinst

PHONY += _emodinst_post
_emodinst_post: _emodinst_
	$(call cmd,depmod)

clean-dirs := $(addprefix _clean_,$(KBUILD_EXTMOD))

PHONY += $(clean-dirs) clean
$(clean-dirs):
	$(Q)$(MAKE) $(clean)=$(patsubst _clean_%,%,$@)

clean:	rm-dirs := $(MODVERDIR)
clean: rm-files := $(KBUILD_EXTMOD)/Module.symvers

PHONY += help
help:
	@echo  '  Building external modules.'
	@echo  '  Syntax: make -C path/to/kernel/src M=$$PWD target'
	@echo  ''
	@echo  '  modules         - default target, build the module(s)'
	@echo  '  modules_install - install the module'
	@echo  '  clean           - remove generated files in module directory only'
	@echo  ''

# Dummies...
PHONY += prepare scripts
prepare: ;
scripts: ;
endif # KBUILD_EXTMOD

clean: $(clean-dirs)
	$(call cmd,rmdirs)
	$(call cmd,rmfiles)
	@find $(if $(KBUILD_EXTMOD), $(KBUILD_EXTMOD), .) $(RCS_FIND_IGNORE) \
		\( -name '*.[oas]' -o -name '*.ko' -o -name '.*.cmd' \
		-o -name '*.ko.*' \
		-o -name '*.dwo'  \
		-o -name '*.su'  \
		-o -name '.*.d' -o -name '.*.tmp' -o -name '*.mod.c' \
		-o -name '*.symtypes' -o -name 'modules.order' \
		-o -name modules.builtin -o -name '.tmp_*.o.*' \
		-o -name '*.c.[012]*.*' \
		-o -name '*.ll' \
		-o -name '*.gcno' \) -type f -print | xargs rm -f

# Generate tags for editors
# ---------------------------------------------------------------------------
quiet_cmd_tags = GEN     $@
      cmd_tags = $(CONFIG_SHELL) $(srctree)/scripts/tags.sh $@

tags TAGS cscope gtags: FORCE
	$(call cmd,tags)

# Scripts to check various things for consistency
# ---------------------------------------------------------------------------

PHONY += includecheck versioncheck coccicheck namespacecheck export_report

includecheck:
	find $(srctree)/* $(RCS_FIND_IGNORE) \
		-name '*.[hcS]' -type f -print | sort \
		| xargs $(PERL) -w $(srctree)/scripts/checkincludes.pl

versioncheck:
	find $(srctree)/* $(RCS_FIND_IGNORE) \
		-name '*.[hcS]' -type f -print | sort \
		| xargs $(PERL) -w $(srctree)/scripts/checkversion.pl

coccicheck:
	$(Q)$(CONFIG_SHELL) $(srctree)/scripts/$@

namespacecheck:
	$(PERL) $(srctree)/scripts/namespace.pl

export_report:
	$(PERL) $(srctree)/scripts/export_report.pl

endif #ifeq ($(config-targets),1)
endif #ifeq ($(mixed-targets),1)

PHONY += checkstack kernelrelease kernelversion image_name

# UML needs a little special treatment here.  It wants to use the host
# toolchain, so needs $(SUBARCH) passed to checkstack.pl.  Everyone
# else wants $(ARCH), including people doing cross-builds, which means
# that $(SUBARCH) doesn't work here.
ifeq ($(ARCH), um)
CHECKSTACK_ARCH := $(SUBARCH)
else
CHECKSTACK_ARCH := $(ARCH)
endif
checkstack:
	$(OBJDUMP) -d vmlinux $$(find . -name '*.ko') | \
	$(PERL) $(src)/scripts/checkstack.pl $(CHECKSTACK_ARCH)

kernelrelease:
	@echo "$(KERNELVERSION)$$($(CONFIG_SHELL) $(srctree)/scripts/setlocalversion $(srctree))"

kernelversion:
	@echo $(KERNELVERSION)

image_name:
	@echo $(KBUILD_IMAGE)

# Clear a bunch of variables before executing the submake
tools/: FORCE
	$(Q)mkdir -p $(objtree)/tools
	$(Q)$(MAKE) LDFLAGS= MAKEFLAGS="$(tools_silent) $(filter --j% -j,$(MAKEFLAGS))" O=$(shell cd $(objtree) && /bin/pwd) subdir=tools -C $(src)/tools/

tools/%: FORCE
	$(Q)mkdir -p $(objtree)/tools
	$(Q)$(MAKE) LDFLAGS= MAKEFLAGS="$(tools_silent) $(filter --j% -j,$(MAKEFLAGS))" O=$(shell cd $(objtree) && /bin/pwd) subdir=tools -C $(src)/tools/ $*

# Single targets
# ---------------------------------------------------------------------------
# Single targets are compatible with:
# - build with mixed source and output
# - build with separate output dir 'make O=...'
# - external modules
#
#  target-dir => where to store outputfile
#  build-dir  => directory in kernel source tree to use

ifeq ($(KBUILD_EXTMOD),)
        build-dir  = $(patsubst %/,%,$(dir $@))
        target-dir = $(dir $@)
else
        zap-slash=$(filter-out .,$(patsubst %/,%,$(dir $@)))
        build-dir  = $(KBUILD_EXTMOD)$(if $(zap-slash),/$(zap-slash))
        target-dir = $(if $(KBUILD_EXTMOD),$(dir $<),$(dir $@))
endif

%.s: %.c prepare scripts FORCE
	$(Q)$(MAKE) $(build)=$(build-dir) $(target-dir)$(notdir $@)
%.i: %.c prepare scripts FORCE
	$(Q)$(MAKE) $(build)=$(build-dir) $(target-dir)$(notdir $@)
%.o: %.c prepare scripts FORCE
	$(Q)$(MAKE) $(build)=$(build-dir) $(target-dir)$(notdir $@)
%.lst: %.c prepare scripts FORCE
	$(Q)$(MAKE) $(build)=$(build-dir) $(target-dir)$(notdir $@)
%.s: %.S prepare scripts FORCE
	$(Q)$(MAKE) $(build)=$(build-dir) $(target-dir)$(notdir $@)
%.o: %.S prepare scripts FORCE
	$(Q)$(MAKE) $(build)=$(build-dir) $(target-dir)$(notdir $@)
%.symtypes: %.c prepare scripts FORCE
	$(Q)$(MAKE) $(build)=$(build-dir) $(target-dir)$(notdir $@)
%.ll: %.c prepare scripts FORCE
	$(Q)$(MAKE) $(build)=$(build-dir) $(target-dir)$(notdir $@)

# Modules
/: prepare scripts FORCE
	$(cmd_crmodverdir)
	$(Q)$(MAKE) KBUILD_MODULES=$(if $(CONFIG_MODULES),1) \
	$(build)=$(build-dir)
# Make sure the latest headers are built for Documentation
Documentation/ samples/: headers_install
%/: prepare scripts FORCE
	$(cmd_crmodverdir)
	$(Q)$(MAKE) KBUILD_MODULES=$(if $(CONFIG_MODULES),1) \
	$(build)=$(build-dir)
%.ko: prepare scripts FORCE
	$(cmd_crmodverdir)
	$(Q)$(MAKE) KBUILD_MODULES=$(if $(CONFIG_MODULES),1)   \
	$(build)=$(build-dir) $(@:.ko=.o)
	$(Q)$(MAKE) -f $(srctree)/scripts/Makefile.modpost

# FIXME Should go into a make.lib or something
# ===========================================================================

quiet_cmd_rmdirs = $(if $(wildcard $(rm-dirs)),CLEAN   $(wildcard $(rm-dirs)))
      cmd_rmdirs = rm -rf $(rm-dirs)

quiet_cmd_rmfiles = $(if $(wildcard $(rm-files)),CLEAN   $(wildcard $(rm-files)))
      cmd_rmfiles = rm -f $(rm-files)

# Run depmod only if we have System.map and depmod is executable
quiet_cmd_depmod = DEPMOD  $(KERNELRELEASE)
      cmd_depmod = $(CONFIG_SHELL) $(srctree)/scripts/depmod.sh $(DEPMOD) \
                   $(KERNELRELEASE) "$(patsubst y,_,$(CONFIG_HAVE_UNDERSCORE_SYMBOL_PREFIX))"

# Create temporary dir for module support files
# clean it up only when building all modules
cmd_crmodverdir = $(Q)mkdir -p $(MODVERDIR) \
                  $(if $(KBUILD_MODULES),; rm -f $(MODVERDIR)/*)

# read all saved command lines

targets := $(wildcard $(sort $(targets)))
cmd_files := $(wildcard .*.cmd $(foreach f,$(targets),$(dir $(f)).$(notdir $(f)).cmd))

ifneq ($(cmd_files),)
  $(cmd_files): ;	# Do not try to update included dependency files
  include $(cmd_files)
endif

endif	# skip-makefile

PHONY += FORCE
FORCE:

# Declare the contents of the .PHONY variable as phony.  We keep that
# information in a variable so we can use it in if_changed and friends.
.PHONY: $(PHONY)<|MERGE_RESOLUTION|>--- conflicted
+++ resolved
@@ -1,12 +1,7 @@
 VERSION = 4
 PATCHLEVEL = 12
-<<<<<<< HEAD
 SUBLEVEL = 0
 EXTRAVERSION = -pf4
-=======
-SUBLEVEL = 4
-EXTRAVERSION =
->>>>>>> 9c82bc70
 NAME = Fearless Coyote
 
 # *DOCUMENTATION*
