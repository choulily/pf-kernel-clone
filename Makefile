--- conflicted
+++ resolved
@@ -1,13 +1,8 @@
 # SPDX-License-Identifier: GPL-2.0
 VERSION = 5
 PATCHLEVEL = 18
-<<<<<<< HEAD
 SUBLEVEL = 0
 EXTRAVERSION = -pf3
-=======
-SUBLEVEL = 6
-EXTRAVERSION =
->>>>>>> 5f112b51
 NAME = Superb Owl
 
 # *DOCUMENTATION*
