VERSION = 3
PATCHLEVEL = 9
<<<<<<< HEAD
SUBLEVEL = 1
EXTRAVERSION = -pf
=======
SUBLEVEL = 0
EXTRAVERSION =
>>>>>>> c1be5a5b
NAME = Unicycling Gorilla

# *DOCUMENTATION*
# To see a list of typical targets execute "make help"
# More info can be located in ./README
# Comments in this file are targeted only to the developer, do not
# expect to learn how to build the kernel reading this file.

# Do not:
# o  use make's built-in rules and variables
#    (this increases performance and avoids hard-to-debug behaviour);
# o  print "Entering directory ...";
MAKEFLAGS += -rR --no-print-directory

# Avoid funny character set dependencies
unexport LC_ALL
LC_COLLATE=C
LC_NUMERIC=C
export LC_COLLATE LC_NUMERIC

# We are using a recursive build, so we need to do a little thinking
# to get the ordering right.
#
# Most importantly: sub-Makefiles should only ever modify files in
# their own directory. If in some directory we have a dependency on
# a file in another dir (which doesn't happen often, but it's often
# unavoidable when linking the built-in.o targets which finally
# turn into vmlinux), we will call a sub make in that other dir, and
# after that we are sure that everything which is in that other dir
# is now up to date.
#
# The only cases where we need to modify files which have global
# effects are thus separated out and done before the recursive
# descending is started. They are now explicitly listed as the
# prepare rule.

# To put more focus on warnings, be less verbose as default
# Use 'make V=1' to see the full commands

ifeq ("$(origin V)", "command line")
  KBUILD_VERBOSE = $(V)
endif
ifndef KBUILD_VERBOSE
  KBUILD_VERBOSE = 0
endif

# Call a source code checker (by default, "sparse") as part of the
# C compilation.
#
# Use 'make C=1' to enable checking of only re-compiled files.
# Use 'make C=2' to enable checking of *all* source files, regardless
# of whether they are re-compiled or not.
#
# See the file "Documentation/sparse.txt" for more details, including
# where to get the "sparse" utility.

ifeq ("$(origin C)", "command line")
  KBUILD_CHECKSRC = $(C)
endif
ifndef KBUILD_CHECKSRC
  KBUILD_CHECKSRC = 0
endif

# Use make M=dir to specify directory of external module to build
# Old syntax make ... SUBDIRS=$PWD is still supported
# Setting the environment variable KBUILD_EXTMOD take precedence
ifdef SUBDIRS
  KBUILD_EXTMOD ?= $(SUBDIRS)
endif

ifeq ("$(origin M)", "command line")
  KBUILD_EXTMOD := $(M)
endif

# kbuild supports saving output files in a separate directory.
# To locate output files in a separate directory two syntaxes are supported.
# In both cases the working directory must be the root of the kernel src.
# 1) O=
# Use "make O=dir/to/store/output/files/"
#
# 2) Set KBUILD_OUTPUT
# Set the environment variable KBUILD_OUTPUT to point to the directory
# where the output files shall be placed.
# export KBUILD_OUTPUT=dir/to/store/output/files/
# make
#
# The O= assignment takes precedence over the KBUILD_OUTPUT environment
# variable.


# KBUILD_SRC is set on invocation of make in OBJ directory
# KBUILD_SRC is not intended to be used by the regular user (for now)
ifeq ($(KBUILD_SRC),)

# OK, Make called in directory where kernel src resides
# Do we want to locate output files in a separate directory?
ifeq ("$(origin O)", "command line")
  KBUILD_OUTPUT := $(O)
endif

ifeq ("$(origin W)", "command line")
  export KBUILD_ENABLE_EXTRA_GCC_CHECKS := $(W)
endif

# That's our default target when none is given on the command line
PHONY := _all
_all:

# Cancel implicit rules on top Makefile
$(CURDIR)/Makefile Makefile: ;

ifneq ($(KBUILD_OUTPUT),)
# Invoke a second make in the output directory, passing relevant variables
# check that the output directory actually exists
saved-output := $(KBUILD_OUTPUT)
KBUILD_OUTPUT := $(shell cd $(KBUILD_OUTPUT) && /bin/pwd)
$(if $(KBUILD_OUTPUT),, \
     $(error output directory "$(saved-output)" does not exist))

PHONY += $(MAKECMDGOALS) sub-make

$(filter-out _all sub-make $(CURDIR)/Makefile, $(MAKECMDGOALS)) _all: sub-make
	@:

sub-make: FORCE
	$(if $(KBUILD_VERBOSE:1=),@)$(MAKE) -C $(KBUILD_OUTPUT) \
	KBUILD_SRC=$(CURDIR) \
	KBUILD_EXTMOD="$(KBUILD_EXTMOD)" -f $(CURDIR)/Makefile \
	$(filter-out _all sub-make,$(MAKECMDGOALS))

# Leave processing to above invocation of make
skip-makefile := 1
endif # ifneq ($(KBUILD_OUTPUT),)
endif # ifeq ($(KBUILD_SRC),)

# We process the rest of the Makefile if this is the final invocation of make
ifeq ($(skip-makefile),)

# If building an external module we do not care about the all: rule
# but instead _all depend on modules
PHONY += all
ifeq ($(KBUILD_EXTMOD),)
_all: all
else
_all: modules
endif

srctree		:= $(if $(KBUILD_SRC),$(KBUILD_SRC),$(CURDIR))
objtree		:= $(CURDIR)
src		:= $(srctree)
obj		:= $(objtree)

VPATH		:= $(srctree)$(if $(KBUILD_EXTMOD),:$(KBUILD_EXTMOD))

export srctree objtree VPATH


# SUBARCH tells the usermode build what the underlying arch is.  That is set
# first, and if a usermode build is happening, the "ARCH=um" on the command
# line overrides the setting of ARCH below.  If a native build is happening,
# then ARCH is assigned, getting whatever value it gets normally, and 
# SUBARCH is subsequently ignored.

SUBARCH := $(shell uname -m | sed -e s/i.86/x86/ -e s/x86_64/x86/ \
				  -e s/sun4u/sparc64/ \
				  -e s/arm.*/arm/ -e s/sa110/arm/ \
				  -e s/s390x/s390/ -e s/parisc64/parisc/ \
				  -e s/ppc.*/powerpc/ -e s/mips.*/mips/ \
				  -e s/sh[234].*/sh/ -e s/aarch64.*/arm64/ )

# Cross compiling and selecting different set of gcc/bin-utils
# ---------------------------------------------------------------------------
#
# When performing cross compilation for other architectures ARCH shall be set
# to the target architecture. (See arch/* for the possibilities).
# ARCH can be set during invocation of make:
# make ARCH=ia64
# Another way is to have ARCH set in the environment.
# The default ARCH is the host where make is executed.

# CROSS_COMPILE specify the prefix used for all executables used
# during compilation. Only gcc and related bin-utils executables
# are prefixed with $(CROSS_COMPILE).
# CROSS_COMPILE can be set on the command line
# make CROSS_COMPILE=ia64-linux-
# Alternatively CROSS_COMPILE can be set in the environment.
# A third alternative is to store a setting in .config so that plain
# "make" in the configured kernel build directory always uses that.
# Default value for CROSS_COMPILE is not to prefix executables
# Note: Some architectures assign CROSS_COMPILE in their arch/*/Makefile
ARCH		?= $(SUBARCH)
CROSS_COMPILE	?= $(CONFIG_CROSS_COMPILE:"%"=%)

# Architecture as present in compile.h
UTS_MACHINE 	:= $(ARCH)
SRCARCH 	:= $(ARCH)

# Additional ARCH settings for x86
ifeq ($(ARCH),i386)
        SRCARCH := x86
endif
ifeq ($(ARCH),x86_64)
        SRCARCH := x86
endif

# Additional ARCH settings for sparc
ifeq ($(ARCH),sparc32)
       SRCARCH := sparc
endif
ifeq ($(ARCH),sparc64)
       SRCARCH := sparc
endif

# Additional ARCH settings for sh
ifeq ($(ARCH),sh64)
       SRCARCH := sh
endif

# Additional ARCH settings for tile
ifeq ($(ARCH),tilepro)
       SRCARCH := tile
endif
ifeq ($(ARCH),tilegx)
       SRCARCH := tile
endif

# Where to locate arch specific headers
hdr-arch  := $(SRCARCH)

KCONFIG_CONFIG	?= .config
export KCONFIG_CONFIG

# SHELL used by kbuild
CONFIG_SHELL := $(shell if [ -x "$$BASH" ]; then echo $$BASH; \
	  else if [ -x /bin/bash ]; then echo /bin/bash; \
	  else echo sh; fi ; fi)

HOSTCC       = gcc
HOSTCXX      = g++
HOSTCFLAGS   = -Wall -Wmissing-prototypes -Wstrict-prototypes -O2 -fomit-frame-pointer
HOSTCXXFLAGS = -O2

# Decide whether to build built-in, modular, or both.
# Normally, just do built-in.

KBUILD_MODULES :=
KBUILD_BUILTIN := 1

#	If we have only "make modules", don't compile built-in objects.
#	When we're building modules with modversions, we need to consider
#	the built-in objects during the descend as well, in order to
#	make sure the checksums are up to date before we record them.

ifeq ($(MAKECMDGOALS),modules)
  KBUILD_BUILTIN := $(if $(CONFIG_MODVERSIONS),1)
endif

#	If we have "make <whatever> modules", compile modules
#	in addition to whatever we do anyway.
#	Just "make" or "make all" shall build modules as well

ifneq ($(filter all _all modules,$(MAKECMDGOALS)),)
  KBUILD_MODULES := 1
endif

ifeq ($(MAKECMDGOALS),)
  KBUILD_MODULES := 1
endif

export KBUILD_MODULES KBUILD_BUILTIN
export KBUILD_CHECKSRC KBUILD_SRC KBUILD_EXTMOD

# Beautify output
# ---------------------------------------------------------------------------
#
# Normally, we echo the whole command before executing it. By making
# that echo $($(quiet)$(cmd)), we now have the possibility to set
# $(quiet) to choose other forms of output instead, e.g.
#
#         quiet_cmd_cc_o_c = Compiling $(RELDIR)/$@
#         cmd_cc_o_c       = $(CC) $(c_flags) -c -o $@ $<
#
# If $(quiet) is empty, the whole command will be printed.
# If it is set to "quiet_", only the short version will be printed. 
# If it is set to "silent_", nothing will be printed at all, since
# the variable $(silent_cmd_cc_o_c) doesn't exist.
#
# A simple variant is to prefix commands with $(Q) - that's useful
# for commands that shall be hidden in non-verbose mode.
#
#	$(Q)ln $@ :<
#
# If KBUILD_VERBOSE equals 0 then the above command will be hidden.
# If KBUILD_VERBOSE equals 1 then the above command is displayed.

ifeq ($(KBUILD_VERBOSE),1)
  quiet =
  Q =
else
  quiet=quiet_
  Q = @
endif

# If the user is running make -s (silent mode), suppress echoing of
# commands

ifneq ($(filter s% -s%,$(MAKEFLAGS)),)
  quiet=silent_
endif

export quiet Q KBUILD_VERBOSE


# Look for make include files relative to root of kernel src
MAKEFLAGS += --include-dir=$(srctree)

# We need some generic definitions (do not try to remake the file).
$(srctree)/scripts/Kbuild.include: ;
include $(srctree)/scripts/Kbuild.include

# Make variables (CC, etc...)

AS		= $(CROSS_COMPILE)as
LD		= $(CROSS_COMPILE)ld
CC		= $(CROSS_COMPILE)gcc
CPP		= $(CC) -E
AR		= $(CROSS_COMPILE)ar
NM		= $(CROSS_COMPILE)nm
STRIP		= $(CROSS_COMPILE)strip
OBJCOPY		= $(CROSS_COMPILE)objcopy
OBJDUMP		= $(CROSS_COMPILE)objdump
AWK		= awk
GENKSYMS	= scripts/genksyms/genksyms
INSTALLKERNEL  := installkernel
DEPMOD		= /sbin/depmod
PERL		= perl
CHECK		= sparse

CHECKFLAGS     := -D__linux__ -Dlinux -D__STDC__ -Dunix -D__unix__ \
		  -Wbitwise -Wno-return-void $(CF)
CFLAGS_MODULE   =
AFLAGS_MODULE   =
LDFLAGS_MODULE  =
CFLAGS_KERNEL	=
AFLAGS_KERNEL	=
CFLAGS_GCOV	= -fprofile-arcs -ftest-coverage


# Use USERINCLUDE when you must reference the UAPI directories only.
USERINCLUDE    := \
		-I$(srctree)/arch/$(hdr-arch)/include/uapi \
		-Iarch/$(hdr-arch)/include/generated/uapi \
		-I$(srctree)/include/uapi \
		-Iinclude/generated/uapi \
                -include $(srctree)/include/linux/kconfig.h

# Use LINUXINCLUDE when you must reference the include/ directory.
# Needed to be compatible with the O= option
LINUXINCLUDE    := \
		-I$(srctree)/arch/$(hdr-arch)/include \
		-Iarch/$(hdr-arch)/include/generated \
		$(if $(KBUILD_SRC), -I$(srctree)/include) \
		-Iinclude \
		$(USERINCLUDE)

KBUILD_CPPFLAGS := -D__KERNEL__

KBUILD_CFLAGS   := -Wall -Wundef -Wstrict-prototypes -Wno-trigraphs \
		   -fno-strict-aliasing -fno-common \
		   -Werror-implicit-function-declaration \
		   -Wno-format-security \
		   -fno-delete-null-pointer-checks
KBUILD_AFLAGS_KERNEL :=
KBUILD_CFLAGS_KERNEL :=
KBUILD_AFLAGS   := -D__ASSEMBLY__
KBUILD_AFLAGS_MODULE  := -DMODULE
KBUILD_CFLAGS_MODULE  := -DMODULE
KBUILD_LDFLAGS_MODULE := -T $(srctree)/scripts/module-common.lds

# Read KERNELRELEASE from include/config/kernel.release (if it exists)
KERNELRELEASE = $(shell cat include/config/kernel.release 2> /dev/null)
KERNELVERSION = $(VERSION)$(if $(PATCHLEVEL),.$(PATCHLEVEL)$(if $(SUBLEVEL),.$(SUBLEVEL)))$(EXTRAVERSION)

export VERSION PATCHLEVEL SUBLEVEL KERNELRELEASE KERNELVERSION
export ARCH SRCARCH CONFIG_SHELL HOSTCC HOSTCFLAGS CROSS_COMPILE AS LD CC
export CPP AR NM STRIP OBJCOPY OBJDUMP
export MAKE AWK GENKSYMS INSTALLKERNEL PERL UTS_MACHINE
export HOSTCXX HOSTCXXFLAGS LDFLAGS_MODULE CHECK CHECKFLAGS

export KBUILD_CPPFLAGS NOSTDINC_FLAGS LINUXINCLUDE OBJCOPYFLAGS LDFLAGS
export KBUILD_CFLAGS CFLAGS_KERNEL CFLAGS_MODULE CFLAGS_GCOV
export KBUILD_AFLAGS AFLAGS_KERNEL AFLAGS_MODULE
export KBUILD_AFLAGS_MODULE KBUILD_CFLAGS_MODULE KBUILD_LDFLAGS_MODULE
export KBUILD_AFLAGS_KERNEL KBUILD_CFLAGS_KERNEL
export KBUILD_ARFLAGS

# When compiling out-of-tree modules, put MODVERDIR in the module
# tree rather than in the kernel tree. The kernel tree might
# even be read-only.
export MODVERDIR := $(if $(KBUILD_EXTMOD),$(firstword $(KBUILD_EXTMOD))/).tmp_versions

# Files to ignore in find ... statements

RCS_FIND_IGNORE := \( -name SCCS -o -name BitKeeper -o -name .svn -o -name CVS \
		   -o -name .pc -o -name .hg -o -name .git \) -prune -o
export RCS_TAR_IGNORE := --exclude SCCS --exclude BitKeeper --exclude .svn \
			 --exclude CVS --exclude .pc --exclude .hg --exclude .git

# ===========================================================================
# Rules shared between *config targets and build targets

# Basic helpers built in scripts/
PHONY += scripts_basic
scripts_basic:
	$(Q)$(MAKE) $(build)=scripts/basic
	$(Q)rm -f .tmp_quiet_recordmcount

# To avoid any implicit rule to kick in, define an empty command.
scripts/basic/%: scripts_basic ;

PHONY += outputmakefile
# outputmakefile generates a Makefile in the output directory, if using a
# separate output directory. This allows convenient use of make in the
# output directory.
outputmakefile:
ifneq ($(KBUILD_SRC),)
	$(Q)ln -fsn $(srctree) source
	$(Q)$(CONFIG_SHELL) $(srctree)/scripts/mkmakefile \
	    $(srctree) $(objtree) $(VERSION) $(PATCHLEVEL)
endif

# Support for using generic headers in asm-generic
PHONY += asm-generic
asm-generic:
	$(Q)$(MAKE) -f $(srctree)/scripts/Makefile.asm-generic \
	            src=asm obj=arch/$(SRCARCH)/include/generated/asm
	$(Q)$(MAKE) -f $(srctree)/scripts/Makefile.asm-generic \
	            src=uapi/asm obj=arch/$(SRCARCH)/include/generated/uapi/asm

# To make sure we do not include .config for any of the *config targets
# catch them early, and hand them over to scripts/kconfig/Makefile
# It is allowed to specify more targets when calling make, including
# mixing *config targets and build targets.
# For example 'make oldconfig all'.
# Detect when mixed targets is specified, and make a second invocation
# of make so .config is not included in this case either (for *config).

version_h := include/generated/uapi/linux/version.h

no-dot-config-targets := clean mrproper distclean \
			 cscope gtags TAGS tags help %docs check% coccicheck \
			 $(version_h) headers_% archheaders archscripts \
			 kernelversion %src-pkg

config-targets := 0
mixed-targets  := 0
dot-config     := 1

ifneq ($(filter $(no-dot-config-targets), $(MAKECMDGOALS)),)
	ifeq ($(filter-out $(no-dot-config-targets), $(MAKECMDGOALS)),)
		dot-config := 0
	endif
endif

ifeq ($(KBUILD_EXTMOD),)
        ifneq ($(filter config %config,$(MAKECMDGOALS)),)
                config-targets := 1
                ifneq ($(filter-out config %config,$(MAKECMDGOALS)),)
                        mixed-targets := 1
                endif
        endif
endif

ifeq ($(mixed-targets),1)
# ===========================================================================
# We're called with mixed targets (*config and build targets).
# Handle them one by one.

%:: FORCE
	$(Q)$(MAKE) -C $(srctree) KBUILD_SRC= $@

else
ifeq ($(config-targets),1)
# ===========================================================================
# *config targets only - make sure prerequisites are updated, and descend
# in scripts/kconfig to make the *config target

# Read arch specific Makefile to set KBUILD_DEFCONFIG as needed.
# KBUILD_DEFCONFIG may point out an alternative default configuration
# used for 'make defconfig'
include $(srctree)/arch/$(SRCARCH)/Makefile
export KBUILD_DEFCONFIG KBUILD_KCONFIG

config: scripts_basic outputmakefile FORCE
	$(Q)mkdir -p include/linux include/config
	$(Q)$(MAKE) $(build)=scripts/kconfig $@

%config: scripts_basic outputmakefile FORCE
	$(Q)mkdir -p include/linux include/config
	$(Q)$(MAKE) $(build)=scripts/kconfig $@

else
# ===========================================================================
# Build targets only - this includes vmlinux, arch specific targets, clean
# targets and others. In general all targets except *config targets.

ifeq ($(KBUILD_EXTMOD),)
# Additional helpers built in scripts/
# Carefully list dependencies so we do not try to build scripts twice
# in parallel
PHONY += scripts
scripts: scripts_basic include/config/auto.conf include/config/tristate.conf \
	 asm-generic
	$(Q)$(MAKE) $(build)=$(@)

# Objects we will link into vmlinux / subdirs we need to visit
init-y		:= init/
drivers-y	:= drivers/ sound/ firmware/
net-y		:= net/
libs-y		:= lib/
core-y		:= usr/
endif # KBUILD_EXTMOD

ifeq ($(dot-config),1)
# Read in config
-include include/config/auto.conf

ifeq ($(KBUILD_EXTMOD),)
# Read in dependencies to all Kconfig* files, make sure to run
# oldconfig if changes are detected.
-include include/config/auto.conf.cmd

# To avoid any implicit rule to kick in, define an empty command
$(KCONFIG_CONFIG) include/config/auto.conf.cmd: ;

# If .config is newer than include/config/auto.conf, someone tinkered
# with it and forgot to run make oldconfig.
# if auto.conf.cmd is missing then we are probably in a cleaned tree so
# we execute the config step to be sure to catch updated Kconfig files
include/config/%.conf: $(KCONFIG_CONFIG) include/config/auto.conf.cmd
	$(Q)$(MAKE) -f $(srctree)/Makefile silentoldconfig
else
# external modules needs include/generated/autoconf.h and include/config/auto.conf
# but do not care if they are up-to-date. Use auto.conf to trigger the test
PHONY += include/config/auto.conf

include/config/auto.conf:
	$(Q)test -e include/generated/autoconf.h -a -e $@ || (		\
	echo >&2;							\
	echo >&2 "  ERROR: Kernel configuration is invalid.";		\
	echo >&2 "         include/generated/autoconf.h or $@ are missing.";\
	echo >&2 "         Run 'make oldconfig && make prepare' on kernel src to fix it.";	\
	echo >&2 ;							\
	/bin/false)

endif # KBUILD_EXTMOD

else
# Dummy target needed, because used as prerequisite
include/config/auto.conf: ;
endif # $(dot-config)

# The all: target is the default when no target is given on the
# command line.
# This allow a user to issue only 'make' to build a kernel including modules
# Defaults to vmlinux, but the arch makefile usually adds further targets
all: vmlinux

ifdef CONFIG_CC_OPTIMIZE_FOR_SIZE
KBUILD_CFLAGS	+= -Os
else
KBUILD_CFLAGS	+= -O2
endif

include $(srctree)/arch/$(SRCARCH)/Makefile

ifdef CONFIG_READABLE_ASM
# Disable optimizations that make assembler listings hard to read.
# reorder blocks reorders the control in the function
# ipa clone creates specialized cloned functions
# partial inlining inlines only parts of functions
KBUILD_CFLAGS += $(call cc-option,-fno-reorder-blocks,) \
                 $(call cc-option,-fno-ipa-cp-clone,) \
                 $(call cc-option,-fno-partial-inlining)
endif

ifneq ($(CONFIG_FRAME_WARN),0)
KBUILD_CFLAGS += $(call cc-option,-Wframe-larger-than=${CONFIG_FRAME_WARN})
endif

# Force gcc to behave correct even for buggy distributions
ifndef CONFIG_CC_STACKPROTECTOR
KBUILD_CFLAGS += $(call cc-option, -fno-stack-protector)
endif

# This warning generated too much noise in a regular build.
# Use make W=1 to enable this warning (see scripts/Makefile.build)
KBUILD_CFLAGS += $(call cc-disable-warning, unused-but-set-variable)

ifdef CONFIG_FRAME_POINTER
KBUILD_CFLAGS	+= -fno-omit-frame-pointer -fno-optimize-sibling-calls
else
# Some targets (ARM with Thumb2, for example), can't be built with frame
# pointers.  For those, we don't have FUNCTION_TRACER automatically
# select FRAME_POINTER.  However, FUNCTION_TRACER adds -pg, and this is
# incompatible with -fomit-frame-pointer with current GCC, so we don't use
# -fomit-frame-pointer with FUNCTION_TRACER.
ifndef CONFIG_FUNCTION_TRACER
KBUILD_CFLAGS	+= -fomit-frame-pointer
endif
endif

ifdef CONFIG_DEBUG_INFO
KBUILD_CFLAGS	+= -g
KBUILD_AFLAGS	+= -gdwarf-2
endif

ifdef CONFIG_DEBUG_INFO_REDUCED
KBUILD_CFLAGS 	+= $(call cc-option, -femit-struct-debug-baseonly) \
		   $(call cc-option,-fno-var-tracking)
endif

ifdef CONFIG_FUNCTION_TRACER
ifdef CONFIG_HAVE_FENTRY
CC_USING_FENTRY	:= $(call cc-option, -mfentry -DCC_USING_FENTRY)
endif
KBUILD_CFLAGS	+= -pg $(CC_USING_FENTRY)
KBUILD_AFLAGS	+= $(CC_USING_FENTRY)
ifdef CONFIG_DYNAMIC_FTRACE
	ifdef CONFIG_HAVE_C_RECORDMCOUNT
		BUILD_C_RECORDMCOUNT := y
		export BUILD_C_RECORDMCOUNT
	endif
endif
endif

# We trigger additional mismatches with less inlining
ifdef CONFIG_DEBUG_SECTION_MISMATCH
KBUILD_CFLAGS += $(call cc-option, -fno-inline-functions-called-once)
endif

# arch Makefile may override CC so keep this after arch Makefile is included
NOSTDINC_FLAGS += -nostdinc -isystem $(shell $(CC) -print-file-name=include)
CHECKFLAGS     += $(NOSTDINC_FLAGS)

# warn about C99 declaration after statement
KBUILD_CFLAGS += $(call cc-option,-Wdeclaration-after-statement,)

# disable pointer signed / unsigned warnings in gcc 4.0
KBUILD_CFLAGS += $(call cc-disable-warning, pointer-sign)

# disable invalid "can't wrap" optimizations for signed / pointers
KBUILD_CFLAGS	+= $(call cc-option,-fno-strict-overflow)

# conserve stack if available
KBUILD_CFLAGS   += $(call cc-option,-fconserve-stack)

# use the deterministic mode of AR if available
KBUILD_ARFLAGS := $(call ar-option,D)

# check for 'asm goto'
ifeq ($(shell $(CONFIG_SHELL) $(srctree)/scripts/gcc-goto.sh $(CC)), y)
	KBUILD_CFLAGS += -DCC_HAVE_ASM_GOTO
endif

# Add user supplied CPPFLAGS, AFLAGS and CFLAGS as the last assignments
KBUILD_CPPFLAGS += $(KCPPFLAGS)
KBUILD_AFLAGS += $(KAFLAGS)
KBUILD_CFLAGS += $(KCFLAGS)

# Use --build-id when available.
LDFLAGS_BUILD_ID = $(patsubst -Wl$(comma)%,%,\
			      $(call cc-ldoption, -Wl$(comma)--build-id,))
KBUILD_LDFLAGS_MODULE += $(LDFLAGS_BUILD_ID)
LDFLAGS_vmlinux += $(LDFLAGS_BUILD_ID)

ifeq ($(CONFIG_STRIP_ASM_SYMS),y)
LDFLAGS_vmlinux	+= $(call ld-option, -X,)
endif

# Default kernel image to build when no specific target is given.
# KBUILD_IMAGE may be overruled on the command line or
# set in the environment
# Also any assignments in arch/$(ARCH)/Makefile take precedence over
# this default value
export KBUILD_IMAGE ?= vmlinux

#
# INSTALL_PATH specifies where to place the updated kernel and system map
# images. Default is /boot, but you can set it to other values
export	INSTALL_PATH ?= /boot

#
# INSTALL_MOD_PATH specifies a prefix to MODLIB for module directory
# relocations required by build roots.  This is not defined in the
# makefile but the argument can be passed to make if needed.
#

MODLIB	= $(INSTALL_MOD_PATH)/lib/modules/$(KERNELRELEASE)
export MODLIB

#
#  INSTALL_MOD_STRIP, if defined, will cause modules to be
#  stripped after they are installed.  If INSTALL_MOD_STRIP is '1', then
#  the default option --strip-debug will be used.  Otherwise,
#  INSTALL_MOD_STRIP value will be used as the options to the strip command.

ifdef INSTALL_MOD_STRIP
ifeq ($(INSTALL_MOD_STRIP),1)
mod_strip_cmd = $(STRIP) --strip-debug
else
mod_strip_cmd = $(STRIP) $(INSTALL_MOD_STRIP)
endif # INSTALL_MOD_STRIP=1
else
mod_strip_cmd = true
endif # INSTALL_MOD_STRIP
export mod_strip_cmd


ifdef CONFIG_MODULE_SIG_ALL
MODSECKEY = ./signing_key.priv
MODPUBKEY = ./signing_key.x509
export MODPUBKEY
mod_sign_cmd = perl $(srctree)/scripts/sign-file $(CONFIG_MODULE_SIG_HASH) $(MODSECKEY) $(MODPUBKEY)
else
mod_sign_cmd = true
endif
export mod_sign_cmd


ifeq ($(KBUILD_EXTMOD),)
core-y		+= kernel/ mm/ fs/ ipc/ security/ crypto/ block/

vmlinux-dirs	:= $(patsubst %/,%,$(filter %/, $(init-y) $(init-m) \
		     $(core-y) $(core-m) $(drivers-y) $(drivers-m) \
		     $(net-y) $(net-m) $(libs-y) $(libs-m)))

vmlinux-alldirs	:= $(sort $(vmlinux-dirs) $(patsubst %/,%,$(filter %/, \
		     $(init-n) $(init-) \
		     $(core-n) $(core-) $(drivers-n) $(drivers-) \
		     $(net-n)  $(net-)  $(libs-n)    $(libs-))))

init-y		:= $(patsubst %/, %/built-in.o, $(init-y))
core-y		:= $(patsubst %/, %/built-in.o, $(core-y))
drivers-y	:= $(patsubst %/, %/built-in.o, $(drivers-y))
net-y		:= $(patsubst %/, %/built-in.o, $(net-y))
libs-y1		:= $(patsubst %/, %/lib.a, $(libs-y))
libs-y2		:= $(patsubst %/, %/built-in.o, $(libs-y))
libs-y		:= $(libs-y1) $(libs-y2)

# Externally visible symbols (used by link-vmlinux.sh)
export KBUILD_VMLINUX_INIT := $(head-y) $(init-y)
export KBUILD_VMLINUX_MAIN := $(core-y) $(libs-y) $(drivers-y) $(net-y)
export KBUILD_LDS          := arch/$(SRCARCH)/kernel/vmlinux.lds
export LDFLAGS_vmlinux

vmlinux-deps := $(KBUILD_LDS) $(KBUILD_VMLINUX_INIT) $(KBUILD_VMLINUX_MAIN)

# Final link of vmlinux
      cmd_link-vmlinux = $(CONFIG_SHELL) $< $(LD) $(LDFLAGS) $(LDFLAGS_vmlinux)
quiet_cmd_link-vmlinux = LINK    $@

# Include targets which we want to
# execute if the rest of the kernel build went well.
vmlinux: scripts/link-vmlinux.sh $(vmlinux-deps) FORCE
ifdef CONFIG_HEADERS_CHECK
	$(Q)$(MAKE) -f $(srctree)/Makefile headers_check
endif
ifdef CONFIG_SAMPLES
	$(Q)$(MAKE) $(build)=samples
endif
ifdef CONFIG_BUILD_DOCSRC
	$(Q)$(MAKE) $(build)=Documentation
endif
	+$(call if_changed,link-vmlinux)

# The actual objects are generated when descending, 
# make sure no implicit rule kicks in
$(sort $(vmlinux-deps)): $(vmlinux-dirs) ;

# Handle descending into subdirectories listed in $(vmlinux-dirs)
# Preset locale variables to speed up the build process. Limit locale
# tweaks to this spot to avoid wrong language settings when running
# make menuconfig etc.
# Error messages still appears in the original language

PHONY += $(vmlinux-dirs)
$(vmlinux-dirs): prepare scripts
	$(Q)$(MAKE) $(build)=$@

# Store (new) KERNELRELASE string in include/config/kernel.release
include/config/kernel.release: include/config/auto.conf FORCE
	$(Q)rm -f $@
	$(Q)echo "$(KERNELVERSION)$$($(CONFIG_SHELL) $(srctree)/scripts/setlocalversion $(srctree))" > $@


# Things we need to do before we recursively start building the kernel
# or the modules are listed in "prepare".
# A multi level approach is used. prepareN is processed before prepareN-1.
# archprepare is used in arch Makefiles and when processed asm symlink,
# version.h and scripts_basic is processed / created.

# Listed in dependency order
PHONY += prepare archprepare prepare0 prepare1 prepare2 prepare3

# prepare3 is used to check if we are building in a separate output directory,
# and if so do:
# 1) Check that make has not been executed in the kernel src $(srctree)
prepare3: include/config/kernel.release
ifneq ($(KBUILD_SRC),)
	@$(kecho) '  Using $(srctree) as source for kernel'
	$(Q)if [ -f $(srctree)/.config -o -d $(srctree)/include/config ]; then \
		echo >&2 "  $(srctree) is not clean, please run 'make mrproper'"; \
		echo >&2 "  in the '$(srctree)' directory.";\
		/bin/false; \
	fi;
endif

# prepare2 creates a makefile if using a separate output directory
prepare2: prepare3 outputmakefile asm-generic

prepare1: prepare2 $(version_h) include/generated/utsrelease.h \
                   include/config/auto.conf
	$(cmd_crmodverdir)

archprepare: archheaders archscripts prepare1 scripts_basic

prepare0: archprepare FORCE
	$(Q)$(MAKE) $(build)=.

# All the preparing..
prepare: prepare0

# Generate some files
# ---------------------------------------------------------------------------

# KERNELRELEASE can change from a few different places, meaning version.h
# needs to be updated, so this check is forced on all builds

uts_len := 64
define filechk_utsrelease.h
	if [ `echo -n "$(KERNELRELEASE)" | wc -c ` -gt $(uts_len) ]; then \
	  echo '"$(KERNELRELEASE)" exceeds $(uts_len) characters' >&2;    \
	  exit 1;                                                         \
	fi;                                                               \
	(echo \#define UTS_RELEASE \"$(KERNELRELEASE)\";)
endef

define filechk_version.h
	(echo \#define LINUX_VERSION_CODE $(shell                         \
	expr $(VERSION) \* 65536 + 0$(PATCHLEVEL) \* 256 + 0$(SUBLEVEL)); \
	echo '#define KERNEL_VERSION(a,b,c) (((a) << 16) + ((b) << 8) + (c))';)
endef

$(version_h): $(srctree)/Makefile FORCE
	$(call filechk,version.h)

include/generated/utsrelease.h: include/config/kernel.release FORCE
	$(call filechk,utsrelease.h)

PHONY += headerdep
headerdep:
	$(Q)find $(srctree)/include/ -name '*.h' | xargs --max-args 1 \
	$(srctree)/scripts/headerdep.pl -I$(srctree)/include

# ---------------------------------------------------------------------------

PHONY += depend dep
depend dep:
	@echo '*** Warning: make $@ is unnecessary now.'

# ---------------------------------------------------------------------------
# Firmware install
INSTALL_FW_PATH=$(INSTALL_MOD_PATH)/lib/firmware
export INSTALL_FW_PATH

PHONY += firmware_install
firmware_install: FORCE
	@mkdir -p $(objtree)/firmware
	$(Q)$(MAKE) -f $(srctree)/scripts/Makefile.fwinst obj=firmware __fw_install

# ---------------------------------------------------------------------------
# Kernel headers

#Default location for installed headers
export INSTALL_HDR_PATH = $(objtree)/usr

hdr-inst := -rR -f $(srctree)/scripts/Makefile.headersinst obj

# If we do an all arch process set dst to asm-$(hdr-arch)
hdr-dst = $(if $(KBUILD_HEADERS), dst=include/asm-$(hdr-arch), dst=include/asm)

PHONY += archheaders
archheaders:

PHONY += archscripts
archscripts:

PHONY += __headers
__headers: $(version_h) scripts_basic asm-generic archheaders archscripts FORCE
	$(Q)$(MAKE) $(build)=scripts build_unifdef

PHONY += headers_install_all
headers_install_all:
	$(Q)$(CONFIG_SHELL) $(srctree)/scripts/headers.sh install

PHONY += headers_install
headers_install: __headers
	$(if $(wildcard $(srctree)/arch/$(hdr-arch)/include/uapi/asm/Kbuild),, \
	  $(error Headers not exportable for the $(SRCARCH) architecture))
	$(Q)$(MAKE) $(hdr-inst)=include/uapi
	$(Q)$(MAKE) $(hdr-inst)=arch/$(hdr-arch)/include/uapi/asm $(hdr-dst)

PHONY += headers_check_all
headers_check_all: headers_install_all
	$(Q)$(CONFIG_SHELL) $(srctree)/scripts/headers.sh check

PHONY += headers_check
headers_check: headers_install
	$(Q)$(MAKE) $(hdr-inst)=include/uapi HDRCHECK=1
	$(Q)$(MAKE) $(hdr-inst)=arch/$(hdr-arch)/include/uapi/asm $(hdr-dst) HDRCHECK=1

# ---------------------------------------------------------------------------
# Modules

ifdef CONFIG_MODULES

# By default, build modules as well

all: modules

#	Build modules
#
#	A module can be listed more than once in obj-m resulting in
#	duplicate lines in modules.order files.  Those are removed
#	using awk while concatenating to the final file.

PHONY += modules
modules: $(vmlinux-dirs) $(if $(KBUILD_BUILTIN),vmlinux) modules.builtin
	$(Q)$(AWK) '!x[$$0]++' $(vmlinux-dirs:%=$(objtree)/%/modules.order) > $(objtree)/modules.order
	@$(kecho) '  Building modules, stage 2.';
	$(Q)$(MAKE) -f $(srctree)/scripts/Makefile.modpost
	$(Q)$(MAKE) -f $(srctree)/scripts/Makefile.fwinst obj=firmware __fw_modbuild

modules.builtin: $(vmlinux-dirs:%=%/modules.builtin)
	$(Q)$(AWK) '!x[$$0]++' $^ > $(objtree)/modules.builtin

%/modules.builtin: include/config/auto.conf
	$(Q)$(MAKE) $(modbuiltin)=$*


# Target to prepare building external modules
PHONY += modules_prepare
modules_prepare: prepare scripts

# Target to install modules
PHONY += modules_install
modules_install: _modinst_ _modinst_post

PHONY += _modinst_
_modinst_:
	@rm -rf $(MODLIB)/kernel
	@rm -f $(MODLIB)/source
	@mkdir -p $(MODLIB)/kernel
	@ln -s $(srctree) $(MODLIB)/source
	@if [ ! $(objtree) -ef  $(MODLIB)/build ]; then \
		rm -f $(MODLIB)/build ; \
		ln -s $(objtree) $(MODLIB)/build ; \
	fi
	@cp -f $(objtree)/modules.order $(MODLIB)/
	@cp -f $(objtree)/modules.builtin $(MODLIB)/
	$(Q)$(MAKE) -f $(srctree)/scripts/Makefile.modinst

# This depmod is only for convenience to give the initial
# boot a modules.dep even before / is mounted read-write.  However the
# boot script depmod is the master version.
PHONY += _modinst_post
_modinst_post: _modinst_
	$(Q)$(MAKE) -f $(srctree)/scripts/Makefile.fwinst obj=firmware __fw_modinst
	$(call cmd,depmod)

ifeq ($(CONFIG_MODULE_SIG), y)
PHONY += modules_sign
modules_sign:
	$(Q)$(MAKE) -f $(srctree)/scripts/Makefile.modsign
endif

else # CONFIG_MODULES

# Modules not configured
# ---------------------------------------------------------------------------

modules modules_install: FORCE
	@echo >&2
	@echo >&2 "The present kernel configuration has modules disabled."
	@echo >&2 "Type 'make config' and enable loadable module support."
	@echo >&2 "Then build a kernel with module support enabled."
	@echo >&2
	@exit 1

endif # CONFIG_MODULES

###
# Cleaning is done on three levels.
# make clean     Delete most generated files
#                Leave enough to build external modules
# make mrproper  Delete the current configuration, and all generated files
# make distclean Remove editor backup files, patch leftover files and the like

# Directories & files removed with 'make clean'
CLEAN_DIRS  += $(MODVERDIR)

# Directories & files removed with 'make mrproper'
MRPROPER_DIRS  += include/config usr/include include/generated          \
                  arch/*/include/generated
MRPROPER_FILES += .config .config.old .version .old_version $(version_h) \
		  Module.symvers tags TAGS cscope* GPATH GTAGS GRTAGS GSYMS \
		  signing_key.priv signing_key.x509 x509.genkey		\
		  extra_certificates signing_key.x509.keyid		\
		  signing_key.x509.signer

# clean - Delete most, but leave enough to build external modules
#
clean: rm-dirs  := $(CLEAN_DIRS)
clean: rm-files := $(CLEAN_FILES)
clean-dirs      := $(addprefix _clean_, . $(vmlinux-alldirs) Documentation samples)

PHONY += $(clean-dirs) clean archclean vmlinuxclean
$(clean-dirs):
	$(Q)$(MAKE) $(clean)=$(patsubst _clean_%,%,$@)

vmlinuxclean:
	$(Q)$(CONFIG_SHELL) $(srctree)/scripts/link-vmlinux.sh clean

clean: archclean vmlinuxclean

# mrproper - Delete all generated files, including .config
#
mrproper: rm-dirs  := $(wildcard $(MRPROPER_DIRS))
mrproper: rm-files := $(wildcard $(MRPROPER_FILES))
mrproper-dirs      := $(addprefix _mrproper_,Documentation/DocBook scripts)

PHONY += $(mrproper-dirs) mrproper archmrproper
$(mrproper-dirs):
	$(Q)$(MAKE) $(clean)=$(patsubst _mrproper_%,%,$@)

mrproper: clean archmrproper $(mrproper-dirs)
	$(call cmd,rmdirs)
	$(call cmd,rmfiles)

# distclean
#
PHONY += distclean

distclean: mrproper
	@find $(srctree) $(RCS_FIND_IGNORE) \
		\( -name '*.orig' -o -name '*.rej' -o -name '*~' \
		-o -name '*.bak' -o -name '#*#' -o -name '.*.orig' \
		-o -name '.*.rej' \
		-o -name '*%' -o -name '.*.cmd' -o -name 'core' \) \
		-type f -print | xargs rm -f


# Packaging of the kernel to various formats
# ---------------------------------------------------------------------------
# rpm target kept for backward compatibility
package-dir	:= $(srctree)/scripts/package

%src-pkg: FORCE
	$(Q)$(MAKE) $(build)=$(package-dir) $@
%pkg: include/config/kernel.release FORCE
	$(Q)$(MAKE) $(build)=$(package-dir) $@
rpm: include/config/kernel.release FORCE
	$(Q)$(MAKE) $(build)=$(package-dir) $@


# Brief documentation of the typical targets used
# ---------------------------------------------------------------------------

boards := $(wildcard $(srctree)/arch/$(SRCARCH)/configs/*_defconfig)
boards := $(notdir $(boards))
board-dirs := $(dir $(wildcard $(srctree)/arch/$(SRCARCH)/configs/*/*_defconfig))
board-dirs := $(sort $(notdir $(board-dirs:/=)))

help:
	@echo  'Cleaning targets:'
	@echo  '  clean		  - Remove most generated files but keep the config and'
	@echo  '                    enough build support to build external modules'
	@echo  '  mrproper	  - Remove all generated files + config + various backup files'
	@echo  '  distclean	  - mrproper + remove editor backup and patch files'
	@echo  ''
	@echo  'Configuration targets:'
	@$(MAKE) -f $(srctree)/scripts/kconfig/Makefile help
	@echo  ''
	@echo  'Other generic targets:'
	@echo  '  all		  - Build all targets marked with [*]'
	@echo  '* vmlinux	  - Build the bare kernel'
	@echo  '* modules	  - Build all modules'
	@echo  '  modules_install - Install all modules to INSTALL_MOD_PATH (default: /)'
	@echo  '  firmware_install- Install all firmware to INSTALL_FW_PATH'
	@echo  '                    (default: $$(INSTALL_MOD_PATH)/lib/firmware)'
	@echo  '  dir/            - Build all files in dir and below'
	@echo  '  dir/file.[oisS] - Build specified target only'
	@echo  '  dir/file.lst    - Build specified mixed source/assembly target only'
	@echo  '                    (requires a recent binutils and recent build (System.map))'
	@echo  '  dir/file.ko     - Build module including final link'
	@echo  '  modules_prepare - Set up for building external modules'
	@echo  '  tags/TAGS	  - Generate tags file for editors'
	@echo  '  cscope	  - Generate cscope index'
	@echo  '  gtags           - Generate GNU GLOBAL index'
	@echo  '  kernelrelease	  - Output the release version string'
	@echo  '  kernelversion	  - Output the version stored in Makefile'
	@echo  '  headers_install - Install sanitised kernel headers to INSTALL_HDR_PATH'; \
	 echo  '                    (default: $(INSTALL_HDR_PATH))'; \
	 echo  ''
	@echo  'Static analysers'
	@echo  '  checkstack      - Generate a list of stack hogs'
	@echo  '  namespacecheck  - Name space analysis on compiled kernel'
	@echo  '  versioncheck    - Sanity check on version.h usage'
	@echo  '  includecheck    - Check for duplicate included header files'
	@echo  '  export_report   - List the usages of all exported symbols'
	@echo  '  headers_check   - Sanity check on exported headers'
	@echo  '  headerdep       - Detect inclusion cycles in headers'
	@$(MAKE) -f $(srctree)/scripts/Makefile.help checker-help
	@echo  ''
	@echo  'Kernel packaging:'
	@$(MAKE) $(build)=$(package-dir) help
	@echo  ''
	@echo  'Documentation targets:'
	@$(MAKE) -f $(srctree)/Documentation/DocBook/Makefile dochelp
	@echo  ''
	@echo  'Architecture specific targets ($(SRCARCH)):'
	@$(if $(archhelp),$(archhelp),\
		echo '  No architecture specific help defined for $(SRCARCH)')
	@echo  ''
	@$(if $(boards), \
		$(foreach b, $(boards), \
		printf "  %-24s - Build for %s\\n" $(b) $(subst _defconfig,,$(b));) \
		echo '')
	@$(if $(board-dirs), \
		$(foreach b, $(board-dirs), \
		printf "  %-16s - Show %s-specific targets\\n" help-$(b) $(b);) \
		printf "  %-16s - Show all of the above\\n" help-boards; \
		echo '')

	@echo  '  make V=0|1 [targets] 0 => quiet build (default), 1 => verbose build'
	@echo  '  make V=2   [targets] 2 => give reason for rebuild of target'
	@echo  '  make O=dir [targets] Locate all output files in "dir", including .config'
	@echo  '  make C=1   [targets] Check all c source with $$CHECK (sparse by default)'
	@echo  '  make C=2   [targets] Force check of all c source with $$CHECK'
	@echo  '  make RECORDMCOUNT_WARN=1 [targets] Warn about ignored mcount sections'
	@echo  '  make W=n   [targets] Enable extra gcc checks, n=1,2,3 where'
	@echo  '		1: warnings which may be relevant and do not occur too often'
	@echo  '		2: warnings which occur quite often but may still be relevant'
	@echo  '		3: more obscure warnings, can most likely be ignored'
	@echo  '		Multiple levels can be combined with W=12 or W=123'
	@echo  ''
	@echo  'Execute "make" or "make all" to build all targets marked with [*] '
	@echo  'For further info see the ./README file'


help-board-dirs := $(addprefix help-,$(board-dirs))

help-boards: $(help-board-dirs)

boards-per-dir = $(notdir $(wildcard $(srctree)/arch/$(SRCARCH)/configs/$*/*_defconfig))

$(help-board-dirs): help-%:
	@echo  'Architecture specific targets ($(SRCARCH) $*):'
	@$(if $(boards-per-dir), \
		$(foreach b, $(boards-per-dir), \
		printf "  %-24s - Build for %s\\n" $*/$(b) $(subst _defconfig,,$(b));) \
		echo '')


# Documentation targets
# ---------------------------------------------------------------------------
%docs: scripts_basic FORCE
	$(Q)$(MAKE) $(build)=scripts build_docproc
	$(Q)$(MAKE) $(build)=Documentation/DocBook $@

else # KBUILD_EXTMOD

###
# External module support.
# When building external modules the kernel used as basis is considered
# read-only, and no consistency checks are made and the make
# system is not used on the basis kernel. If updates are required
# in the basis kernel ordinary make commands (without M=...) must
# be used.
#
# The following are the only valid targets when building external
# modules.
# make M=dir clean     Delete all automatically generated files
# make M=dir modules   Make all modules in specified dir
# make M=dir	       Same as 'make M=dir modules'
# make M=dir modules_install
#                      Install the modules built in the module directory
#                      Assumes install directory is already created

# We are always building modules
KBUILD_MODULES := 1
PHONY += crmodverdir
crmodverdir:
	$(cmd_crmodverdir)

PHONY += $(objtree)/Module.symvers
$(objtree)/Module.symvers:
	@test -e $(objtree)/Module.symvers || ( \
	echo; \
	echo "  WARNING: Symbol version dump $(objtree)/Module.symvers"; \
	echo "           is missing; modules will have no dependencies and modversions."; \
	echo )

module-dirs := $(addprefix _module_,$(KBUILD_EXTMOD))
PHONY += $(module-dirs) modules
$(module-dirs): crmodverdir $(objtree)/Module.symvers
	$(Q)$(MAKE) $(build)=$(patsubst _module_%,%,$@)

modules: $(module-dirs)
	@$(kecho) '  Building modules, stage 2.';
	$(Q)$(MAKE) -f $(srctree)/scripts/Makefile.modpost

PHONY += modules_install
modules_install: _emodinst_ _emodinst_post

install-dir := $(if $(INSTALL_MOD_DIR),$(INSTALL_MOD_DIR),extra)
PHONY += _emodinst_
_emodinst_:
	$(Q)mkdir -p $(MODLIB)/$(install-dir)
	$(Q)$(MAKE) -f $(srctree)/scripts/Makefile.modinst

PHONY += _emodinst_post
_emodinst_post: _emodinst_
	$(call cmd,depmod)

clean-dirs := $(addprefix _clean_,$(KBUILD_EXTMOD))

PHONY += $(clean-dirs) clean
$(clean-dirs):
	$(Q)$(MAKE) $(clean)=$(patsubst _clean_%,%,$@)

clean:	rm-dirs := $(MODVERDIR)
clean: rm-files := $(KBUILD_EXTMOD)/Module.symvers

help:
	@echo  '  Building external modules.'
	@echo  '  Syntax: make -C path/to/kernel/src M=$$PWD target'
	@echo  ''
	@echo  '  modules         - default target, build the module(s)'
	@echo  '  modules_install - install the module'
	@echo  '  clean           - remove generated files in module directory only'
	@echo  ''

# Dummies...
PHONY += prepare scripts
prepare: ;
scripts: ;
endif # KBUILD_EXTMOD

clean: $(clean-dirs)
	$(call cmd,rmdirs)
	$(call cmd,rmfiles)
	@find $(if $(KBUILD_EXTMOD), $(KBUILD_EXTMOD), .) $(RCS_FIND_IGNORE) \
		\( -name '*.[oas]' -o -name '*.ko' -o -name '.*.cmd' \
		-o -name '*.ko.*' \
		-o -name '.*.d' -o -name '.*.tmp' -o -name '*.mod.c' \
		-o -name '*.symtypes' -o -name 'modules.order' \
		-o -name modules.builtin -o -name '.tmp_*.o.*' \
		-o -name '*.gcno' \) -type f -print | xargs rm -f

# Generate tags for editors
# ---------------------------------------------------------------------------
quiet_cmd_tags = GEN     $@
      cmd_tags = $(CONFIG_SHELL) $(srctree)/scripts/tags.sh $@

tags TAGS cscope gtags: FORCE
	$(call cmd,tags)

# Scripts to check various things for consistency
# ---------------------------------------------------------------------------

PHONY += includecheck versioncheck coccicheck namespacecheck export_report

includecheck:
	find $(srctree)/* $(RCS_FIND_IGNORE) \
		-name '*.[hcS]' -type f -print | sort \
		| xargs $(PERL) -w $(srctree)/scripts/checkincludes.pl

versioncheck:
	find $(srctree)/* $(RCS_FIND_IGNORE) \
		-name '*.[hcS]' -type f -print | sort \
		| xargs $(PERL) -w $(srctree)/scripts/checkversion.pl

coccicheck:
	$(Q)$(CONFIG_SHELL) $(srctree)/scripts/$@

namespacecheck:
	$(PERL) $(srctree)/scripts/namespace.pl

export_report:
	$(PERL) $(srctree)/scripts/export_report.pl

endif #ifeq ($(config-targets),1)
endif #ifeq ($(mixed-targets),1)

PHONY += checkstack kernelrelease kernelversion

# UML needs a little special treatment here.  It wants to use the host
# toolchain, so needs $(SUBARCH) passed to checkstack.pl.  Everyone
# else wants $(ARCH), including people doing cross-builds, which means
# that $(SUBARCH) doesn't work here.
ifeq ($(ARCH), um)
CHECKSTACK_ARCH := $(SUBARCH)
else
CHECKSTACK_ARCH := $(ARCH)
endif
checkstack:
	$(OBJDUMP) -d vmlinux $$(find . -name '*.ko') | \
	$(PERL) $(src)/scripts/checkstack.pl $(CHECKSTACK_ARCH)

kernelrelease:
	@echo "$(KERNELVERSION)$$($(CONFIG_SHELL) $(srctree)/scripts/setlocalversion $(srctree))"

kernelversion:
	@echo $(KERNELVERSION)

# Clear a bunch of variables before executing the submake
tools/: FORCE
	$(Q)mkdir -p $(objtree)/tools
	$(Q)$(MAKE) LDFLAGS= MAKEFLAGS= O=$(objtree) subdir=tools -C $(src)/tools/

tools/%: FORCE
	$(Q)mkdir -p $(objtree)/tools
	$(Q)$(MAKE) LDFLAGS= MAKEFLAGS= O=$(objtree) subdir=tools -C $(src)/tools/ $*

# Single targets
# ---------------------------------------------------------------------------
# Single targets are compatible with:
# - build with mixed source and output
# - build with separate output dir 'make O=...'
# - external modules
#
#  target-dir => where to store outputfile
#  build-dir  => directory in kernel source tree to use

ifeq ($(KBUILD_EXTMOD),)
        build-dir  = $(patsubst %/,%,$(dir $@))
        target-dir = $(dir $@)
else
        zap-slash=$(filter-out .,$(patsubst %/,%,$(dir $@)))
        build-dir  = $(KBUILD_EXTMOD)$(if $(zap-slash),/$(zap-slash))
        target-dir = $(if $(KBUILD_EXTMOD),$(dir $<),$(dir $@))
endif

%.s: %.c prepare scripts FORCE
	$(Q)$(MAKE) $(build)=$(build-dir) $(target-dir)$(notdir $@)
%.i: %.c prepare scripts FORCE
	$(Q)$(MAKE) $(build)=$(build-dir) $(target-dir)$(notdir $@)
%.o: %.c prepare scripts FORCE
	$(Q)$(MAKE) $(build)=$(build-dir) $(target-dir)$(notdir $@)
%.lst: %.c prepare scripts FORCE
	$(Q)$(MAKE) $(build)=$(build-dir) $(target-dir)$(notdir $@)
%.s: %.S prepare scripts FORCE
	$(Q)$(MAKE) $(build)=$(build-dir) $(target-dir)$(notdir $@)
%.o: %.S prepare scripts FORCE
	$(Q)$(MAKE) $(build)=$(build-dir) $(target-dir)$(notdir $@)
%.symtypes: %.c prepare scripts FORCE
	$(Q)$(MAKE) $(build)=$(build-dir) $(target-dir)$(notdir $@)

# Modules
/: prepare scripts FORCE
	$(cmd_crmodverdir)
	$(Q)$(MAKE) KBUILD_MODULES=$(if $(CONFIG_MODULES),1) \
	$(build)=$(build-dir)
%/: prepare scripts FORCE
	$(cmd_crmodverdir)
	$(Q)$(MAKE) KBUILD_MODULES=$(if $(CONFIG_MODULES),1) \
	$(build)=$(build-dir)
%.ko: prepare scripts FORCE
	$(cmd_crmodverdir)
	$(Q)$(MAKE) KBUILD_MODULES=$(if $(CONFIG_MODULES),1)   \
	$(build)=$(build-dir) $(@:.ko=.o)
	$(Q)$(MAKE) -f $(srctree)/scripts/Makefile.modpost

# FIXME Should go into a make.lib or something 
# ===========================================================================

quiet_cmd_rmdirs = $(if $(wildcard $(rm-dirs)),CLEAN   $(wildcard $(rm-dirs)))
      cmd_rmdirs = rm -rf $(rm-dirs)

quiet_cmd_rmfiles = $(if $(wildcard $(rm-files)),CLEAN   $(wildcard $(rm-files)))
      cmd_rmfiles = rm -f $(rm-files)

# Run depmod only if we have System.map and depmod is executable
quiet_cmd_depmod = DEPMOD  $(KERNELRELEASE)
      cmd_depmod = $(CONFIG_SHELL) $(srctree)/scripts/depmod.sh $(DEPMOD) \
                   $(KERNELRELEASE) "$(patsubst "%",%,$(CONFIG_SYMBOL_PREFIX))"

# Create temporary dir for module support files
# clean it up only when building all modules
cmd_crmodverdir = $(Q)mkdir -p $(MODVERDIR) \
                  $(if $(KBUILD_MODULES),; rm -f $(MODVERDIR)/*)

# read all saved command lines

targets := $(wildcard $(sort $(targets)))
cmd_files := $(wildcard .*.cmd $(foreach f,$(targets),$(dir $(f)).$(notdir $(f)).cmd))

ifneq ($(cmd_files),)
  $(cmd_files): ;	# Do not try to update included dependency files
  include $(cmd_files)
endif

# Shorthand for $(Q)$(MAKE) -f scripts/Makefile.clean obj=dir
# Usage:
# $(Q)$(MAKE) $(clean)=dir
clean := -f $(if $(KBUILD_SRC),$(srctree)/)scripts/Makefile.clean obj

endif	# skip-makefile

PHONY += FORCE
FORCE:

# Declare the contents of the .PHONY variable as phony.  We keep that
# information in a variable so we can use it in if_changed and friends.
.PHONY: $(PHONY)<|MERGE_RESOLUTION|>--- conflicted
+++ resolved
@@ -1,12 +1,7 @@
 VERSION = 3
 PATCHLEVEL = 9
-<<<<<<< HEAD
 SUBLEVEL = 1
 EXTRAVERSION = -pf
-=======
-SUBLEVEL = 0
-EXTRAVERSION =
->>>>>>> c1be5a5b
 NAME = Unicycling Gorilla
 
 # *DOCUMENTATION*
