--- conflicted
+++ resolved
@@ -1,13 +1,8 @@
 # SPDX-License-Identifier: GPL-2.0
 VERSION = 5
 PATCHLEVEL = 7
-<<<<<<< HEAD
 SUBLEVEL = 0
 EXTRAVERSION = -pf3
-=======
-SUBLEVEL = 5
-EXTRAVERSION =
->>>>>>> 66dfe452
 NAME = Kleptomaniac Octopus
 
 # *DOCUMENTATION*
