--- conflicted
+++ resolved
@@ -2,11 +2,7 @@
 VERSION = 5
 PATCHLEVEL = 2
 SUBLEVEL = 0
-<<<<<<< HEAD
-EXTRAVERSION = -pf2
-=======
 EXTRAVERSION = -pf3
->>>>>>> 5b415bff
 NAME = Bobtail Squid
 
 # *DOCUMENTATION*
