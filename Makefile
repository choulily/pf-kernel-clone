--- conflicted
+++ resolved
@@ -1,13 +1,8 @@
 # SPDX-License-Identifier: GPL-2.0
 VERSION = 5
 PATCHLEVEL = 2
-<<<<<<< HEAD
 SUBLEVEL = 0
 EXTRAVERSION = -pf4
-=======
-SUBLEVEL = 5
-EXTRAVERSION =
->>>>>>> 2519374d
 NAME = Bobtail Squid
 
 # *DOCUMENTATION*
