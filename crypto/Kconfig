--- conflicted
+++ resolved
@@ -666,7 +666,6 @@
 	help
 	  This is the LZO algorithm.
 
-<<<<<<< HEAD
 config CRYPTO_LZF
 	tristate "LZF compression algorithm"
 	default y
@@ -674,7 +673,7 @@
 	help
 	  This is the LZF algorithm. It is especially useful for TuxOnIce,
 	  because it achieves good compression quickly.
-=======
+
 comment "Random Number Generation"
 
 config CRYPTO_PRNG
@@ -683,7 +682,6 @@
 	  This option enables the generic pseudo random number generator
 	  for cryptographic modules.  Uses the Algorithm specified in
 	  ANSI X9.31 A.2.4
->>>>>>> a41eebab
 
 source "drivers/crypto/Kconfig"
 
