--- conflicted
+++ resolved
@@ -15,12 +15,9 @@
 	return 0;
 }
 
-<<<<<<< HEAD
 #define toi_faulted (0)
 #define clear_toi_fault() do { } while (0)
 
-/* Image of the saved processor state. If you touch this, fix acpi/wakeup.S. */
-=======
 /*
  * Image of the saved processor state, used by the low level ACPI suspend to
  * RAM code and by the low level hibernation code.
@@ -29,7 +26,6 @@
  * __save/__restore_processor_state(), defined in arch/x86/kernel/suspend_64.c,
  * still work as required.
  */
->>>>>>> 96b5a46e
 struct saved_context {
 	struct pt_regs regs;
   	u16 ds, es, fs, gs, ss;
