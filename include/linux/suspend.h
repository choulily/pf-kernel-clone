#ifndef _LINUX_SWSUSP_H
#define _LINUX_SWSUSP_H

#if defined(CONFIG_X86) || defined(CONFIG_FRV) || defined(CONFIG_PPC32) || defined(CONFIG_PPC64)
#include <asm/suspend.h>
#endif
#include <linux/swap.h>
#include <linux/notifier.h>
#include <linux/init.h>
#include <linux/pm.h>
#include <linux/mm.h>

/* struct pbe is used for creating lists of pages that should be restored
 * atomically during the resume from disk, because the page frames they have
 * occupied before the suspend are in use.
 */
struct pbe {
	void *address;		/* address of the copy */
	void *orig_address;	/* original address of a page */
	struct pbe *next;
};

/* mm/page_alloc.c */
extern void drain_local_pages(void);
extern void mark_free_pages(struct zone *zone);

#if defined(CONFIG_PM) && defined(CONFIG_VT) && defined(CONFIG_VT_CONSOLE)
extern int pm_prepare_console(void);
extern void pm_restore_console(void);
#else
static inline int pm_prepare_console(void) { return 0; }
static inline void pm_restore_console(void) {}
#endif

/**
 * struct hibernation_ops - hibernation platform support
 *
 * The methods in this structure allow a platform to override the default
 * mechanism of shutting down the machine during a hibernation transition.
 *
 * All three methods must be assigned.
 *
 * @prepare: prepare system for hibernation
 * @enter: shut down system after state has been saved to disk
 * @finish: finish/clean up after state has been reloaded
 * @pre_restore: prepare system for the restoration from a hibernation image
 * @restore_cleanup: clean up after a failing image restoration
 */
struct hibernation_ops {
	int (*prepare)(void);
	int (*enter)(void);
	void (*finish)(void);
	int (*pre_restore)(void);
	void (*restore_cleanup)(void);
};

#ifdef CONFIG_PM
#ifdef CONFIG_SOFTWARE_SUSPEND
/* kernel/power/snapshot.c */
extern void __register_nosave_region(unsigned long b, unsigned long e, int km);
static inline void register_nosave_region(unsigned long b, unsigned long e)
{
	__register_nosave_region(b, e, 0);
}
static inline void register_nosave_region_late(unsigned long b, unsigned long e)
{
	__register_nosave_region(b, e, 1);
}
extern int swsusp_page_is_forbidden(struct page *);
extern void swsusp_set_page_free(struct page *);
extern void swsusp_unset_page_free(struct page *);
extern unsigned long get_safe_page(gfp_t gfp_mask);

extern void hibernation_set_ops(struct hibernation_ops *ops);
extern int hibernate(void);
#else /* CONFIG_SOFTWARE_SUSPEND */
static inline int swsusp_page_is_forbidden(struct page *p) { return 0; }
static inline void swsusp_set_page_free(struct page *p) {}
static inline void swsusp_unset_page_free(struct page *p) {}

static inline void hibernation_set_ops(struct hibernation_ops *ops) {}
static inline int hibernate(void) { return -ENOSYS; }
#endif /* CONFIG_SOFTWARE_SUSPEND */

void save_processor_state(void);
void restore_processor_state(void);
struct saved_context;
void __save_processor_state(struct saved_context *ctxt);
void __restore_processor_state(struct saved_context *ctxt);

<<<<<<< HEAD
enum {
	TOI_CAN_HIBERNATE,
	TOI_CAN_RESUME,
	TOI_RESUME_DEVICE_OK,
	TOI_NORESUME_SPECIFIED,
	TOI_SANITY_CHECK_PROMPT,
	TOI_CONTINUE_REQ,
	TOI_RESUMED_BEFORE,
	TOI_BOOT_TIME,
	TOI_NOW_RESUMING,
	TOI_IGNORE_LOGLEVEL,
	TOI_TRYING_TO_RESUME,
	TOI_TRY_RESUME_RD,
	TOI_LOADING_ALT_IMAGE,
	TOI_STOP_RESUME,
	TOI_IO_STOPPED,
};

#ifdef CONFIG_TOI

/* Used in init dir files */
extern unsigned long toi_state;
#define set_toi_state(bit) (set_bit(bit, &toi_state))
#define clear_toi_state(bit) (clear_bit(bit, &toi_state))
#define test_toi_state(bit) (test_bit(bit, &toi_state))
extern int toi_running;

#else /* !CONFIG_TOI */

#define toi_state		(0)
#define set_toi_state(bit) do { } while(0)
#define clear_toi_state(bit) do { } while (0)
#define test_toi_state(bit) (0)
#define toi_running (0)
#endif /* CONFIG_TOI */

#ifdef CONFIG_SOFTWARE_SUSPEND
#ifdef CONFIG_TOI
extern void toi_try_resume(void);
#else
#define toi_try_resume() do { } while(0)
#endif

extern int resume_attempted;
extern int software_resume(void);

static inline void check_resume_attempted(void)
{
	if (resume_attempted)
		return;

	software_resume();
}
#else
#define check_resume_attempted() do { } while(0)
#define resume_attempted (0)
#endif

#ifdef CONFIG_PRINTK_NOSAVE
#define POSS_NOSAVE __nosavedata
#else
#define POSS_NOSAVE
=======
/* kernel/power/main.c */
extern struct blocking_notifier_head pm_chain_head;

static inline int register_pm_notifier(struct notifier_block *nb)
{
	return blocking_notifier_chain_register(&pm_chain_head, nb);
}

static inline int unregister_pm_notifier(struct notifier_block *nb)
{
	return blocking_notifier_chain_unregister(&pm_chain_head, nb);
}

#define pm_notifier(fn, pri) {				\
	static struct notifier_block fn##_nb =			\
		{ .notifier_call = fn, .priority = pri };	\
	register_pm_notifier(&fn##_nb);			\
}
#else /* CONFIG_PM */

static inline int register_pm_notifier(struct notifier_block *nb)
{
	return 0;
}

static inline int unregister_pm_notifier(struct notifier_block *nb)
{
	return 0;
}

#define pm_notifier(fn, pri)	do { (void)(fn); } while (0)
#endif /* CONFIG_PM */

#if !defined CONFIG_SOFTWARE_SUSPEND || !defined(CONFIG_PM)
static inline void register_nosave_region(unsigned long b, unsigned long e)
{
}
>>>>>>> f695baf2
#endif

#endif /* _LINUX_SWSUSP_H */<|MERGE_RESOLUTION|>--- conflicted
+++ resolved
@@ -88,7 +88,45 @@
 void __save_processor_state(struct saved_context *ctxt);
 void __restore_processor_state(struct saved_context *ctxt);
 
-<<<<<<< HEAD
+/* kernel/power/main.c */
+extern struct blocking_notifier_head pm_chain_head;
+
+static inline int register_pm_notifier(struct notifier_block *nb)
+{
+	return blocking_notifier_chain_register(&pm_chain_head, nb);
+}
+
+static inline int unregister_pm_notifier(struct notifier_block *nb)
+{
+	return blocking_notifier_chain_unregister(&pm_chain_head, nb);
+}
+
+#define pm_notifier(fn, pri) {				\
+	static struct notifier_block fn##_nb =			\
+		{ .notifier_call = fn, .priority = pri };	\
+	register_pm_notifier(&fn##_nb);			\
+}
+#else /* CONFIG_PM */
+
+static inline int register_pm_notifier(struct notifier_block *nb)
+{
+	return 0;
+}
+
+static inline int unregister_pm_notifier(struct notifier_block *nb)
+{
+	return 0;
+}
+
+#define pm_notifier(fn, pri)	do { (void)(fn); } while (0)
+#endif /* CONFIG_PM */
+
+#if !defined CONFIG_SOFTWARE_SUSPEND || !defined(CONFIG_PM)
+static inline void register_nosave_region(unsigned long b, unsigned long e)
+{
+}
+#endif
+
 enum {
 	TOI_CAN_HIBERNATE,
 	TOI_CAN_RESUME,
@@ -151,45 +189,6 @@
 #define POSS_NOSAVE __nosavedata
 #else
 #define POSS_NOSAVE
-=======
-/* kernel/power/main.c */
-extern struct blocking_notifier_head pm_chain_head;
-
-static inline int register_pm_notifier(struct notifier_block *nb)
-{
-	return blocking_notifier_chain_register(&pm_chain_head, nb);
-}
-
-static inline int unregister_pm_notifier(struct notifier_block *nb)
-{
-	return blocking_notifier_chain_unregister(&pm_chain_head, nb);
-}
-
-#define pm_notifier(fn, pri) {				\
-	static struct notifier_block fn##_nb =			\
-		{ .notifier_call = fn, .priority = pri };	\
-	register_pm_notifier(&fn##_nb);			\
-}
-#else /* CONFIG_PM */
-
-static inline int register_pm_notifier(struct notifier_block *nb)
-{
-	return 0;
-}
-
-static inline int unregister_pm_notifier(struct notifier_block *nb)
-{
-	return 0;
-}
-
-#define pm_notifier(fn, pri)	do { (void)(fn); } while (0)
-#endif /* CONFIG_PM */
-
-#if !defined CONFIG_SOFTWARE_SUSPEND || !defined(CONFIG_PM)
-static inline void register_nosave_region(unsigned long b, unsigned long e)
-{
-}
->>>>>>> f695baf2
 #endif
 
 #endif /* _LINUX_SWSUSP_H */