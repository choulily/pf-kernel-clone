#ifndef _LINUX_SUSPEND_H
#define _LINUX_SUSPEND_H

#include <linux/swap.h>
#include <linux/notifier.h>
#include <linux/init.h>
#include <linux/pm.h>
#include <linux/mm.h>
#include <linux/freezer.h>
#include <asm/errno.h>

#ifdef CONFIG_VT
extern void pm_set_vt_switch(int);
#else
static inline void pm_set_vt_switch(int do_switch)
{
}
#endif

#ifdef CONFIG_VT_CONSOLE_SLEEP
extern int pm_prepare_console(void);
extern void pm_restore_console(void);
#else
static inline int pm_prepare_console(void)
{
	return 0;
}

static inline void pm_restore_console(void)
{
}
#endif

typedef int __bitwise suspend_state_t;

#define PM_SUSPEND_ON		((__force suspend_state_t) 0)
#define PM_SUSPEND_FREEZE	((__force suspend_state_t) 1)
#define PM_SUSPEND_STANDBY	((__force suspend_state_t) 2)
#define PM_SUSPEND_MEM		((__force suspend_state_t) 3)
#define PM_SUSPEND_MIN		PM_SUSPEND_FREEZE
#define PM_SUSPEND_MAX		((__force suspend_state_t) 4)

enum suspend_stat_step {
	SUSPEND_FREEZE = 1,
	SUSPEND_PREPARE,
	SUSPEND_SUSPEND,
	SUSPEND_SUSPEND_LATE,
	SUSPEND_SUSPEND_NOIRQ,
	SUSPEND_RESUME_NOIRQ,
	SUSPEND_RESUME_EARLY,
	SUSPEND_RESUME
};

struct suspend_stats {
	int	success;
	int	fail;
	int	failed_freeze;
	int	failed_prepare;
	int	failed_suspend;
	int	failed_suspend_late;
	int	failed_suspend_noirq;
	int	failed_resume;
	int	failed_resume_early;
	int	failed_resume_noirq;
#define	REC_FAILED_NUM	2
	int	last_failed_dev;
	char	failed_devs[REC_FAILED_NUM][40];
	int	last_failed_errno;
	int	errno[REC_FAILED_NUM];
	int	last_failed_step;
	enum suspend_stat_step	failed_steps[REC_FAILED_NUM];
};

extern struct suspend_stats suspend_stats;

static inline void dpm_save_failed_dev(const char *name)
{
	strlcpy(suspend_stats.failed_devs[suspend_stats.last_failed_dev],
		name,
		sizeof(suspend_stats.failed_devs[0]));
	suspend_stats.last_failed_dev++;
	suspend_stats.last_failed_dev %= REC_FAILED_NUM;
}

static inline void dpm_save_failed_errno(int err)
{
	suspend_stats.errno[suspend_stats.last_failed_errno] = err;
	suspend_stats.last_failed_errno++;
	suspend_stats.last_failed_errno %= REC_FAILED_NUM;
}

static inline void dpm_save_failed_step(enum suspend_stat_step step)
{
	suspend_stats.failed_steps[suspend_stats.last_failed_step] = step;
	suspend_stats.last_failed_step++;
	suspend_stats.last_failed_step %= REC_FAILED_NUM;
}

/**
 * struct platform_suspend_ops - Callbacks for managing platform dependent
 *	system sleep states.
 *
 * @valid: Callback to determine if given system sleep state is supported by
 *	the platform.
 *	Valid (ie. supported) states are advertised in /sys/power/state.  Note
 *	that it still may be impossible to enter given system sleep state if the
 *	conditions aren't right.
 *	There is the %suspend_valid_only_mem function available that can be
 *	assigned to this if the platform only supports mem sleep.
 *
 * @begin: Initialise a transition to given system sleep state.
 *	@begin() is executed right prior to suspending devices.  The information
 *	conveyed to the platform code by @begin() should be disregarded by it as
 *	soon as @end() is executed.  If @begin() fails (ie. returns nonzero),
 *	@prepare(), @enter() and @finish() will not be called by the PM core.
 *	This callback is optional.  However, if it is implemented, the argument
 *	passed to @enter() is redundant and should be ignored.
 *
 * @prepare: Prepare the platform for entering the system sleep state indicated
 *	by @begin().
 *	@prepare() is called right after devices have been suspended (ie. the
 *	appropriate .suspend() method has been executed for each device) and
 *	before device drivers' late suspend callbacks are executed.  It returns
 *	0 on success or a negative error code otherwise, in which case the
 *	system cannot enter the desired sleep state (@prepare_late(), @enter(),
 *	and @wake() will not be called in that case).
 *
 * @prepare_late: Finish preparing the platform for entering the system sleep
 *	state indicated by @begin().
 *	@prepare_late is called before disabling nonboot CPUs and after
 *	device drivers' late suspend callbacks have been executed.  It returns
 *	0 on success or a negative error code otherwise, in which case the
 *	system cannot enter the desired sleep state (@enter() will not be
 *	executed).
 *
 * @enter: Enter the system sleep state indicated by @begin() or represented by
 *	the argument if @begin() is not implemented.
 *	This callback is mandatory.  It returns 0 on success or a negative
 *	error code otherwise, in which case the system cannot enter the desired
 *	sleep state.
 *
 * @wake: Called when the system has just left a sleep state, right after
 *	the nonboot CPUs have been enabled and before device drivers' early
 *	resume callbacks are executed.
 *	This callback is optional, but should be implemented by the platforms
 *	that implement @prepare_late().  If implemented, it is always called
 *	after @prepare_late and @enter(), even if one of them fails.
 *
 * @finish: Finish wake-up of the platform.
 *	@finish is called right prior to calling device drivers' regular suspend
 *	callbacks.
 *	This callback is optional, but should be implemented by the platforms
 *	that implement @prepare().  If implemented, it is always called after
 *	@enter() and @wake(), even if any of them fails.  It is executed after
 *	a failing @prepare.
 *
 * @suspend_again: Returns whether the system should suspend again (true) or
 *	not (false). If the platform wants to poll sensors or execute some
 *	code during suspended without invoking userspace and most of devices,
 *	suspend_again callback is the place assuming that periodic-wakeup or
 *	alarm-wakeup is already setup. This allows to execute some codes while
 *	being kept suspended in the view of userland and devices.
 *
 * @end: Called by the PM core right after resuming devices, to indicate to
 *	the platform that the system has returned to the working state or
 *	the transition to the sleep state has been aborted.
 *	This callback is optional, but should be implemented by the platforms
 *	that implement @begin().  Accordingly, platforms implementing @begin()
 *	should also provide a @end() which cleans up transitions aborted before
 *	@enter().
 *
 * @recover: Recover the platform from a suspend failure.
 *	Called by the PM core if the suspending of devices fails.
 *	This callback is optional and should only be implemented by platforms
 *	which require special recovery actions in that situation.
 */
struct platform_suspend_ops {
	int (*valid)(suspend_state_t state);
	int (*begin)(suspend_state_t state);
	int (*prepare)(void);
	int (*prepare_late)(void);
	int (*enter)(suspend_state_t state);
	void (*wake)(void);
	void (*finish)(void);
	bool (*suspend_again)(void);
	void (*end)(void);
	void (*recover)(void);
};

#ifdef CONFIG_SUSPEND
/**
 * suspend_set_ops - set platform dependent suspend operations
 * @ops: The new suspend operations to set.
 */
extern void suspend_set_ops(const struct platform_suspend_ops *ops);
extern int suspend_valid_only_mem(suspend_state_t state);
extern void freeze_wake(void);

/**
 * arch_suspend_disable_irqs - disable IRQs for suspend
 *
 * Disables IRQs (in the default case). This is a weak symbol in the common
 * code and thus allows architectures to override it if more needs to be
 * done. Not called for suspend to disk.
 */
extern void arch_suspend_disable_irqs(void);

/**
 * arch_suspend_enable_irqs - enable IRQs after suspend
 *
 * Enables IRQs (in the default case). This is a weak symbol in the common
 * code and thus allows architectures to override it if more needs to be
 * done. Not called for suspend to disk.
 */
extern void arch_suspend_enable_irqs(void);

extern int pm_suspend(suspend_state_t state);
#else /* !CONFIG_SUSPEND */
#define suspend_valid_only_mem	NULL

static inline void suspend_set_ops(const struct platform_suspend_ops *ops) {}
static inline int pm_suspend(suspend_state_t state) { return -ENOSYS; }
static inline void freeze_wake(void) {}
#endif /* !CONFIG_SUSPEND */

/* struct pbe is used for creating lists of pages that should be restored
 * atomically during the resume from disk, because the page frames they have
 * occupied before the suspend are in use.
 */
struct pbe {
	void *address;		/* address of the copy */
	void *orig_address;	/* original address of a page */
	struct pbe *next;
};

/* mm/page_alloc.c */
extern void mark_free_pages(struct zone *zone);

/**
 * struct platform_hibernation_ops - hibernation platform support
 *
 * The methods in this structure allow a platform to carry out special
 * operations required by it during a hibernation transition.
 *
 * All the methods below, except for @recover(), must be implemented.
 *
 * @begin: Tell the platform driver that we're starting hibernation.
 *	Called right after shrinking memory and before freezing devices.
 *
 * @end: Called by the PM core right after resuming devices, to indicate to
 *	the platform that the system has returned to the working state.
 *
 * @pre_snapshot: Prepare the platform for creating the hibernation image.
 *	Called right after devices have been frozen and before the nonboot
 *	CPUs are disabled (runs with IRQs on).
 *
 * @finish: Restore the previous state of the platform after the hibernation
 *	image has been created *or* put the platform into the normal operation
 *	mode after the hibernation (the same method is executed in both cases).
 *	Called right after the nonboot CPUs have been enabled and before
 *	thawing devices (runs with IRQs on).
 *
 * @prepare: Prepare the platform for entering the low power state.
 *	Called right after the hibernation image has been saved and before
 *	devices are prepared for entering the low power state.
 *
 * @enter: Put the system into the low power state after the hibernation image
 *	has been saved to disk.
 *	Called after the nonboot CPUs have been disabled and all of the low
 *	level devices have been shut down (runs with IRQs off).
 *
 * @leave: Perform the first stage of the cleanup after the system sleep state
 *	indicated by @set_target() has been left.
 *	Called right after the control has been passed from the boot kernel to
 *	the image kernel, before the nonboot CPUs are enabled and before devices
 *	are resumed.  Executed with interrupts disabled.
 *
 * @pre_restore: Prepare system for the restoration from a hibernation image.
 *	Called right after devices have been frozen and before the nonboot
 *	CPUs are disabled (runs with IRQs on).
 *
 * @restore_cleanup: Clean up after a failing image restoration.
 *	Called right after the nonboot CPUs have been enabled and before
 *	thawing devices (runs with IRQs on).
 *
 * @recover: Recover the platform from a failure to suspend devices.
 *	Called by the PM core if the suspending of devices during hibernation
 *	fails.  This callback is optional and should only be implemented by
 *	platforms which require special recovery actions in that situation.
 */
struct platform_hibernation_ops {
	int (*begin)(void);
	void (*end)(void);
	int (*pre_snapshot)(void);
	void (*finish)(void);
	int (*prepare)(void);
	int (*enter)(void);
	void (*leave)(void);
	int (*pre_restore)(void);
	void (*restore_cleanup)(void);
	void (*recover)(void);
};

#ifdef CONFIG_HIBERNATION
/* kernel/power/snapshot.c */
extern void __register_nosave_region(unsigned long b, unsigned long e, int km);
static inline void __init register_nosave_region(unsigned long b, unsigned long e)
{
	__register_nosave_region(b, e, 0);
}
static inline void __init register_nosave_region_late(unsigned long b, unsigned long e)
{
	__register_nosave_region(b, e, 1);
}
extern int swsusp_page_is_forbidden(struct page *);
extern void swsusp_set_page_free(struct page *);
extern void swsusp_unset_page_free(struct page *);
extern unsigned long get_safe_page(gfp_t gfp_mask);

extern void hibernation_set_ops(const struct platform_hibernation_ops *ops);
extern int hibernate(void);
extern bool system_entering_hibernation(void);
#else /* CONFIG_HIBERNATION */
static inline void register_nosave_region(unsigned long b, unsigned long e) {}
static inline void register_nosave_region_late(unsigned long b, unsigned long e) {}
static inline int swsusp_page_is_forbidden(struct page *p) { return 0; }
static inline void swsusp_set_page_free(struct page *p) {}
static inline void swsusp_unset_page_free(struct page *p) {}

static inline void hibernation_set_ops(const struct platform_hibernation_ops *ops) {}
static inline int hibernate(void) { return -ENOSYS; }
static inline bool system_entering_hibernation(void) { return false; }
#endif /* CONFIG_HIBERNATION */

/* Hibernation and suspend events */
#define PM_HIBERNATION_PREPARE	0x0001 /* Going to hibernate */
#define PM_POST_HIBERNATION	0x0002 /* Hibernation finished */
#define PM_SUSPEND_PREPARE	0x0003 /* Going to suspend the system */
#define PM_POST_SUSPEND		0x0004 /* Suspend finished */
#define PM_RESTORE_PREPARE	0x0005 /* Going to restore a saved image */
#define PM_POST_RESTORE		0x0006 /* Restore failed */

extern struct mutex pm_mutex;

#ifdef CONFIG_PM_SLEEP
void save_processor_state(void);
void restore_processor_state(void);

/* kernel/power/main.c */
extern int register_pm_notifier(struct notifier_block *nb);
extern int unregister_pm_notifier(struct notifier_block *nb);

#define pm_notifier(fn, pri) {				\
	static struct notifier_block fn##_nb =			\
		{ .notifier_call = fn, .priority = pri };	\
	register_pm_notifier(&fn##_nb);			\
}

/* drivers/base/power/wakeup.c */
extern bool events_check_enabled;

extern bool pm_wakeup_pending(void);
extern bool pm_get_wakeup_count(unsigned int *count, bool block);
extern bool pm_save_wakeup_count(unsigned int count);
extern void pm_wakep_autosleep_enabled(bool set);
extern void pm_print_active_wakeup_sources(void);

static inline void lock_system_sleep(void)
{
	current->flags |= PF_FREEZER_SKIP;
	mutex_lock(&pm_mutex);
}

static inline void unlock_system_sleep(void)
{
	/*
	 * Don't use freezer_count() because we don't want the call to
	 * try_to_freeze() here.
	 *
	 * Reason:
	 * Fundamentally, we just don't need it, because freezing condition
	 * doesn't come into effect until we release the pm_mutex lock,
	 * since the freezer always works with pm_mutex held.
	 *
	 * More importantly, in the case of hibernation,
	 * unlock_system_sleep() gets called in snapshot_read() and
	 * snapshot_write() when the freezing condition is still in effect.
	 * Which means, if we use try_to_freeze() here, it would make them
	 * enter the refrigerator, thus causing hibernation to lockup.
	 */
	current->flags &= ~PF_FREEZER_SKIP;
	mutex_unlock(&pm_mutex);
}

#else /* !CONFIG_PM_SLEEP */

static inline int register_pm_notifier(struct notifier_block *nb)
{
	return 0;
}

static inline int unregister_pm_notifier(struct notifier_block *nb)
{
	return 0;
}

#define pm_notifier(fn, pri)	do { (void)(fn); } while (0)

static inline bool pm_wakeup_pending(void) { return false; }

static inline void lock_system_sleep(void) {}
static inline void unlock_system_sleep(void) {}

#endif /* !CONFIG_PM_SLEEP */

#ifdef CONFIG_PM_SLEEP_DEBUG
extern bool pm_print_times_enabled;
#else
#define pm_print_times_enabled	(false)
#endif

enum {
	TOI_CAN_HIBERNATE,
	TOI_CAN_RESUME,
	TOI_RESUME_DEVICE_OK,
	TOI_NORESUME_SPECIFIED,
	TOI_SANITY_CHECK_PROMPT,
	TOI_CONTINUE_REQ,
	TOI_RESUMED_BEFORE,
	TOI_BOOT_TIME,
	TOI_NOW_RESUMING,
	TOI_IGNORE_LOGLEVEL,
	TOI_TRYING_TO_RESUME,
	TOI_LOADING_ALT_IMAGE,
	TOI_STOP_RESUME,
	TOI_IO_STOPPED,
	TOI_NOTIFIERS_PREPARE,
	TOI_CLUSTER_MODE,
	TOI_BOOT_KERNEL,
<<<<<<< HEAD
=======
	TOI_DEVICE_HOTPLUG_LOCKED,
>>>>>>> 1264f6a4
};

#ifdef CONFIG_TOI

/* Used in init dir files */
extern unsigned long toi_state;
#define set_toi_state(bit) (set_bit(bit, &toi_state))
#define clear_toi_state(bit) (clear_bit(bit, &toi_state))
#define test_toi_state(bit) (test_bit(bit, &toi_state))
extern int toi_running;

#define test_action_state(bit) (test_bit(bit, &toi_bkd.toi_action))
extern int try_tuxonice_hibernate(void);

#else /* !CONFIG_TOI */

#define toi_state		(0)
#define set_toi_state(bit) do { } while (0)
#define clear_toi_state(bit) do { } while (0)
#define test_toi_state(bit) (0)
#define toi_running (0)

static inline int try_tuxonice_hibernate(void) { return 0; }
#define test_action_state(bit) (0)

#endif /* CONFIG_TOI */

#ifdef CONFIG_HIBERNATION
#ifdef CONFIG_TOI
extern void try_tuxonice_resume(void);
#else
#define try_tuxonice_resume() do { } while (0)
#endif

extern int resume_attempted;
extern int software_resume(void);

static inline void check_resume_attempted(void)
{
	if (resume_attempted)
		return;

	software_resume();
}
#else
#define check_resume_attempted() do { } while (0)
#define resume_attempted (0)
#endif

#ifdef CONFIG_PM_AUTOSLEEP

/* kernel/power/autosleep.c */
void queue_up_suspend_work(void);

#else /* !CONFIG_PM_AUTOSLEEP */

static inline void queue_up_suspend_work(void) {}

#endif /* !CONFIG_PM_AUTOSLEEP */

#ifdef CONFIG_ARCH_SAVE_PAGE_KEYS
/*
 * The ARCH_SAVE_PAGE_KEYS functions can be used by an architecture
 * to save/restore additional information to/from the array of page
 * frame numbers in the hibernation image. For s390 this is used to
 * save and restore the storage key for each page that is included
 * in the hibernation image.
 */
unsigned long page_key_additional_pages(unsigned long pages);
int page_key_alloc(unsigned long pages);
void page_key_free(void);
void page_key_read(unsigned long *pfn);
void page_key_memorize(unsigned long *pfn);
void page_key_write(void *address);

#else /* !CONFIG_ARCH_SAVE_PAGE_KEYS */

static inline unsigned long page_key_additional_pages(unsigned long pages)
{
	return 0;
}

static inline int  page_key_alloc(unsigned long pages)
{
	return 0;
}

static inline void page_key_free(void) {}
static inline void page_key_read(unsigned long *pfn) {}
static inline void page_key_memorize(unsigned long *pfn) {}
static inline void page_key_write(void *address) {}

#endif /* !CONFIG_ARCH_SAVE_PAGE_KEYS */

#endif /* _LINUX_SUSPEND_H */<|MERGE_RESOLUTION|>--- conflicted
+++ resolved
@@ -437,10 +437,7 @@
 	TOI_NOTIFIERS_PREPARE,
 	TOI_CLUSTER_MODE,
 	TOI_BOOT_KERNEL,
-<<<<<<< HEAD
-=======
 	TOI_DEVICE_HOTPLUG_LOCKED,
->>>>>>> 1264f6a4
 };
 
 #ifdef CONFIG_TOI
