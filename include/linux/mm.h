--- conflicted
+++ resolved
@@ -97,6 +97,7 @@
 #define VM_HUGETLB	0x00400000	/* Huge TLB Page VM */
 #define VM_NONLINEAR	0x00800000	/* Is non-linear (remap_file_pages) */
 #define VM_MAPPED_COPY	0x01000000	/* T if mapped copy of data (nommu mmap) */
+#define VM_ATOMIC_COPY	0x01000000	/* TuxOnIce should atomically copy (mmu) */
 #define VM_INSERTPAGE	0x02000000	/* The vma has had "vm_insert_page()" done on it */
 #define VM_ALWAYSDUMP	0x04000000	/* Always include in core dumps */
 
@@ -104,11 +105,7 @@
 #define VM_MIXEDMAP	0x10000000	/* Can contain "struct page" and pure PFN pages */
 #define VM_SAO		0x20000000	/* Strong Access Ordering (powerpc) */
 #define VM_PFN_AT_MMAP	0x40000000	/* PFNMAP vma that is fully mapped at mmap time */
-<<<<<<< HEAD
-#define VM_ATOMIC_COPY	0x80000000	/* TuxOnIce should atomically copy */
-=======
 #define VM_MERGEABLE	0x80000000	/* KSM may merge identical pages */
->>>>>>> 17d857be
 
 #ifndef VM_STACK_DEFAULT_FLAGS		/* arch can override this */
 #define VM_STACK_DEFAULT_FLAGS VM_DATA_DEFAULT_FLAGS
