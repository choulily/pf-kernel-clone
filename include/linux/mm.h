#ifndef _LINUX_MM_H
#define _LINUX_MM_H

#include <linux/errno.h>

#ifdef __KERNEL__

#include <linux/gfp.h>
#include <linux/list.h>
#include <linux/mmzone.h>
#include <linux/rbtree.h>
#include <linux/prio_tree.h>
#include <linux/debug_locks.h>
#include <linux/mm_types.h>
#include <linux/range.h>
#include <linux/pfn.h>
#include <linux/bit_spinlock.h>

struct mempolicy;
struct anon_vma;
struct file_ra_state;
struct user_struct;
struct writeback_control;

#ifndef CONFIG_DISCONTIGMEM          /* Don't use mapnrs, do it properly */
extern unsigned long max_mapnr;
#endif

extern unsigned long num_physpages;
extern unsigned long totalram_pages;
extern void * high_memory;
extern int page_cluster;

#ifdef CONFIG_SYSCTL
extern int sysctl_legacy_va_layout;
#else
#define sysctl_legacy_va_layout 0
#endif

#include <asm/page.h>
#include <asm/pgtable.h>
#include <asm/processor.h>

#define nth_page(page,n) pfn_to_page(page_to_pfn((page)) + (n))

/* to align the pointer to the (next) page boundary */
#define PAGE_ALIGN(addr) ALIGN(addr, PAGE_SIZE)

/*
 * Linux kernel virtual memory manager primitives.
 * The idea being to have a "virtual" mm in the same way
 * we have a virtual fs - giving a cleaner interface to the
 * mm details, and allowing different kinds of memory mappings
 * (from shared memory to executable loading to arbitrary
 * mmap() functions).
 */

extern struct kmem_cache *vm_area_cachep;

#ifndef CONFIG_MMU
extern struct rb_root nommu_region_tree;
extern struct rw_semaphore nommu_region_sem;

extern unsigned int kobjsize(const void *objp);
#endif

/*
 * vm_flags in vm_area_struct, see mm_types.h.
 */
#define VM_READ		0x00000001	/* currently active flags */
#define VM_WRITE	0x00000002
#define VM_EXEC		0x00000004
#define VM_SHARED	0x00000008

/* mprotect() hardcodes VM_MAYREAD >> 4 == VM_READ, and so for r/w/x bits. */
#define VM_MAYREAD	0x00000010	/* limits for mprotect() etc */
#define VM_MAYWRITE	0x00000020
#define VM_MAYEXEC	0x00000040
#define VM_MAYSHARE	0x00000080

#define VM_GROWSDOWN	0x00000100	/* general info on the segment */
#if defined(CONFIG_STACK_GROWSUP) || defined(CONFIG_IA64)
#define VM_GROWSUP	0x00000200
#else
#define VM_GROWSUP	0x00000000
#define VM_NOHUGEPAGE	0x00000200	/* MADV_NOHUGEPAGE marked this vma */
#endif
#define VM_PFNMAP	0x00000400	/* Page-ranges managed without "struct page", just pure PFN */
#define VM_DENYWRITE	0x00000800	/* ETXTBSY on write attempts.. */

#define VM_EXECUTABLE	0x00001000
#define VM_LOCKED	0x00002000
#define VM_IO           0x00004000	/* Memory mapped I/O or similar */

					/* Used by sys_madvise() */
#define VM_SEQ_READ	0x00008000	/* App will access data sequentially */
#define VM_RAND_READ	0x00010000	/* App will not benefit from clustered reads */

#define VM_DONTCOPY	0x00020000      /* Do not copy this vma on fork */
#define VM_DONTEXPAND	0x00040000	/* Cannot expand with mremap() */
#define VM_RESERVED	0x00080000	/* Count as reserved_vm like IO */
#define VM_ACCOUNT	0x00100000	/* Is a VM accounted object */
#define VM_NORESERVE	0x00200000	/* should the VM suppress accounting */
#define VM_HUGETLB	0x00400000	/* Huge TLB Page VM */
#define VM_NONLINEAR	0x00800000	/* Is non-linear (remap_file_pages) */
#ifndef CONFIG_TRANSPARENT_HUGEPAGE
#define VM_MAPPED_COPY	0x01000000	/* T if mapped copy of data (nommu mmap) */
#else
#define VM_HUGEPAGE	0x01000000	/* MADV_HUGEPAGE marked this vma */
#endif
#define VM_INSERTPAGE	0x02000000	/* The vma has had "vm_insert_page()" done on it */
#define VM_ALWAYSDUMP	0x04000000	/* Always include in core dumps */

#define VM_CAN_NONLINEAR 0x08000000	/* Has ->fault & does nonlinear pages */
#define VM_MIXEDMAP	0x10000000	/* Can contain "struct page" and pure PFN pages */
#define VM_SAO		0x20000000	/* Strong Access Ordering (powerpc) */
#define VM_PFN_AT_MMAP	0x40000000	/* PFNMAP vma that is fully mapped at mmap time */
#define VM_MERGEABLE	0x80000000	/* KSM may merge identical pages */

/* Bits set in the VMA until the stack is in its final location */
#define VM_STACK_INCOMPLETE_SETUP	(VM_RAND_READ | VM_SEQ_READ)

#ifndef VM_STACK_DEFAULT_FLAGS		/* arch can override this */
#define VM_STACK_DEFAULT_FLAGS VM_DATA_DEFAULT_FLAGS
#endif

#ifdef CONFIG_STACK_GROWSUP
#define VM_STACK_FLAGS	(VM_GROWSUP | VM_STACK_DEFAULT_FLAGS | VM_ACCOUNT)
#else
#define VM_STACK_FLAGS	(VM_GROWSDOWN | VM_STACK_DEFAULT_FLAGS | VM_ACCOUNT)
#endif

#define VM_READHINTMASK			(VM_SEQ_READ | VM_RAND_READ)
#define VM_ClearReadHint(v)		(v)->vm_flags &= ~VM_READHINTMASK
#define VM_NormalReadHint(v)		(!((v)->vm_flags & VM_READHINTMASK))
#define VM_SequentialReadHint(v)	((v)->vm_flags & VM_SEQ_READ)
#define VM_RandomReadHint(v)		((v)->vm_flags & VM_RAND_READ)

/*
 * Special vmas that are non-mergable, non-mlock()able.
 * Note: mm/huge_memory.c VM_NO_THP depends on this definition.
 */
#define VM_SPECIAL (VM_IO | VM_DONTEXPAND | VM_RESERVED | VM_PFNMAP)

/*
 * mapping from the currently active vm_flags protection bits (the
 * low four bits) to a page protection mask..
 */
extern pgprot_t protection_map[16];

#define FAULT_FLAG_WRITE	0x01	/* Fault was a write access */
#define FAULT_FLAG_NONLINEAR	0x02	/* Fault was via a nonlinear mapping */
#define FAULT_FLAG_MKWRITE	0x04	/* Fault was mkwrite of existing pte */
#define FAULT_FLAG_ALLOW_RETRY	0x08	/* Retry fault if blocking */
#define FAULT_FLAG_RETRY_NOWAIT	0x10	/* Don't drop mmap_sem and wait when retrying */
#define FAULT_FLAG_KILLABLE	0x20	/* The fault task is in SIGKILL killable region */

/*
 * This interface is used by x86 PAT code to identify a pfn mapping that is
 * linear over entire vma. This is to optimize PAT code that deals with
 * marking the physical region with a particular prot. This is not for generic
 * mm use. Note also that this check will not work if the pfn mapping is
 * linear for a vma starting at physical address 0. In which case PAT code
 * falls back to slow path of reserving physical range page by page.
 */
static inline int is_linear_pfn_mapping(struct vm_area_struct *vma)
{
	return !!(vma->vm_flags & VM_PFN_AT_MMAP);
}

static inline int is_pfn_mapping(struct vm_area_struct *vma)
{
	return !!(vma->vm_flags & VM_PFNMAP);
}

/*
 * vm_fault is filled by the the pagefault handler and passed to the vma's
 * ->fault function. The vma's ->fault is responsible for returning a bitmask
 * of VM_FAULT_xxx flags that give details about how the fault was handled.
 *
 * pgoff should be used in favour of virtual_address, if possible. If pgoff
 * is used, one may set VM_CAN_NONLINEAR in the vma->vm_flags to get nonlinear
 * mapping support.
 */
struct vm_fault {
	unsigned int flags;		/* FAULT_FLAG_xxx flags */
	pgoff_t pgoff;			/* Logical page offset based on vma */
	void __user *virtual_address;	/* Faulting virtual address */

	struct page *page;		/* ->fault handlers should return a
					 * page here, unless VM_FAULT_NOPAGE
					 * is set (which is also implied by
					 * VM_FAULT_ERROR).
					 */
};

/*
 * These are the virtual MM functions - opening of an area, closing and
 * unmapping it (needed to keep files on disk up-to-date etc), pointer
 * to the functions called when a no-page or a wp-page exception occurs. 
 */
struct vm_operations_struct {
	void (*open)(struct vm_area_struct * area);
	void (*close)(struct vm_area_struct * area);
	int (*fault)(struct vm_area_struct *vma, struct vm_fault *vmf);

	/* notification that a previously read-only page is about to become
	 * writable, if an error is returned it will cause a SIGBUS */
	int (*page_mkwrite)(struct vm_area_struct *vma, struct vm_fault *vmf);

	/* called by access_process_vm when get_user_pages() fails, typically
	 * for use by special VMAs that can switch between memory and hardware
	 */
	int (*access)(struct vm_area_struct *vma, unsigned long addr,
		      void *buf, int len, int write);
#ifdef CONFIG_NUMA
	/*
	 * set_policy() op must add a reference to any non-NULL @new mempolicy
	 * to hold the policy upon return.  Caller should pass NULL @new to
	 * remove a policy and fall back to surrounding context--i.e. do not
	 * install a MPOL_DEFAULT policy, nor the task or system default
	 * mempolicy.
	 */
	int (*set_policy)(struct vm_area_struct *vma, struct mempolicy *new);

	/*
	 * get_policy() op must add reference [mpol_get()] to any policy at
	 * (vma,addr) marked as MPOL_SHARED.  The shared policy infrastructure
	 * in mm/mempolicy.c will do this automatically.
	 * get_policy() must NOT add a ref if the policy at (vma,addr) is not
	 * marked as MPOL_SHARED. vma policies are protected by the mmap_sem.
	 * If no [shared/vma] mempolicy exists at the addr, get_policy() op
	 * must return NULL--i.e., do not "fallback" to task or system default
	 * policy.
	 */
	struct mempolicy *(*get_policy)(struct vm_area_struct *vma,
					unsigned long addr);
	int (*migrate)(struct vm_area_struct *vma, const nodemask_t *from,
		const nodemask_t *to, unsigned long flags);
#endif
};

struct mmu_gather;
struct inode;

#define page_private(page)		((page)->private)
#define set_page_private(page, v)	((page)->private = (v))

/*
 * FIXME: take this include out, include page-flags.h in
 * files which need it (119 of them)
 */
#include <linux/page-flags.h>
#include <linux/huge_mm.h>

/*
 * Methods to modify the page usage count.
 *
 * What counts for a page usage:
 * - cache mapping   (page->mapping)
 * - private data    (page->private)
 * - page mapped in a task's page tables, each mapping
 *   is counted separately
 *
 * Also, many kernel routines increase the page count before a critical
 * routine so they can be sure the page doesn't go away from under them.
 */

/*
 * Drop a ref, return true if the refcount fell to zero (the page has no users)
 */
static inline int put_page_testzero(struct page *page)
{
	VM_BUG_ON(atomic_read(&page->_count) == 0);
	return atomic_dec_and_test(&page->_count);
}

/*
 * Try to grab a ref unless the page has a refcount of zero, return false if
 * that is the case.
 */
static inline int get_page_unless_zero(struct page *page)
{
	return atomic_inc_not_zero(&page->_count);
}

extern int page_is_ram(unsigned long pfn);

/* Support for virtually mapped pages */
struct page *vmalloc_to_page(const void *addr);
unsigned long vmalloc_to_pfn(const void *addr);

/*
 * Determine if an address is within the vmalloc range
 *
 * On nommu, vmalloc/vfree wrap through kmalloc/kfree directly, so there
 * is no special casing required.
 */
static inline int is_vmalloc_addr(const void *x)
{
#ifdef CONFIG_MMU
	unsigned long addr = (unsigned long)x;

	return addr >= VMALLOC_START && addr < VMALLOC_END;
#else
	return 0;
#endif
}
#ifdef CONFIG_MMU
extern int is_vmalloc_or_module_addr(const void *x);
#else
static inline int is_vmalloc_or_module_addr(const void *x)
{
	return 0;
}
#endif

static inline void compound_lock(struct page *page)
{
#ifdef CONFIG_TRANSPARENT_HUGEPAGE
	bit_spin_lock(PG_compound_lock, &page->flags);
#endif
}

static inline void compound_unlock(struct page *page)
{
#ifdef CONFIG_TRANSPARENT_HUGEPAGE
	bit_spin_unlock(PG_compound_lock, &page->flags);
#endif
}

static inline unsigned long compound_lock_irqsave(struct page *page)
{
	unsigned long uninitialized_var(flags);
#ifdef CONFIG_TRANSPARENT_HUGEPAGE
	local_irq_save(flags);
	compound_lock(page);
#endif
	return flags;
}

static inline void compound_unlock_irqrestore(struct page *page,
					      unsigned long flags)
{
#ifdef CONFIG_TRANSPARENT_HUGEPAGE
	compound_unlock(page);
	local_irq_restore(flags);
#endif
}

static inline struct page *compound_head(struct page *page)
{
	if (unlikely(PageTail(page)))
		return page->first_page;
	return page;
}

static inline int page_count(struct page *page)
{
	return atomic_read(&compound_head(page)->_count);
}

static inline void get_page(struct page *page)
{
	/*
	 * Getting a normal page or the head of a compound page
	 * requires to already have an elevated page->_count. Only if
	 * we're getting a tail page, the elevated page->_count is
	 * required only in the head page, so for tail pages the
	 * bugcheck only verifies that the page->_count isn't
	 * negative.
	 */
	VM_BUG_ON(atomic_read(&page->_count) < !PageTail(page));
	atomic_inc(&page->_count);
	/*
	 * Getting a tail page will elevate both the head and tail
	 * page->_count(s).
	 */
	if (unlikely(PageTail(page))) {
		/*
		 * This is safe only because
		 * __split_huge_page_refcount can't run under
		 * get_page().
		 */
		VM_BUG_ON(atomic_read(&page->first_page->_count) <= 0);
		atomic_inc(&page->first_page->_count);
	}
}

static inline struct page *virt_to_head_page(const void *x)
{
	struct page *page = virt_to_page(x);
	return compound_head(page);
}

/*
 * Setup the page count before being freed into the page allocator for
 * the first time (boot or memory hotplug)
 */
static inline void init_page_count(struct page *page)
{
	atomic_set(&page->_count, 1);
}

/*
 * PageBuddy() indicate that the page is free and in the buddy system
 * (see mm/page_alloc.c).
 *
 * PAGE_BUDDY_MAPCOUNT_VALUE must be <= -2 but better not too close to
 * -2 so that an underflow of the page_mapcount() won't be mistaken
 * for a genuine PAGE_BUDDY_MAPCOUNT_VALUE. -128 can be created very
 * efficiently by most CPU architectures.
 */
#define PAGE_BUDDY_MAPCOUNT_VALUE (-128)

static inline int PageBuddy(struct page *page)
{
	return atomic_read(&page->_mapcount) == PAGE_BUDDY_MAPCOUNT_VALUE;
}

static inline void __SetPageBuddy(struct page *page)
{
	VM_BUG_ON(atomic_read(&page->_mapcount) != -1);
	atomic_set(&page->_mapcount, PAGE_BUDDY_MAPCOUNT_VALUE);
}

static inline void __ClearPageBuddy(struct page *page)
{
	VM_BUG_ON(!PageBuddy(page));
	atomic_set(&page->_mapcount, -1);
}

void put_page(struct page *page);
void put_pages_list(struct list_head *pages);

void split_page(struct page *page, unsigned int order);
int split_free_page(struct page *page);

/*
 * Compound pages have a destructor function.  Provide a
 * prototype for that function and accessor functions.
 * These are _only_ valid on the head of a PG_compound page.
 */
typedef void compound_page_dtor(struct page *);

static inline void set_compound_page_dtor(struct page *page,
						compound_page_dtor *dtor)
{
	page[1].lru.next = (void *)dtor;
}

static inline compound_page_dtor *get_compound_page_dtor(struct page *page)
{
	return (compound_page_dtor *)page[1].lru.next;
}

static inline int compound_order(struct page *page)
{
	if (!PageHead(page))
		return 0;
	return (unsigned long)page[1].lru.prev;
}

static inline int compound_trans_order(struct page *page)
{
	int order;
	unsigned long flags;

	if (!PageHead(page))
		return 0;

	flags = compound_lock_irqsave(page);
	order = compound_order(page);
	compound_unlock_irqrestore(page, flags);
	return order;
}

static inline void set_compound_order(struct page *page, unsigned long order)
{
	page[1].lru.prev = (void *)order;
}

#ifdef CONFIG_MMU
/*
 * Do pte_mkwrite, but only if the vma says VM_WRITE.  We do this when
 * servicing faults for write access.  In the normal case, do always want
 * pte_mkwrite.  But get_user_pages can cause write faults for mappings
 * that do not have writing enabled, when used by access_process_vm.
 */
static inline pte_t maybe_mkwrite(pte_t pte, struct vm_area_struct *vma)
{
	if (likely(vma->vm_flags & VM_WRITE))
		pte = pte_mkwrite(pte);
	return pte;
}
#endif

/*
 * Multiple processes may "see" the same page. E.g. for untouched
 * mappings of /dev/null, all processes see the same page full of
 * zeroes, and text pages of executables and shared libraries have
 * only one copy in memory, at most, normally.
 *
 * For the non-reserved pages, page_count(page) denotes a reference count.
 *   page_count() == 0 means the page is free. page->lru is then used for
 *   freelist management in the buddy allocator.
 *   page_count() > 0  means the page has been allocated.
 *
 * Pages are allocated by the slab allocator in order to provide memory
 * to kmalloc and kmem_cache_alloc. In this case, the management of the
 * page, and the fields in 'struct page' are the responsibility of mm/slab.c
 * unless a particular usage is carefully commented. (the responsibility of
 * freeing the kmalloc memory is the caller's, of course).
 *
 * A page may be used by anyone else who does a __get_free_page().
 * In this case, page_count still tracks the references, and should only
 * be used through the normal accessor functions. The top bits of page->flags
 * and page->virtual store page management information, but all other fields
 * are unused and could be used privately, carefully. The management of this
 * page is the responsibility of the one who allocated it, and those who have
 * subsequently been given references to it.
 *
 * The other pages (we may call them "pagecache pages") are completely
 * managed by the Linux memory manager: I/O, buffers, swapping etc.
 * The following discussion applies only to them.
 *
 * A pagecache page contains an opaque `private' member, which belongs to the
 * page's address_space. Usually, this is the address of a circular list of
 * the page's disk buffers. PG_private must be set to tell the VM to call
 * into the filesystem to release these pages.
 *
 * A page may belong to an inode's memory mapping. In this case, page->mapping
 * is the pointer to the inode, and page->index is the file offset of the page,
 * in units of PAGE_CACHE_SIZE.
 *
 * If pagecache pages are not associated with an inode, they are said to be
 * anonymous pages. These may become associated with the swapcache, and in that
 * case PG_swapcache is set, and page->private is an offset into the swapcache.
 *
 * In either case (swapcache or inode backed), the pagecache itself holds one
 * reference to the page. Setting PG_private should also increment the
 * refcount. The each user mapping also has a reference to the page.
 *
 * The pagecache pages are stored in a per-mapping radix tree, which is
 * rooted at mapping->page_tree, and indexed by offset.
 * Where 2.4 and early 2.6 kernels kept dirty/clean pages in per-address_space
 * lists, we instead now tag pages as dirty/writeback in the radix tree.
 *
 * All pagecache pages may be subject to I/O:
 * - inode pages may need to be read from disk,
 * - inode pages which have been modified and are MAP_SHARED may need
 *   to be written back to the inode on disk,
 * - anonymous pages (including MAP_PRIVATE file mappings) which have been
 *   modified may need to be swapped out to swap space and (later) to be read
 *   back into memory.
 */

/*
 * The zone field is never updated after free_area_init_core()
 * sets it, so none of the operations on it need to be atomic.
 */


/*
 * page->flags layout:
 *
 * There are three possibilities for how page->flags get
 * laid out.  The first is for the normal case, without
 * sparsemem.  The second is for sparsemem when there is
 * plenty of space for node and section.  The last is when
 * we have run out of space and have to fall back to an
 * alternate (slower) way of determining the node.
 *
 * No sparsemem or sparsemem vmemmap: |       NODE     | ZONE | ... | FLAGS |
 * classic sparse with space for node:| SECTION | NODE | ZONE | ... | FLAGS |
 * classic sparse no space for node:  | SECTION |     ZONE    | ... | FLAGS |
 */
#if defined(CONFIG_SPARSEMEM) && !defined(CONFIG_SPARSEMEM_VMEMMAP)
#define SECTIONS_WIDTH		SECTIONS_SHIFT
#else
#define SECTIONS_WIDTH		0
#endif

#define ZONES_WIDTH		ZONES_SHIFT

#if SECTIONS_WIDTH+ZONES_WIDTH+NODES_SHIFT <= BITS_PER_LONG - NR_PAGEFLAGS
#define NODES_WIDTH		NODES_SHIFT
#else
#ifdef CONFIG_SPARSEMEM_VMEMMAP
#error "Vmemmap: No space for nodes field in page flags"
#endif
#define NODES_WIDTH		0
#endif

/* Page flags: | [SECTION] | [NODE] | ZONE | ... | FLAGS | */
#define SECTIONS_PGOFF		((sizeof(unsigned long)*8) - SECTIONS_WIDTH)
#define NODES_PGOFF		(SECTIONS_PGOFF - NODES_WIDTH)
#define ZONES_PGOFF		(NODES_PGOFF - ZONES_WIDTH)

/*
 * We are going to use the flags for the page to node mapping if its in
 * there.  This includes the case where there is no node, so it is implicit.
 */
#if !(NODES_WIDTH > 0 || NODES_SHIFT == 0)
#define NODE_NOT_IN_PAGE_FLAGS
#endif

/*
 * Define the bit shifts to access each section.  For non-existent
 * sections we define the shift as 0; that plus a 0 mask ensures
 * the compiler will optimise away reference to them.
 */
#define SECTIONS_PGSHIFT	(SECTIONS_PGOFF * (SECTIONS_WIDTH != 0))
#define NODES_PGSHIFT		(NODES_PGOFF * (NODES_WIDTH != 0))
#define ZONES_PGSHIFT		(ZONES_PGOFF * (ZONES_WIDTH != 0))

/* NODE:ZONE or SECTION:ZONE is used to ID a zone for the buddy allocator */
#ifdef NODE_NOT_IN_PAGE_FLAGS
#define ZONEID_SHIFT		(SECTIONS_SHIFT + ZONES_SHIFT)
#define ZONEID_PGOFF		((SECTIONS_PGOFF < ZONES_PGOFF)? \
						SECTIONS_PGOFF : ZONES_PGOFF)
#else
#define ZONEID_SHIFT		(NODES_SHIFT + ZONES_SHIFT)
#define ZONEID_PGOFF		((NODES_PGOFF < ZONES_PGOFF)? \
						NODES_PGOFF : ZONES_PGOFF)
#endif

#define ZONEID_PGSHIFT		(ZONEID_PGOFF * (ZONEID_SHIFT != 0))

#if SECTIONS_WIDTH+NODES_WIDTH+ZONES_WIDTH > BITS_PER_LONG - NR_PAGEFLAGS
#error SECTIONS_WIDTH+NODES_WIDTH+ZONES_WIDTH > BITS_PER_LONG - NR_PAGEFLAGS
#endif

#define ZONES_MASK		((1UL << ZONES_WIDTH) - 1)
#define NODES_MASK		((1UL << NODES_WIDTH) - 1)
#define SECTIONS_MASK		((1UL << SECTIONS_WIDTH) - 1)
#define ZONEID_MASK		((1UL << ZONEID_SHIFT) - 1)

static inline enum zone_type page_zonenum(struct page *page)
{
	return (page->flags >> ZONES_PGSHIFT) & ZONES_MASK;
}

/*
 * The identification function is only used by the buddy allocator for
 * determining if two pages could be buddies. We are not really
 * identifying a zone since we could be using a the section number
 * id if we have not node id available in page flags.
 * We guarantee only that it will return the same value for two
 * combinable pages in a zone.
 */
static inline int page_zone_id(struct page *page)
{
	return (page->flags >> ZONEID_PGSHIFT) & ZONEID_MASK;
}

static inline int zone_to_nid(struct zone *zone)
{
#ifdef CONFIG_NUMA
	return zone->node;
#else
	return 0;
#endif
}

#ifdef NODE_NOT_IN_PAGE_FLAGS
extern int page_to_nid(struct page *page);
#else
static inline int page_to_nid(struct page *page)
{
	return (page->flags >> NODES_PGSHIFT) & NODES_MASK;
}
#endif

static inline struct zone *page_zone(struct page *page)
{
	return &NODE_DATA(page_to_nid(page))->node_zones[page_zonenum(page)];
}

#if defined(CONFIG_SPARSEMEM) && !defined(CONFIG_SPARSEMEM_VMEMMAP)
static inline void set_page_section(struct page *page, unsigned long section)
{
	page->flags &= ~(SECTIONS_MASK << SECTIONS_PGSHIFT);
	page->flags |= (section & SECTIONS_MASK) << SECTIONS_PGSHIFT;
}

static inline unsigned long page_to_section(struct page *page)
{
	return (page->flags >> SECTIONS_PGSHIFT) & SECTIONS_MASK;
}
#endif

static inline void set_page_zone(struct page *page, enum zone_type zone)
{
	page->flags &= ~(ZONES_MASK << ZONES_PGSHIFT);
	page->flags |= (zone & ZONES_MASK) << ZONES_PGSHIFT;
}

static inline void set_page_node(struct page *page, unsigned long node)
{
	page->flags &= ~(NODES_MASK << NODES_PGSHIFT);
	page->flags |= (node & NODES_MASK) << NODES_PGSHIFT;
}

static inline void set_page_links(struct page *page, enum zone_type zone,
	unsigned long node, unsigned long pfn)
{
	set_page_zone(page, zone);
	set_page_node(page, node);
#if defined(CONFIG_SPARSEMEM) && !defined(CONFIG_SPARSEMEM_VMEMMAP)
	set_page_section(page, pfn_to_section_nr(pfn));
#endif
}

/*
 * Some inline functions in vmstat.h depend on page_zone()
 */
#include <linux/vmstat.h>

static __always_inline void *lowmem_page_address(struct page *page)
{
	return __va(PFN_PHYS(page_to_pfn(page)));
}

#if defined(CONFIG_HIGHMEM) && !defined(WANT_PAGE_VIRTUAL)
#define HASHED_PAGE_VIRTUAL
#endif

#if defined(WANT_PAGE_VIRTUAL)
#define page_address(page) ((page)->virtual)
#define set_page_address(page, address)			\
	do {						\
		(page)->virtual = (address);		\
	} while(0)
#define page_address_init()  do { } while(0)
#endif

#if defined(HASHED_PAGE_VIRTUAL)
void *page_address(struct page *page);
void set_page_address(struct page *page, void *virtual);
void page_address_init(void);
#endif

#if !defined(HASHED_PAGE_VIRTUAL) && !defined(WANT_PAGE_VIRTUAL)
#define page_address(page) lowmem_page_address(page)
#define set_page_address(page, address)  do { } while(0)
#define page_address_init()  do { } while(0)
#endif

/*
 * On an anonymous page mapped into a user virtual memory area,
 * page->mapping points to its anon_vma, not to a struct address_space;
 * with the PAGE_MAPPING_ANON bit set to distinguish it.  See rmap.h.
 *
 * On an anonymous page in a VM_MERGEABLE area, if CONFIG_KSM is enabled,
 * the PAGE_MAPPING_KSM bit may be set along with the PAGE_MAPPING_ANON bit;
 * and then page->mapping points, not to an anon_vma, but to a private
 * structure which KSM associates with that merged page.  See ksm.h.
 *
 * PAGE_MAPPING_KSM without PAGE_MAPPING_ANON is currently never used.
 *
 * Please note that, confusingly, "page_mapping" refers to the inode
 * address_space which maps the page from disk; whereas "page_mapped"
 * refers to user virtual address space into which the page is mapped.
 */
#define PAGE_MAPPING_ANON	1
#define PAGE_MAPPING_KSM	2
#define PAGE_MAPPING_FLAGS	(PAGE_MAPPING_ANON | PAGE_MAPPING_KSM)

extern struct address_space swapper_space;
static inline struct address_space *page_mapping(struct page *page)
{
	struct address_space *mapping = page->mapping;

	VM_BUG_ON(PageSlab(page));
	if (unlikely(PageSwapCache(page)))
		mapping = &swapper_space;
	else if ((unsigned long)mapping & PAGE_MAPPING_ANON)
		mapping = NULL;
	return mapping;
}

/* Neutral page->mapping pointer to address_space or anon_vma or other */
static inline void *page_rmapping(struct page *page)
{
	return (void *)((unsigned long)page->mapping & ~PAGE_MAPPING_FLAGS);
}

static inline int PageAnon(struct page *page)
{
	return ((unsigned long)page->mapping & PAGE_MAPPING_ANON) != 0;
}

/*
 * Return the pagecache index of the passed page.  Regular pagecache pages
 * use ->index whereas swapcache pages use ->private
 */
static inline pgoff_t page_index(struct page *page)
{
	if (unlikely(PageSwapCache(page)))
		return page_private(page);
	return page->index;
}

/*
 * The atomic page->_mapcount, like _count, starts from -1:
 * so that transitions both from it and to it can be tracked,
 * using atomic_inc_and_test and atomic_add_negative(-1).
 */
static inline void reset_page_mapcount(struct page *page)
{
	atomic_set(&(page)->_mapcount, -1);
}

static inline int page_mapcount(struct page *page)
{
	return atomic_read(&(page)->_mapcount) + 1;
}

/*
 * Return true if this page is mapped into pagetables.
 */
static inline int page_mapped(struct page *page)
{
	return atomic_read(&(page)->_mapcount) >= 0;
}

/*
 * Different kinds of faults, as returned by handle_mm_fault().
 * Used to decide whether a process gets delivered SIGBUS or
 * just gets major/minor fault counters bumped up.
 */

#define VM_FAULT_MINOR	0 /* For backwards compat. Remove me quickly. */

#define VM_FAULT_OOM	0x0001
#define VM_FAULT_SIGBUS	0x0002
#define VM_FAULT_MAJOR	0x0004
#define VM_FAULT_WRITE	0x0008	/* Special case for get_user_pages */
#define VM_FAULT_HWPOISON 0x0010	/* Hit poisoned small page */
#define VM_FAULT_HWPOISON_LARGE 0x0020  /* Hit poisoned large page. Index encoded in upper bits */

#define VM_FAULT_NOPAGE	0x0100	/* ->fault installed the pte, not return page */
#define VM_FAULT_LOCKED	0x0200	/* ->fault locked the returned page */
#define VM_FAULT_RETRY	0x0400	/* ->fault blocked, must retry */

#define VM_FAULT_HWPOISON_LARGE_MASK 0xf000 /* encodes hpage index for large hwpoison */

#define VM_FAULT_ERROR	(VM_FAULT_OOM | VM_FAULT_SIGBUS | VM_FAULT_HWPOISON | \
			 VM_FAULT_HWPOISON_LARGE)

/* Encode hstate index for a hwpoisoned large page */
#define VM_FAULT_SET_HINDEX(x) ((x) << 12)
#define VM_FAULT_GET_HINDEX(x) (((x) >> 12) & 0xf)

/*
 * Can be called by the pagefault handler when it gets a VM_FAULT_OOM.
 */
extern void pagefault_out_of_memory(void);

#define offset_in_page(p)	((unsigned long)(p) & ~PAGE_MASK)

/*
 * Flags passed to show_mem() and show_free_areas() to suppress output in
 * various contexts.
 */
#define SHOW_MEM_FILTER_NODES	(0x0001u)	/* filter disallowed nodes */

extern void show_free_areas(unsigned int flags);
extern bool skip_free_areas_node(unsigned int flags, int nid);

int shmem_lock(struct file *file, int lock, struct user_struct *user);
struct file *shmem_file_setup(const char *name, loff_t size, unsigned long flags,
		int atomic_copy);
int shmem_zero_setup(struct vm_area_struct *);

extern int can_do_mlock(void);
extern int user_shm_lock(size_t, struct user_struct *);
extern void user_shm_unlock(size_t, struct user_struct *);

/*
 * Parameter block passed down to zap_pte_range in exceptional cases.
 */
struct zap_details {
	struct vm_area_struct *nonlinear_vma;	/* Check page->index if set */
	struct address_space *check_mapping;	/* Check page->mapping if set */
	pgoff_t	first_index;			/* Lowest page->index to unmap */
	pgoff_t last_index;			/* Highest page->index to unmap */
};

struct page *vm_normal_page(struct vm_area_struct *vma, unsigned long addr,
		pte_t pte);

int zap_vma_ptes(struct vm_area_struct *vma, unsigned long address,
		unsigned long size);
unsigned long zap_page_range(struct vm_area_struct *vma, unsigned long address,
		unsigned long size, struct zap_details *);
unsigned long unmap_vmas(struct mmu_gather *tlb,
		struct vm_area_struct *start_vma, unsigned long start_addr,
		unsigned long end_addr, unsigned long *nr_accounted,
		struct zap_details *);

/**
 * mm_walk - callbacks for walk_page_range
 * @pgd_entry: if set, called for each non-empty PGD (top-level) entry
 * @pud_entry: if set, called for each non-empty PUD (2nd-level) entry
 * @pmd_entry: if set, called for each non-empty PMD (3rd-level) entry
 *	       this handler is required to be able to handle
 *	       pmd_trans_huge() pmds.  They may simply choose to
 *	       split_huge_page() instead of handling it explicitly.
 * @pte_entry: if set, called for each non-empty PTE (4th-level) entry
 * @pte_hole: if set, called for each hole at all levels
 * @hugetlb_entry: if set, called for each hugetlb entry
 *
 * (see walk_page_range for more details)
 */
struct mm_walk {
	int (*pgd_entry)(pgd_t *, unsigned long, unsigned long, struct mm_walk *);
	int (*pud_entry)(pud_t *, unsigned long, unsigned long, struct mm_walk *);
	int (*pmd_entry)(pmd_t *, unsigned long, unsigned long, struct mm_walk *);
	int (*pte_entry)(pte_t *, unsigned long, unsigned long, struct mm_walk *);
	int (*pte_hole)(unsigned long, unsigned long, struct mm_walk *);
	int (*hugetlb_entry)(pte_t *, unsigned long,
			     unsigned long, unsigned long, struct mm_walk *);
	struct mm_struct *mm;
	void *private;
};

int walk_page_range(unsigned long addr, unsigned long end,
		struct mm_walk *walk);
void free_pgd_range(struct mmu_gather *tlb, unsigned long addr,
		unsigned long end, unsigned long floor, unsigned long ceiling);
int copy_page_range(struct mm_struct *dst, struct mm_struct *src,
			struct vm_area_struct *vma);
void unmap_mapping_range(struct address_space *mapping,
		loff_t const holebegin, loff_t const holelen, int even_cows);
int follow_pfn(struct vm_area_struct *vma, unsigned long address,
	unsigned long *pfn);
int follow_phys(struct vm_area_struct *vma, unsigned long address,
		unsigned int flags, unsigned long *prot, resource_size_t *phys);
int generic_access_phys(struct vm_area_struct *vma, unsigned long addr,
			void *buf, int len, int write);

static inline void unmap_shared_mapping_range(struct address_space *mapping,
		loff_t const holebegin, loff_t const holelen)
{
	unmap_mapping_range(mapping, holebegin, holelen, 0);
}

extern void truncate_pagecache(struct inode *inode, loff_t old, loff_t new);
extern void truncate_setsize(struct inode *inode, loff_t newsize);
extern int vmtruncate(struct inode *inode, loff_t offset);
extern int vmtruncate_range(struct inode *inode, loff_t offset, loff_t end);

int truncate_inode_page(struct address_space *mapping, struct page *page);
int generic_error_remove_page(struct address_space *mapping, struct page *page);

int invalidate_inode_page(struct page *page);

#ifdef CONFIG_MMU
extern int handle_mm_fault(struct mm_struct *mm, struct vm_area_struct *vma,
			unsigned long address, unsigned int flags);
#else
static inline int handle_mm_fault(struct mm_struct *mm,
			struct vm_area_struct *vma, unsigned long address,
			unsigned int flags)
{
	/* should never happen if there's no MMU */
	BUG();
	return VM_FAULT_SIGBUS;
}
#endif

extern int make_pages_present(unsigned long addr, unsigned long end);
extern int access_process_vm(struct task_struct *tsk, unsigned long addr, void *buf, int len, int write);
extern int access_remote_vm(struct mm_struct *mm, unsigned long addr,
		void *buf, int len, int write);

int __get_user_pages(struct task_struct *tsk, struct mm_struct *mm,
		     unsigned long start, int len, unsigned int foll_flags,
		     struct page **pages, struct vm_area_struct **vmas,
		     int *nonblocking);
int get_user_pages(struct task_struct *tsk, struct mm_struct *mm,
			unsigned long start, int nr_pages, int write, int force,
			struct page **pages, struct vm_area_struct **vmas);
int get_user_pages_fast(unsigned long start, int nr_pages, int write,
			struct page **pages);
struct page *get_dump_page(unsigned long addr);

extern int try_to_release_page(struct page * page, gfp_t gfp_mask);
extern void do_invalidatepage(struct page *page, unsigned long offset);

int __set_page_dirty_nobuffers(struct page *page);
int __set_page_dirty_no_writeback(struct page *page);
int redirty_page_for_writepage(struct writeback_control *wbc,
				struct page *page);
void account_page_dirtied(struct page *page, struct address_space *mapping);
void account_page_writeback(struct page *page);
int set_page_dirty(struct page *page);
int set_page_dirty_lock(struct page *page);
int clear_page_dirty_for_io(struct page *page);

/* Is the vma a continuation of the stack vma above it? */
static inline int vma_growsdown(struct vm_area_struct *vma, unsigned long addr)
{
	return vma && (vma->vm_end == addr) && (vma->vm_flags & VM_GROWSDOWN);
}

static inline int stack_guard_page_start(struct vm_area_struct *vma,
					     unsigned long addr)
{
	return (vma->vm_flags & VM_GROWSDOWN) &&
		(vma->vm_start == addr) &&
		!vma_growsdown(vma->vm_prev, addr);
}

/* Is the vma a continuation of the stack vma below it? */
static inline int vma_growsup(struct vm_area_struct *vma, unsigned long addr)
{
	return vma && (vma->vm_start == addr) && (vma->vm_flags & VM_GROWSUP);
}

static inline int stack_guard_page_end(struct vm_area_struct *vma,
					   unsigned long addr)
{
	return (vma->vm_flags & VM_GROWSUP) &&
		(vma->vm_end == addr) &&
		!vma_growsup(vma->vm_next, addr);
}

extern unsigned long move_page_tables(struct vm_area_struct *vma,
		unsigned long old_addr, struct vm_area_struct *new_vma,
		unsigned long new_addr, unsigned long len);
extern unsigned long do_mremap(unsigned long addr,
			       unsigned long old_len, unsigned long new_len,
			       unsigned long flags, unsigned long new_addr);
extern int mprotect_fixup(struct vm_area_struct *vma,
			  struct vm_area_struct **pprev, unsigned long start,
			  unsigned long end, unsigned long newflags);

/*
 * doesn't attempt to fault and will return short.
 */
int __get_user_pages_fast(unsigned long start, int nr_pages, int write,
			  struct page **pages);
/*
 * per-process(per-mm_struct) statistics.
 */
static inline void set_mm_counter(struct mm_struct *mm, int member, long value)
{
	atomic_long_set(&mm->rss_stat.count[member], value);
}

#if defined(SPLIT_RSS_COUNTING)
unsigned long get_mm_counter(struct mm_struct *mm, int member);
#else
static inline unsigned long get_mm_counter(struct mm_struct *mm, int member)
{
	return atomic_long_read(&mm->rss_stat.count[member]);
}
#endif

static inline void add_mm_counter(struct mm_struct *mm, int member, long value)
{
	atomic_long_add(value, &mm->rss_stat.count[member]);
}

static inline void inc_mm_counter(struct mm_struct *mm, int member)
{
	atomic_long_inc(&mm->rss_stat.count[member]);
}

static inline void dec_mm_counter(struct mm_struct *mm, int member)
{
	atomic_long_dec(&mm->rss_stat.count[member]);
}

static inline unsigned long get_mm_rss(struct mm_struct *mm)
{
	return get_mm_counter(mm, MM_FILEPAGES) +
		get_mm_counter(mm, MM_ANONPAGES);
}

static inline unsigned long get_mm_hiwater_rss(struct mm_struct *mm)
{
	return max(mm->hiwater_rss, get_mm_rss(mm));
}

static inline unsigned long get_mm_hiwater_vm(struct mm_struct *mm)
{
	return max(mm->hiwater_vm, mm->total_vm);
}

static inline void update_hiwater_rss(struct mm_struct *mm)
{
	unsigned long _rss = get_mm_rss(mm);

	if ((mm)->hiwater_rss < _rss)
		(mm)->hiwater_rss = _rss;
}

static inline void update_hiwater_vm(struct mm_struct *mm)
{
	if (mm->hiwater_vm < mm->total_vm)
		mm->hiwater_vm = mm->total_vm;
}

static inline void setmax_mm_hiwater_rss(unsigned long *maxrss,
					 struct mm_struct *mm)
{
	unsigned long hiwater_rss = get_mm_hiwater_rss(mm);

	if (*maxrss < hiwater_rss)
		*maxrss = hiwater_rss;
}

#if defined(SPLIT_RSS_COUNTING)
void sync_mm_rss(struct task_struct *task, struct mm_struct *mm);
#else
static inline void sync_mm_rss(struct task_struct *task, struct mm_struct *mm)
{
}
#endif

/*
 * This struct is used to pass information from page reclaim to the shrinkers.
 * We consolidate the values for easier extention later.
 */
struct shrink_control {
	gfp_t gfp_mask;

	/* How many slab objects shrinker() should scan and try to reclaim */
	unsigned long nr_to_scan;
};

/*
 * A callback you can register to apply pressure to ageable caches.
 *
 * 'sc' is passed shrink_control which includes a count 'nr_to_scan'
 * and a 'gfpmask'.  It should look through the least-recently-used
 * 'nr_to_scan' entries and attempt to free them up.  It should return
 * the number of objects which remain in the cache.  If it returns -1, it means
 * it cannot do any scanning at this time (eg. there is a risk of deadlock).
 *
 * The 'gfpmask' refers to the allocation we are currently trying to
 * fulfil.
 *
 * Note that 'shrink' will be passed nr_to_scan == 0 when the VM is
 * querying the cache size, so a fastpath for that case is appropriate.
 */
struct shrinker {
	int (*shrink)(struct shrinker *, struct shrink_control *sc);
	int seeks;	/* seeks to recreate an obj */

	/* These are for internal use */
	struct list_head list;
	long nr;	/* objs pending delete */
};
#define DEFAULT_SEEKS 2 /* A good number if you don't know better. */
extern void register_shrinker(struct shrinker *);
extern void unregister_shrinker(struct shrinker *);

int vma_wants_writenotify(struct vm_area_struct *vma);

extern pte_t *__get_locked_pte(struct mm_struct *mm, unsigned long addr,
			       spinlock_t **ptl);
static inline pte_t *get_locked_pte(struct mm_struct *mm, unsigned long addr,
				    spinlock_t **ptl)
{
	pte_t *ptep;
	__cond_lock(*ptl, ptep = __get_locked_pte(mm, addr, ptl));
	return ptep;
}

#ifdef __PAGETABLE_PUD_FOLDED
static inline int __pud_alloc(struct mm_struct *mm, pgd_t *pgd,
						unsigned long address)
{
	return 0;
}
#else
int __pud_alloc(struct mm_struct *mm, pgd_t *pgd, unsigned long address);
#endif

#ifdef __PAGETABLE_PMD_FOLDED
static inline int __pmd_alloc(struct mm_struct *mm, pud_t *pud,
						unsigned long address)
{
	return 0;
}
#else
int __pmd_alloc(struct mm_struct *mm, pud_t *pud, unsigned long address);
#endif

int __pte_alloc(struct mm_struct *mm, struct vm_area_struct *vma,
		pmd_t *pmd, unsigned long address);
int __pte_alloc_kernel(pmd_t *pmd, unsigned long address);

/*
 * The following ifdef needed to get the 4level-fixup.h header to work.
 * Remove it when 4level-fixup.h has been removed.
 */
#if defined(CONFIG_MMU) && !defined(__ARCH_HAS_4LEVEL_HACK)
static inline pud_t *pud_alloc(struct mm_struct *mm, pgd_t *pgd, unsigned long address)
{
	return (unlikely(pgd_none(*pgd)) && __pud_alloc(mm, pgd, address))?
		NULL: pud_offset(pgd, address);
}

static inline pmd_t *pmd_alloc(struct mm_struct *mm, pud_t *pud, unsigned long address)
{
	return (unlikely(pud_none(*pud)) && __pmd_alloc(mm, pud, address))?
		NULL: pmd_offset(pud, address);
}
#endif /* CONFIG_MMU && !__ARCH_HAS_4LEVEL_HACK */

#if USE_SPLIT_PTLOCKS
/*
 * We tuck a spinlock to guard each pagetable page into its struct page,
 * at page->private, with BUILD_BUG_ON to make sure that this will not
 * overflow into the next struct page (as it might with DEBUG_SPINLOCK).
 * When freeing, reset page->mapping so free_pages_check won't complain.
 */
#define __pte_lockptr(page)	&((page)->ptl)
#define pte_lock_init(_page)	do {					\
	spin_lock_init(__pte_lockptr(_page));				\
} while (0)
#define pte_lock_deinit(page)	((page)->mapping = NULL)
#define pte_lockptr(mm, pmd)	({(void)(mm); __pte_lockptr(pmd_page(*(pmd)));})
#else	/* !USE_SPLIT_PTLOCKS */
/*
 * We use mm->page_table_lock to guard all pagetable pages of the mm.
 */
#define pte_lock_init(page)	do {} while (0)
#define pte_lock_deinit(page)	do {} while (0)
#define pte_lockptr(mm, pmd)	({(void)(pmd); &(mm)->page_table_lock;})
#endif /* USE_SPLIT_PTLOCKS */

static inline void pgtable_page_ctor(struct page *page)
{
	pte_lock_init(page);
	inc_zone_page_state(page, NR_PAGETABLE);
}

static inline void pgtable_page_dtor(struct page *page)
{
	pte_lock_deinit(page);
	dec_zone_page_state(page, NR_PAGETABLE);
}

#define pte_offset_map_lock(mm, pmd, address, ptlp)	\
({							\
	spinlock_t *__ptl = pte_lockptr(mm, pmd);	\
	pte_t *__pte = pte_offset_map(pmd, address);	\
	*(ptlp) = __ptl;				\
	spin_lock(__ptl);				\
	__pte;						\
})

#define pte_unmap_unlock(pte, ptl)	do {		\
	spin_unlock(ptl);				\
	pte_unmap(pte);					\
} while (0)

#define pte_alloc_map(mm, vma, pmd, address)				\
	((unlikely(pmd_none(*(pmd))) && __pte_alloc(mm, vma,	\
							pmd, address))?	\
	 NULL: pte_offset_map(pmd, address))

#define pte_alloc_map_lock(mm, pmd, address, ptlp)	\
	((unlikely(pmd_none(*(pmd))) && __pte_alloc(mm, NULL,	\
							pmd, address))?	\
		NULL: pte_offset_map_lock(mm, pmd, address, ptlp))

#define pte_alloc_kernel(pmd, address)			\
	((unlikely(pmd_none(*(pmd))) && __pte_alloc_kernel(pmd, address))? \
		NULL: pte_offset_kernel(pmd, address))

extern void free_area_init(unsigned long * zones_size);
extern void free_area_init_node(int nid, unsigned long * zones_size,
		unsigned long zone_start_pfn, unsigned long *zholes_size);
#ifdef CONFIG_ARCH_POPULATES_NODE_MAP
/*
 * With CONFIG_ARCH_POPULATES_NODE_MAP set, an architecture may initialise its
 * zones, allocate the backing mem_map and account for memory holes in a more
 * architecture independent manner. This is a substitute for creating the
 * zone_sizes[] and zholes_size[] arrays and passing them to
 * free_area_init_node()
 *
 * An architecture is expected to register range of page frames backed by
 * physical memory with add_active_range() before calling
 * free_area_init_nodes() passing in the PFN each zone ends at. At a basic
 * usage, an architecture is expected to do something like
 *
 * unsigned long max_zone_pfns[MAX_NR_ZONES] = {max_dma, max_normal_pfn,
 * 							 max_highmem_pfn};
 * for_each_valid_physical_page_range()
 * 	add_active_range(node_id, start_pfn, end_pfn)
 * free_area_init_nodes(max_zone_pfns);
 *
 * If the architecture guarantees that there are no holes in the ranges
 * registered with add_active_range(), free_bootmem_active_regions()
 * will call free_bootmem_node() for each registered physical page range.
 * Similarly sparse_memory_present_with_active_regions() calls
 * memory_present() for each range when SPARSEMEM is enabled.
 *
 * See mm/page_alloc.c for more information on each function exposed by
 * CONFIG_ARCH_POPULATES_NODE_MAP
 */
extern void free_area_init_nodes(unsigned long *max_zone_pfn);
extern void add_active_range(unsigned int nid, unsigned long start_pfn,
					unsigned long end_pfn);
extern void remove_active_range(unsigned int nid, unsigned long start_pfn,
					unsigned long end_pfn);
extern void remove_all_active_ranges(void);
void sort_node_map(void);
unsigned long __absent_pages_in_range(int nid, unsigned long start_pfn,
						unsigned long end_pfn);
extern unsigned long absent_pages_in_range(unsigned long start_pfn,
						unsigned long end_pfn);
extern void get_pfn_range_for_nid(unsigned int nid,
			unsigned long *start_pfn, unsigned long *end_pfn);
extern unsigned long find_min_pfn_with_active_regions(void);
extern void free_bootmem_with_active_regions(int nid,
						unsigned long max_low_pfn);
int add_from_early_node_map(struct range *range, int az,
				   int nr_range, int nid);
u64 __init find_memory_core_early(int nid, u64 size, u64 align,
					u64 goal, u64 limit);
typedef int (*work_fn_t)(unsigned long, unsigned long, void *);
extern void work_with_active_regions(int nid, work_fn_t work_fn, void *data);
extern void sparse_memory_present_with_active_regions(int nid);
#endif /* CONFIG_ARCH_POPULATES_NODE_MAP */

#if !defined(CONFIG_ARCH_POPULATES_NODE_MAP) && \
    !defined(CONFIG_HAVE_ARCH_EARLY_PFN_TO_NID)
static inline int __early_pfn_to_nid(unsigned long pfn)
{
	return 0;
}
#else
/* please see mm/page_alloc.c */
extern int __meminit early_pfn_to_nid(unsigned long pfn);
#ifdef CONFIG_HAVE_ARCH_EARLY_PFN_TO_NID
/* there is a per-arch backend function. */
extern int __meminit __early_pfn_to_nid(unsigned long pfn);
#endif /* CONFIG_HAVE_ARCH_EARLY_PFN_TO_NID */
#endif

extern void set_dma_reserve(unsigned long new_dma_reserve);
extern void memmap_init_zone(unsigned long, int, unsigned long,
				unsigned long, enum memmap_context);
extern void setup_per_zone_wmarks(void);
extern int __meminit init_per_zone_wmark_min(void);
extern void mem_init(void);
extern void __init mmap_init(void);
extern void show_mem(unsigned int flags);
extern void si_meminfo(struct sysinfo * val);
extern void si_meminfo_node(struct sysinfo *val, int nid);
extern int after_bootmem;

extern void warn_alloc_failed(gfp_t gfp_mask, int order, const char *fmt, ...);

extern void setup_per_cpu_pageset(void);

extern void zone_pcp_update(struct zone *zone);

/* nommu.c */
extern atomic_long_t mmap_pages_allocated;
extern int nommu_shrink_inode_mappings(struct inode *, size_t, size_t);

/* prio_tree.c */
void vma_prio_tree_add(struct vm_area_struct *, struct vm_area_struct *old);
void vma_prio_tree_insert(struct vm_area_struct *, struct prio_tree_root *);
void vma_prio_tree_remove(struct vm_area_struct *, struct prio_tree_root *);
struct vm_area_struct *vma_prio_tree_next(struct vm_area_struct *vma,
	struct prio_tree_iter *iter);

#define vma_prio_tree_foreach(vma, iter, root, begin, end)	\
	for (prio_tree_iter_init(iter, root, begin, end), vma = NULL;	\
		(vma = vma_prio_tree_next(vma, iter)); )

static inline void vma_nonlinear_insert(struct vm_area_struct *vma,
					struct list_head *list)
{
	vma->shared.vm_set.parent = NULL;
	list_add_tail(&vma->shared.vm_set.list, list);
}

/* mmap.c */
extern int __vm_enough_memory(struct mm_struct *mm, long pages, int cap_sys_admin);
extern int vma_adjust(struct vm_area_struct *vma, unsigned long start,
	unsigned long end, pgoff_t pgoff, struct vm_area_struct *insert);
extern struct vm_area_struct *vma_merge(struct mm_struct *,
	struct vm_area_struct *prev, unsigned long addr, unsigned long end,
	unsigned long vm_flags, struct anon_vma *, struct file *, pgoff_t,
	struct mempolicy *);
extern struct anon_vma *find_mergeable_anon_vma(struct vm_area_struct *);
extern int split_vma(struct mm_struct *,
	struct vm_area_struct *, unsigned long addr, int new_below);
extern int insert_vm_struct(struct mm_struct *, struct vm_area_struct *);
extern void __vma_link_rb(struct mm_struct *, struct vm_area_struct *,
	struct rb_node **, struct rb_node *);
extern void unlink_file_vma(struct vm_area_struct *);
extern struct vm_area_struct *copy_vma(struct vm_area_struct **,
	unsigned long addr, unsigned long len, pgoff_t pgoff);
extern void exit_mmap(struct mm_struct *);

extern int mm_take_all_locks(struct mm_struct *mm);
extern void mm_drop_all_locks(struct mm_struct *mm);

/* From fs/proc/base.c. callers must _not_ hold the mm's exe_file_lock */
extern void added_exe_file_vma(struct mm_struct *mm);
extern void removed_exe_file_vma(struct mm_struct *mm);
extern void set_mm_exe_file(struct mm_struct *mm, struct file *new_exe_file);
extern struct file *get_mm_exe_file(struct mm_struct *mm);

extern int may_expand_vm(struct mm_struct *mm, unsigned long npages);
extern int install_special_mapping(struct mm_struct *mm,
				   unsigned long addr, unsigned long len,
				   unsigned long flags, struct page **pages);

extern unsigned long get_unmapped_area(struct file *, unsigned long, unsigned long, unsigned long, unsigned long);

extern unsigned long do_mmap_pgoff(struct file *file, unsigned long addr,
	unsigned long len, unsigned long prot,
	unsigned long flag, unsigned long pgoff);
extern unsigned long mmap_region(struct file *file, unsigned long addr,
	unsigned long len, unsigned long flags,
	vm_flags_t vm_flags, unsigned long pgoff);

static inline unsigned long do_mmap(struct file *file, unsigned long addr,
	unsigned long len, unsigned long prot,
	unsigned long flag, unsigned long offset)
{
	unsigned long ret = -EINVAL;
	if ((offset + PAGE_ALIGN(len)) < offset)
		goto out;
	if (!(offset & ~PAGE_MASK))
		ret = do_mmap_pgoff(file, addr, len, prot, flag, offset >> PAGE_SHIFT);
out:
	return ret;
}

extern int do_munmap(struct mm_struct *, unsigned long, size_t);

extern unsigned long do_brk(unsigned long, unsigned long);

/* filemap.c */
extern unsigned long page_unuse(struct page *);
extern void truncate_inode_pages(struct address_space *, loff_t);
extern void truncate_inode_pages_range(struct address_space *,
				       loff_t lstart, loff_t lend);

/* generic vm_area_ops exported for stackable file systems */
extern int filemap_fault(struct vm_area_struct *, struct vm_fault *);

/* mm/page-writeback.c */
int write_one_page(struct page *page, int wait);
void task_dirty_inc(struct task_struct *tsk);

/* readahead.c */
#define VM_MAX_READAHEAD	128	/* kbytes */
#define VM_MIN_READAHEAD	16	/* kbytes (includes current page) */

int force_page_cache_readahead(struct address_space *mapping, struct file *filp,
			pgoff_t offset, unsigned long nr_to_read);

void page_cache_sync_readahead(struct address_space *mapping,
			       struct file_ra_state *ra,
			       struct file *filp,
			       pgoff_t offset,
			       unsigned long size);

void page_cache_async_readahead(struct address_space *mapping,
				struct file_ra_state *ra,
				struct file *filp,
				struct page *pg,
				pgoff_t offset,
				unsigned long size);

unsigned long max_sane_readahead(unsigned long nr);
unsigned long ra_submit(struct file_ra_state *ra,
			struct address_space *mapping,
			struct file *filp);

/* Generic expand stack which grows the stack according to GROWS{UP,DOWN} */
extern int expand_stack(struct vm_area_struct *vma, unsigned long address);

/* CONFIG_STACK_GROWSUP still needs to to grow downwards at some places */
extern int expand_downwards(struct vm_area_struct *vma,
		unsigned long address);
#if VM_GROWSUP
extern int expand_upwards(struct vm_area_struct *vma, unsigned long address);
#else
  #define expand_upwards(vma, address) do { } while (0)
#endif

/* Look up the first VMA which satisfies  addr < vm_end,  NULL if none. */
extern struct vm_area_struct * find_vma(struct mm_struct * mm, unsigned long addr);
extern struct vm_area_struct * find_vma_prev(struct mm_struct * mm, unsigned long addr,
					     struct vm_area_struct **pprev);

/* Look up the first VMA which intersects the interval start_addr..end_addr-1,
   NULL if none.  Assume start_addr < end_addr. */
static inline struct vm_area_struct * find_vma_intersection(struct mm_struct * mm, unsigned long start_addr, unsigned long end_addr)
{
	struct vm_area_struct * vma = find_vma(mm,start_addr);

	if (vma && end_addr <= vma->vm_start)
		vma = NULL;
	return vma;
}

static inline unsigned long vma_pages(struct vm_area_struct *vma)
{
	return (vma->vm_end - vma->vm_start) >> PAGE_SHIFT;
}

#ifdef CONFIG_MMU
pgprot_t vm_get_page_prot(unsigned long vm_flags);
#else
static inline pgprot_t vm_get_page_prot(unsigned long vm_flags)
{
	return __pgprot(0);
}
#endif

struct vm_area_struct *find_extend_vma(struct mm_struct *, unsigned long addr);
int remap_pfn_range(struct vm_area_struct *, unsigned long addr,
			unsigned long pfn, unsigned long size, pgprot_t);
int vm_insert_page(struct vm_area_struct *, unsigned long addr, struct page *);
int vm_insert_pfn(struct vm_area_struct *vma, unsigned long addr,
			unsigned long pfn);
int vm_insert_mixed(struct vm_area_struct *vma, unsigned long addr,
			unsigned long pfn);

struct page *follow_page(struct vm_area_struct *, unsigned long address,
			unsigned int foll_flags);
#define FOLL_WRITE	0x01	/* check pte is writable */
#define FOLL_TOUCH	0x02	/* mark page accessed */
#define FOLL_GET	0x04	/* do get_page on page */
#define FOLL_DUMP	0x08	/* give error on hole if it would be zero */
#define FOLL_FORCE	0x10	/* get_user_pages read/write w/o permission */
#define FOLL_NOWAIT	0x20	/* if a disk transfer is needed, start the IO
				 * and return without waiting upon it */
#define FOLL_MLOCK	0x40	/* mark page as mlocked */
#define FOLL_SPLIT	0x80	/* don't return transhuge pages, split them */
#define FOLL_HWPOISON	0x100	/* check page is hwpoisoned */

typedef int (*pte_fn_t)(pte_t *pte, pgtable_t token, unsigned long addr,
			void *data);
extern int apply_to_page_range(struct mm_struct *mm, unsigned long address,
			       unsigned long size, pte_fn_t fn, void *data);

#ifdef CONFIG_PROC_FS
void vm_stat_account(struct mm_struct *, unsigned long, struct file *, long);
#else
static inline void vm_stat_account(struct mm_struct *mm,
			unsigned long flags, struct file *file, long pages)
{
}
#endif /* CONFIG_PROC_FS */

#ifdef CONFIG_DEBUG_PAGEALLOC
extern int debug_pagealloc_enabled;

extern void kernel_map_pages(struct page *page, int numpages, int enable);

static inline void enable_debug_pagealloc(void)
{
	debug_pagealloc_enabled = 1;
}
#ifdef CONFIG_HIBERNATION
extern bool kernel_page_present(struct page *page);
#endif /* CONFIG_HIBERNATION */
#else
static inline void
kernel_map_pages(struct page *page, int numpages, int enable) {}
static inline void enable_debug_pagealloc(void)
{
}
#ifdef CONFIG_HIBERNATION
static inline bool kernel_page_present(struct page *page) { return true; }
#endif /* CONFIG_HIBERNATION */
#endif

extern struct vm_area_struct *get_gate_vma(struct mm_struct *mm);
#ifdef	__HAVE_ARCH_GATE_AREA
int in_gate_area_no_mm(unsigned long addr);
int in_gate_area(struct mm_struct *mm, unsigned long addr);
#else
int in_gate_area_no_mm(unsigned long addr);
#define in_gate_area(mm, addr) ({(void)mm; in_gate_area_no_mm(addr);})
#endif	/* __HAVE_ARCH_GATE_AREA */

int drop_caches_sysctl_handler(struct ctl_table *, int,
					void __user *, size_t *, loff_t *);
<<<<<<< HEAD
unsigned long shrink_slab(unsigned long scanned, gfp_t gfp_mask,
			unsigned long lru_pages);
void drop_pagecache(void);
=======
unsigned long shrink_slab(struct shrink_control *shrink,
			  unsigned long nr_pages_scanned,
			  unsigned long lru_pages);
>>>>>>> 45694c28

#ifndef CONFIG_MMU
#define randomize_va_space 0
#else
extern int randomize_va_space;
#endif

const char * arch_vma_name(struct vm_area_struct *vma);
void print_vma_addr(char *prefix, unsigned long rip);

void sparse_mem_maps_populate_node(struct page **map_map,
				   unsigned long pnum_begin,
				   unsigned long pnum_end,
				   unsigned long map_count,
				   int nodeid);

struct page *sparse_mem_map_populate(unsigned long pnum, int nid);
pgd_t *vmemmap_pgd_populate(unsigned long addr, int node);
pud_t *vmemmap_pud_populate(pgd_t *pgd, unsigned long addr, int node);
pmd_t *vmemmap_pmd_populate(pud_t *pud, unsigned long addr, int node);
pte_t *vmemmap_pte_populate(pmd_t *pmd, unsigned long addr, int node);
void *vmemmap_alloc_block(unsigned long size, int node);
void *vmemmap_alloc_block_buf(unsigned long size, int node);
void vmemmap_verify(pte_t *, int, unsigned long, unsigned long);
int vmemmap_populate_basepages(struct page *start_page,
						unsigned long pages, int node);
int vmemmap_populate(struct page *start_page, unsigned long pages, int node);
void vmemmap_populate_print_last(void);


enum mf_flags {
	MF_COUNT_INCREASED = 1 << 0,
};
extern void memory_failure(unsigned long pfn, int trapno);
extern int __memory_failure(unsigned long pfn, int trapno, int flags);
extern int unpoison_memory(unsigned long pfn);
extern int sysctl_memory_failure_early_kill;
extern int sysctl_memory_failure_recovery;
extern void shake_page(struct page *p, int access);
extern atomic_long_t mce_bad_pages;
extern int soft_offline_page(struct page *page, int flags);

extern void dump_page(struct page *page);

#if defined(CONFIG_TRANSPARENT_HUGEPAGE) || defined(CONFIG_HUGETLBFS)
extern void clear_huge_page(struct page *page,
			    unsigned long addr,
			    unsigned int pages_per_huge_page);
extern void copy_user_huge_page(struct page *dst, struct page *src,
				unsigned long addr, struct vm_area_struct *vma,
				unsigned int pages_per_huge_page);
#endif /* CONFIG_TRANSPARENT_HUGEPAGE || CONFIG_HUGETLBFS */

#endif /* __KERNEL__ */
#endif /* _LINUX_MM_H */<|MERGE_RESOLUTION|>--- conflicted
+++ resolved
@@ -1596,15 +1596,10 @@
 
 int drop_caches_sysctl_handler(struct ctl_table *, int,
 					void __user *, size_t *, loff_t *);
-<<<<<<< HEAD
-unsigned long shrink_slab(unsigned long scanned, gfp_t gfp_mask,
-			unsigned long lru_pages);
-void drop_pagecache(void);
-=======
 unsigned long shrink_slab(struct shrink_control *shrink,
 			  unsigned long nr_pages_scanned,
 			  unsigned long lru_pages);
->>>>>>> 45694c28
+void drop_pagecache(void);
 
 #ifndef CONFIG_MMU
 #define randomize_va_space 0
