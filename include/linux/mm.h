#ifndef _LINUX_MM_H
#define _LINUX_MM_H

#include <linux/errno.h>

#ifdef __KERNEL__

#include <linux/mmdebug.h>
#include <linux/gfp.h>
#include <linux/bug.h>
#include <linux/list.h>
#include <linux/mmzone.h>
#include <linux/rbtree.h>
#include <linux/atomic.h>
#include <linux/debug_locks.h>
#include <linux/mm_types.h>
#include <linux/range.h>
#include <linux/pfn.h>
#include <linux/bit_spinlock.h>
#include <linux/shrinker.h>
#include <linux/resource.h>
#include <linux/page_ext.h>

struct mempolicy;
struct anon_vma;
struct anon_vma_chain;
struct file_ra_state;
struct user_struct;
struct writeback_control;

#ifndef CONFIG_NEED_MULTIPLE_NODES	/* Don't use mapnrs, do it properly */
extern unsigned long max_mapnr;

static inline void set_max_mapnr(unsigned long limit)
{
	max_mapnr = limit;
}
#else
static inline void set_max_mapnr(unsigned long limit) { }
#endif

extern unsigned long totalram_pages;
extern void * high_memory;
extern int page_cluster;

#ifdef CONFIG_SYSCTL
extern int sysctl_legacy_va_layout;
#else
#define sysctl_legacy_va_layout 0
#endif

#include <asm/page.h>
#include <asm/pgtable.h>
#include <asm/processor.h>

#ifndef __pa_symbol
#define __pa_symbol(x)  __pa(RELOC_HIDE((unsigned long)(x), 0))
#endif

/*
 * To prevent common memory management code establishing
 * a zero page mapping on a read fault.
 * This macro should be defined within <asm/pgtable.h>.
 * s390 does this to prevent multiplexing of hardware bits
 * related to the physical page in case of virtualization.
 */
#ifndef mm_forbids_zeropage
#define mm_forbids_zeropage(X)	(0)
#endif

extern unsigned long sysctl_user_reserve_kbytes;
extern unsigned long sysctl_admin_reserve_kbytes;

extern int sysctl_overcommit_memory;
extern int sysctl_overcommit_ratio;
extern unsigned long sysctl_overcommit_kbytes;

extern int overcommit_ratio_handler(struct ctl_table *, int, void __user *,
				    size_t *, loff_t *);
extern int overcommit_kbytes_handler(struct ctl_table *, int, void __user *,
				    size_t *, loff_t *);

#define nth_page(page,n) pfn_to_page(page_to_pfn((page)) + (n))

/* to align the pointer to the (next) page boundary */
#define PAGE_ALIGN(addr) ALIGN(addr, PAGE_SIZE)

/* test whether an address (unsigned long or pointer) is aligned to PAGE_SIZE */
#define PAGE_ALIGNED(addr)	IS_ALIGNED((unsigned long)addr, PAGE_SIZE)

/*
 * Linux kernel virtual memory manager primitives.
 * The idea being to have a "virtual" mm in the same way
 * we have a virtual fs - giving a cleaner interface to the
 * mm details, and allowing different kinds of memory mappings
 * (from shared memory to executable loading to arbitrary
 * mmap() functions).
 */

extern struct kmem_cache *vm_area_cachep;

#ifndef CONFIG_MMU
extern struct rb_root nommu_region_tree;
extern struct rw_semaphore nommu_region_sem;

extern unsigned int kobjsize(const void *objp);
#endif

/*
 * vm_flags in vm_area_struct, see mm_types.h.
 */
#define VM_NONE		0x00000000

#define VM_READ		0x00000001	/* currently active flags */
#define VM_WRITE	0x00000002
#define VM_EXEC		0x00000004
#define VM_SHARED	0x00000008

/* mprotect() hardcodes VM_MAYREAD >> 4 == VM_READ, and so for r/w/x bits. */
#define VM_MAYREAD	0x00000010	/* limits for mprotect() etc */
#define VM_MAYWRITE	0x00000020
#define VM_MAYEXEC	0x00000040
#define VM_MAYSHARE	0x00000080

#define VM_GROWSDOWN	0x00000100	/* general info on the segment */
#define VM_PFNMAP	0x00000400	/* Page-ranges managed without "struct page", just pure PFN */
#define VM_DENYWRITE	0x00000800	/* ETXTBSY on write attempts.. */

#define VM_LOCKED	0x00002000
#define VM_IO           0x00004000	/* Memory mapped I/O or similar */

					/* Used by sys_madvise() */
#define VM_SEQ_READ	0x00008000	/* App will access data sequentially */
#define VM_RAND_READ	0x00010000	/* App will not benefit from clustered reads */

#define VM_DONTCOPY	0x00020000      /* Do not copy this vma on fork */
#define VM_DONTEXPAND	0x00040000	/* Cannot expand with mremap() */
#define VM_ACCOUNT	0x00100000	/* Is a VM accounted object */
#define VM_NORESERVE	0x00200000	/* should the VM suppress accounting */
#define VM_HUGETLB	0x00400000	/* Huge TLB Page VM */
#define VM_ARCH_1	0x01000000	/* Architecture-specific flag */
#define VM_ARCH_2	0x02000000
#define VM_DONTDUMP	0x04000000	/* Do not include in the core dump */

#ifdef CONFIG_MEM_SOFT_DIRTY
# define VM_SOFTDIRTY	0x08000000	/* Not soft dirty clean area */
#else
# define VM_SOFTDIRTY	0
#endif

#define VM_MIXEDMAP	0x10000000	/* Can contain "struct page" and pure PFN pages */
#define VM_HUGEPAGE	0x20000000	/* MADV_HUGEPAGE marked this vma */
#define VM_NOHUGEPAGE	0x40000000	/* MADV_NOHUGEPAGE marked this vma */
#define VM_MERGEABLE	0x80000000	/* KSM may merge identical pages */

#if defined(CONFIG_X86)
# define VM_PAT		VM_ARCH_1	/* PAT reserves whole VMA at once (x86) */
#elif defined(CONFIG_PPC)
# define VM_SAO		VM_ARCH_1	/* Strong Access Ordering (powerpc) */
#elif defined(CONFIG_PARISC)
# define VM_GROWSUP	VM_ARCH_1
#elif defined(CONFIG_METAG)
# define VM_GROWSUP	VM_ARCH_1
#elif defined(CONFIG_IA64)
# define VM_GROWSUP	VM_ARCH_1
#elif !defined(CONFIG_MMU)
# define VM_MAPPED_COPY	VM_ARCH_1	/* T if mapped copy of data (nommu mmap) */
#endif

#if defined(CONFIG_X86)
/* MPX specific bounds table or bounds directory */
# define VM_MPX		VM_ARCH_2
#endif

#ifndef VM_GROWSUP
# define VM_GROWSUP	VM_NONE
#endif

/* Bits set in the VMA until the stack is in its final location */
#define VM_STACK_INCOMPLETE_SETUP	(VM_RAND_READ | VM_SEQ_READ)

#ifndef VM_STACK_DEFAULT_FLAGS		/* arch can override this */
#define VM_STACK_DEFAULT_FLAGS VM_DATA_DEFAULT_FLAGS
#endif

#ifdef CONFIG_STACK_GROWSUP
#define VM_STACK_FLAGS	(VM_GROWSUP | VM_STACK_DEFAULT_FLAGS | VM_ACCOUNT)
#else
#define VM_STACK_FLAGS	(VM_GROWSDOWN | VM_STACK_DEFAULT_FLAGS | VM_ACCOUNT)
#endif

/*
 * Special vmas that are non-mergable, non-mlock()able.
 * Note: mm/huge_memory.c VM_NO_THP depends on this definition.
 */
#define VM_SPECIAL (VM_IO | VM_DONTEXPAND | VM_PFNMAP | VM_MIXEDMAP)

/* This mask defines which mm->def_flags a process can inherit its parent */
#define VM_INIT_DEF_MASK	VM_NOHUGEPAGE

/*
 * mapping from the currently active vm_flags protection bits (the
 * low four bits) to a page protection mask..
 */
extern pgprot_t protection_map[16];

#define FAULT_FLAG_WRITE	0x01	/* Fault was a write access */
#define FAULT_FLAG_MKWRITE	0x02	/* Fault was mkwrite of existing pte */
#define FAULT_FLAG_ALLOW_RETRY	0x04	/* Retry fault if blocking */
#define FAULT_FLAG_RETRY_NOWAIT	0x08	/* Don't drop mmap_sem and wait when retrying */
#define FAULT_FLAG_KILLABLE	0x10	/* The fault task is in SIGKILL killable region */
#define FAULT_FLAG_TRIED	0x20	/* Second try */
#define FAULT_FLAG_USER		0x40	/* The fault originated in userspace */

/*
 * vm_fault is filled by the the pagefault handler and passed to the vma's
 * ->fault function. The vma's ->fault is responsible for returning a bitmask
 * of VM_FAULT_xxx flags that give details about how the fault was handled.
 *
 * pgoff should be used in favour of virtual_address, if possible.
 */
struct vm_fault {
	unsigned int flags;		/* FAULT_FLAG_xxx flags */
	pgoff_t pgoff;			/* Logical page offset based on vma */
	void __user *virtual_address;	/* Faulting virtual address */

	struct page *page;		/* ->fault handlers should return a
					 * page here, unless VM_FAULT_NOPAGE
					 * is set (which is also implied by
					 * VM_FAULT_ERROR).
					 */
	/* for ->map_pages() only */
	pgoff_t max_pgoff;		/* map pages for offset from pgoff till
					 * max_pgoff inclusive */
	pte_t *pte;			/* pte entry associated with ->pgoff */
};

/*
 * These are the virtual MM functions - opening of an area, closing and
 * unmapping it (needed to keep files on disk up-to-date etc), pointer
 * to the functions called when a no-page or a wp-page exception occurs. 
 */
struct vm_operations_struct {
	void (*open)(struct vm_area_struct * area);
	void (*close)(struct vm_area_struct * area);
	int (*fault)(struct vm_area_struct *vma, struct vm_fault *vmf);
	void (*map_pages)(struct vm_area_struct *vma, struct vm_fault *vmf);

	/* notification that a previously read-only page is about to become
	 * writable, if an error is returned it will cause a SIGBUS */
	int (*page_mkwrite)(struct vm_area_struct *vma, struct vm_fault *vmf);

	/* called by access_process_vm when get_user_pages() fails, typically
	 * for use by special VMAs that can switch between memory and hardware
	 */
	int (*access)(struct vm_area_struct *vma, unsigned long addr,
		      void *buf, int len, int write);

	/* Called by the /proc/PID/maps code to ask the vma whether it
	 * has a special name.  Returning non-NULL will also cause this
	 * vma to be dumped unconditionally. */
	const char *(*name)(struct vm_area_struct *vma);

#ifdef CONFIG_NUMA
	/*
	 * set_policy() op must add a reference to any non-NULL @new mempolicy
	 * to hold the policy upon return.  Caller should pass NULL @new to
	 * remove a policy and fall back to surrounding context--i.e. do not
	 * install a MPOL_DEFAULT policy, nor the task or system default
	 * mempolicy.
	 */
	int (*set_policy)(struct vm_area_struct *vma, struct mempolicy *new);

	/*
	 * get_policy() op must add reference [mpol_get()] to any policy at
	 * (vma,addr) marked as MPOL_SHARED.  The shared policy infrastructure
	 * in mm/mempolicy.c will do this automatically.
	 * get_policy() must NOT add a ref if the policy at (vma,addr) is not
	 * marked as MPOL_SHARED. vma policies are protected by the mmap_sem.
	 * If no [shared/vma] mempolicy exists at the addr, get_policy() op
	 * must return NULL--i.e., do not "fallback" to task or system default
	 * policy.
	 */
	struct mempolicy *(*get_policy)(struct vm_area_struct *vma,
					unsigned long addr);
#endif
	/*
	 * Called by vm_normal_page() for special PTEs to find the
	 * page for @addr.  This is useful if the default behavior
	 * (using pte_page()) would not find the correct page.
	 */
	struct page *(*find_special_page)(struct vm_area_struct *vma,
					  unsigned long addr);
};

struct mmu_gather;
struct inode;

#define page_private(page)		((page)->private)
#define set_page_private(page, v)	((page)->private = (v))

/* It's valid only if the page is free path or free_list */
static inline void set_freepage_migratetype(struct page *page, int migratetype)
{
	page->index = migratetype;
}

/* It's valid only if the page is free path or free_list */
static inline int get_freepage_migratetype(struct page *page)
{
	return page->index;
}

/*
 * FIXME: take this include out, include page-flags.h in
 * files which need it (119 of them)
 */
#include <linux/page-flags.h>
#include <linux/huge_mm.h>

/*
 * Methods to modify the page usage count.
 *
 * What counts for a page usage:
 * - cache mapping   (page->mapping)
 * - private data    (page->private)
 * - page mapped in a task's page tables, each mapping
 *   is counted separately
 *
 * Also, many kernel routines increase the page count before a critical
 * routine so they can be sure the page doesn't go away from under them.
 */

/*
 * Drop a ref, return true if the refcount fell to zero (the page has no users)
 */
static inline int put_page_testzero(struct page *page)
{
	VM_BUG_ON_PAGE(atomic_read(&page->_count) == 0, page);
	return atomic_dec_and_test(&page->_count);
}

/*
 * Try to grab a ref unless the page has a refcount of zero, return false if
 * that is the case.
 * This can be called when MMU is off so it must not access
 * any of the virtual mappings.
 */
static inline int get_page_unless_zero(struct page *page)
{
	return atomic_inc_not_zero(&page->_count);
}

/*
 * Try to drop a ref unless the page has a refcount of one, return false if
 * that is the case.
 * This is to make sure that the refcount won't become zero after this drop.
 * This can be called when MMU is off so it must not access
 * any of the virtual mappings.
 */
static inline int put_page_unless_one(struct page *page)
{
	return atomic_add_unless(&page->_count, -1, 1);
}

extern int page_is_ram(unsigned long pfn);
extern int region_is_ram(resource_size_t phys_addr, unsigned long size);

/* Support for virtually mapped pages */
struct page *vmalloc_to_page(const void *addr);
unsigned long vmalloc_to_pfn(const void *addr);

/*
 * Determine if an address is within the vmalloc range
 *
 * On nommu, vmalloc/vfree wrap through kmalloc/kfree directly, so there
 * is no special casing required.
 */
static inline int is_vmalloc_addr(const void *x)
{
#ifdef CONFIG_MMU
	unsigned long addr = (unsigned long)x;

	return addr >= VMALLOC_START && addr < VMALLOC_END;
#else
	return 0;
#endif
}
#ifdef CONFIG_MMU
extern int is_vmalloc_or_module_addr(const void *x);
#else
static inline int is_vmalloc_or_module_addr(const void *x)
{
	return 0;
}
#endif

extern void kvfree(const void *addr);

static inline void compound_lock(struct page *page)
{
#ifdef CONFIG_TRANSPARENT_HUGEPAGE
	VM_BUG_ON_PAGE(PageSlab(page), page);
	bit_spin_lock(PG_compound_lock, &page->flags);
#endif
}

static inline void compound_unlock(struct page *page)
{
#ifdef CONFIG_TRANSPARENT_HUGEPAGE
	VM_BUG_ON_PAGE(PageSlab(page), page);
	bit_spin_unlock(PG_compound_lock, &page->flags);
#endif
}

static inline unsigned long compound_lock_irqsave(struct page *page)
{
	unsigned long uninitialized_var(flags);
#ifdef CONFIG_TRANSPARENT_HUGEPAGE
	local_irq_save(flags);
	compound_lock(page);
#endif
	return flags;
}

static inline void compound_unlock_irqrestore(struct page *page,
					      unsigned long flags)
{
#ifdef CONFIG_TRANSPARENT_HUGEPAGE
	compound_unlock(page);
	local_irq_restore(flags);
#endif
}

static inline struct page *compound_head_by_tail(struct page *tail)
{
	struct page *head = tail->first_page;

	/*
	 * page->first_page may be a dangling pointer to an old
	 * compound page, so recheck that it is still a tail
	 * page before returning.
	 */
	smp_rmb();
	if (likely(PageTail(tail)))
		return head;
	return tail;
}

/*
 * Since either compound page could be dismantled asynchronously in THP
 * or we access asynchronously arbitrary positioned struct page, there
 * would be tail flag race. To handle this race, we should call
 * smp_rmb() before checking tail flag. compound_head_by_tail() did it.
 */
static inline struct page *compound_head(struct page *page)
{
	if (unlikely(PageTail(page)))
		return compound_head_by_tail(page);
	return page;
}

/*
 * If we access compound page synchronously such as access to
 * allocated page, there is no need to handle tail flag race, so we can
 * check tail flag directly without any synchronization primitive.
 */
static inline struct page *compound_head_fast(struct page *page)
{
	if (unlikely(PageTail(page)))
		return page->first_page;
	return page;
}

/*
 * The atomic page->_mapcount, starts from -1: so that transitions
 * both from it and to it can be tracked, using atomic_inc_and_test
 * and atomic_add_negative(-1).
 */
static inline void page_mapcount_reset(struct page *page)
{
	atomic_set(&(page)->_mapcount, -1);
}

static inline int page_mapcount(struct page *page)
{
	VM_BUG_ON_PAGE(PageSlab(page), page);
	return atomic_read(&page->_mapcount) + 1;
}

static inline int page_count(struct page *page)
{
	return atomic_read(&compound_head(page)->_count);
}

#ifdef CONFIG_HUGETLB_PAGE
extern int PageHeadHuge(struct page *page_head);
#else /* CONFIG_HUGETLB_PAGE */
static inline int PageHeadHuge(struct page *page_head)
{
	return 0;
}
#endif /* CONFIG_HUGETLB_PAGE */

static inline bool __compound_tail_refcounted(struct page *page)
{
	return !PageSlab(page) && !PageHeadHuge(page);
}

/*
 * This takes a head page as parameter and tells if the
 * tail page reference counting can be skipped.
 *
 * For this to be safe, PageSlab and PageHeadHuge must remain true on
 * any given page where they return true here, until all tail pins
 * have been released.
 */
static inline bool compound_tail_refcounted(struct page *page)
{
	VM_BUG_ON_PAGE(!PageHead(page), page);
	return __compound_tail_refcounted(page);
}

static inline void get_huge_page_tail(struct page *page)
{
	/*
	 * __split_huge_page_refcount() cannot run from under us.
	 */
	VM_BUG_ON_PAGE(!PageTail(page), page);
	VM_BUG_ON_PAGE(page_mapcount(page) < 0, page);
	VM_BUG_ON_PAGE(atomic_read(&page->_count) != 0, page);
	if (compound_tail_refcounted(page->first_page))
		atomic_inc(&page->_mapcount);
}

extern bool __get_page_tail(struct page *page);

static inline void get_page(struct page *page)
{
	if (unlikely(PageTail(page)))
		if (likely(__get_page_tail(page)))
			return;
	/*
	 * Getting a normal page or the head of a compound page
	 * requires to already have an elevated page->_count.
	 */
	VM_BUG_ON_PAGE(atomic_read(&page->_count) <= 0, page);
	atomic_inc(&page->_count);
}

static inline struct page *virt_to_head_page(const void *x)
{
	struct page *page = virt_to_page(x);

	/*
	 * We don't need to worry about synchronization of tail flag
	 * when we call virt_to_head_page() since it is only called for
	 * already allocated page and this page won't be freed until
	 * this virt_to_head_page() is finished. So use _fast variant.
	 */
	return compound_head_fast(page);
}

/*
 * Setup the page count before being freed into the page allocator for
 * the first time (boot or memory hotplug)
 */
static inline void init_page_count(struct page *page)
{
	atomic_set(&page->_count, 1);
}

/*
 * PageBuddy() indicate that the page is free and in the buddy system
 * (see mm/page_alloc.c).
 *
 * PAGE_BUDDY_MAPCOUNT_VALUE must be <= -2 but better not too close to
 * -2 so that an underflow of the page_mapcount() won't be mistaken
 * for a genuine PAGE_BUDDY_MAPCOUNT_VALUE. -128 can be created very
 * efficiently by most CPU architectures.
 */
#define PAGE_BUDDY_MAPCOUNT_VALUE (-128)

static inline int PageBuddy(struct page *page)
{
	return atomic_read(&page->_mapcount) == PAGE_BUDDY_MAPCOUNT_VALUE;
}

static inline void __SetPageBuddy(struct page *page)
{
	VM_BUG_ON_PAGE(atomic_read(&page->_mapcount) != -1, page);
	atomic_set(&page->_mapcount, PAGE_BUDDY_MAPCOUNT_VALUE);
}

static inline void __ClearPageBuddy(struct page *page)
{
	VM_BUG_ON_PAGE(!PageBuddy(page), page);
	atomic_set(&page->_mapcount, -1);
}

#define PAGE_BALLOON_MAPCOUNT_VALUE (-256)

static inline int PageBalloon(struct page *page)
{
	return atomic_read(&page->_mapcount) == PAGE_BALLOON_MAPCOUNT_VALUE;
}

static inline void __SetPageBalloon(struct page *page)
{
	VM_BUG_ON_PAGE(atomic_read(&page->_mapcount) != -1, page);
	atomic_set(&page->_mapcount, PAGE_BALLOON_MAPCOUNT_VALUE);
}

static inline void __ClearPageBalloon(struct page *page)
{
	VM_BUG_ON_PAGE(!PageBalloon(page), page);
	atomic_set(&page->_mapcount, -1);
}

void put_page(struct page *page);
void put_pages_list(struct list_head *pages);

void split_page(struct page *page, unsigned int order);
int split_free_page(struct page *page);

/*
 * Compound pages have a destructor function.  Provide a
 * prototype for that function and accessor functions.
 * These are _only_ valid on the head of a PG_compound page.
 */

static inline void set_compound_page_dtor(struct page *page,
						compound_page_dtor *dtor)
{
	page[1].compound_dtor = dtor;
}

static inline compound_page_dtor *get_compound_page_dtor(struct page *page)
{
	return page[1].compound_dtor;
}

static inline int compound_order(struct page *page)
{
	if (!PageHead(page))
		return 0;
	return page[1].compound_order;
}

static inline void set_compound_order(struct page *page, unsigned long order)
{
	page[1].compound_order = order;
}

#ifdef CONFIG_MMU
/*
 * Do pte_mkwrite, but only if the vma says VM_WRITE.  We do this when
 * servicing faults for write access.  In the normal case, do always want
 * pte_mkwrite.  But get_user_pages can cause write faults for mappings
 * that do not have writing enabled, when used by access_process_vm.
 */
static inline pte_t maybe_mkwrite(pte_t pte, struct vm_area_struct *vma)
{
	if (likely(vma->vm_flags & VM_WRITE))
		pte = pte_mkwrite(pte);
	return pte;
}

void do_set_pte(struct vm_area_struct *vma, unsigned long address,
		struct page *page, pte_t *pte, bool write, bool anon);
#endif

/*
 * Multiple processes may "see" the same page. E.g. for untouched
 * mappings of /dev/null, all processes see the same page full of
 * zeroes, and text pages of executables and shared libraries have
 * only one copy in memory, at most, normally.
 *
 * For the non-reserved pages, page_count(page) denotes a reference count.
 *   page_count() == 0 means the page is free. page->lru is then used for
 *   freelist management in the buddy allocator.
 *   page_count() > 0  means the page has been allocated.
 *
 * Pages are allocated by the slab allocator in order to provide memory
 * to kmalloc and kmem_cache_alloc. In this case, the management of the
 * page, and the fields in 'struct page' are the responsibility of mm/slab.c
 * unless a particular usage is carefully commented. (the responsibility of
 * freeing the kmalloc memory is the caller's, of course).
 *
 * A page may be used by anyone else who does a __get_free_page().
 * In this case, page_count still tracks the references, and should only
 * be used through the normal accessor functions. The top bits of page->flags
 * and page->virtual store page management information, but all other fields
 * are unused and could be used privately, carefully. The management of this
 * page is the responsibility of the one who allocated it, and those who have
 * subsequently been given references to it.
 *
 * The other pages (we may call them "pagecache pages") are completely
 * managed by the Linux memory manager: I/O, buffers, swapping etc.
 * The following discussion applies only to them.
 *
 * A pagecache page contains an opaque `private' member, which belongs to the
 * page's address_space. Usually, this is the address of a circular list of
 * the page's disk buffers. PG_private must be set to tell the VM to call
 * into the filesystem to release these pages.
 *
 * A page may belong to an inode's memory mapping. In this case, page->mapping
 * is the pointer to the inode, and page->index is the file offset of the page,
 * in units of PAGE_CACHE_SIZE.
 *
 * If pagecache pages are not associated with an inode, they are said to be
 * anonymous pages. These may become associated with the swapcache, and in that
 * case PG_swapcache is set, and page->private is an offset into the swapcache.
 *
 * In either case (swapcache or inode backed), the pagecache itself holds one
 * reference to the page. Setting PG_private should also increment the
 * refcount. The each user mapping also has a reference to the page.
 *
 * The pagecache pages are stored in a per-mapping radix tree, which is
 * rooted at mapping->page_tree, and indexed by offset.
 * Where 2.4 and early 2.6 kernels kept dirty/clean pages in per-address_space
 * lists, we instead now tag pages as dirty/writeback in the radix tree.
 *
 * All pagecache pages may be subject to I/O:
 * - inode pages may need to be read from disk,
 * - inode pages which have been modified and are MAP_SHARED may need
 *   to be written back to the inode on disk,
 * - anonymous pages (including MAP_PRIVATE file mappings) which have been
 *   modified may need to be swapped out to swap space and (later) to be read
 *   back into memory.
 */

/*
 * The zone field is never updated after free_area_init_core()
 * sets it, so none of the operations on it need to be atomic.
 */

/* Page flags: | [SECTION] | [NODE] | ZONE | [LAST_CPUPID] | ... | FLAGS | */
#define SECTIONS_PGOFF		((sizeof(unsigned long)*8) - SECTIONS_WIDTH)
#define NODES_PGOFF		(SECTIONS_PGOFF - NODES_WIDTH)
#define ZONES_PGOFF		(NODES_PGOFF - ZONES_WIDTH)
#define LAST_CPUPID_PGOFF	(ZONES_PGOFF - LAST_CPUPID_WIDTH)

/*
 * Define the bit shifts to access each section.  For non-existent
 * sections we define the shift as 0; that plus a 0 mask ensures
 * the compiler will optimise away reference to them.
 */
#define SECTIONS_PGSHIFT	(SECTIONS_PGOFF * (SECTIONS_WIDTH != 0))
#define NODES_PGSHIFT		(NODES_PGOFF * (NODES_WIDTH != 0))
#define ZONES_PGSHIFT		(ZONES_PGOFF * (ZONES_WIDTH != 0))
#define LAST_CPUPID_PGSHIFT	(LAST_CPUPID_PGOFF * (LAST_CPUPID_WIDTH != 0))

/* NODE:ZONE or SECTION:ZONE is used to ID a zone for the buddy allocator */
#ifdef NODE_NOT_IN_PAGE_FLAGS
#define ZONEID_SHIFT		(SECTIONS_SHIFT + ZONES_SHIFT)
#define ZONEID_PGOFF		((SECTIONS_PGOFF < ZONES_PGOFF)? \
						SECTIONS_PGOFF : ZONES_PGOFF)
#else
#define ZONEID_SHIFT		(NODES_SHIFT + ZONES_SHIFT)
#define ZONEID_PGOFF		((NODES_PGOFF < ZONES_PGOFF)? \
						NODES_PGOFF : ZONES_PGOFF)
#endif

#define ZONEID_PGSHIFT		(ZONEID_PGOFF * (ZONEID_SHIFT != 0))

#if SECTIONS_WIDTH+NODES_WIDTH+ZONES_WIDTH > BITS_PER_LONG - NR_PAGEFLAGS
#error SECTIONS_WIDTH+NODES_WIDTH+ZONES_WIDTH > BITS_PER_LONG - NR_PAGEFLAGS
#endif

#define ZONES_MASK		((1UL << ZONES_WIDTH) - 1)
#define NODES_MASK		((1UL << NODES_WIDTH) - 1)
#define SECTIONS_MASK		((1UL << SECTIONS_WIDTH) - 1)
#define LAST_CPUPID_MASK	((1UL << LAST_CPUPID_SHIFT) - 1)
#define ZONEID_MASK		((1UL << ZONEID_SHIFT) - 1)

static inline enum zone_type page_zonenum(const struct page *page)
{
	return (page->flags >> ZONES_PGSHIFT) & ZONES_MASK;
}

#if defined(CONFIG_SPARSEMEM) && !defined(CONFIG_SPARSEMEM_VMEMMAP)
#define SECTION_IN_PAGE_FLAGS
#endif

/*
 * The identification function is mainly used by the buddy allocator for
 * determining if two pages could be buddies. We are not really identifying
 * the zone since we could be using the section number id if we do not have
 * node id available in page flags.
 * We only guarantee that it will return the same value for two combinable
 * pages in a zone.
 */
static inline int page_zone_id(struct page *page)
{
	return (page->flags >> ZONEID_PGSHIFT) & ZONEID_MASK;
}

static inline int zone_to_nid(struct zone *zone)
{
#ifdef CONFIG_NUMA
	return zone->node;
#else
	return 0;
#endif
}

#ifdef NODE_NOT_IN_PAGE_FLAGS
extern int page_to_nid(const struct page *page);
#else
static inline int page_to_nid(const struct page *page)
{
	return (page->flags >> NODES_PGSHIFT) & NODES_MASK;
}
#endif

#ifdef CONFIG_NUMA_BALANCING
static inline int cpu_pid_to_cpupid(int cpu, int pid)
{
	return ((cpu & LAST__CPU_MASK) << LAST__PID_SHIFT) | (pid & LAST__PID_MASK);
}

static inline int cpupid_to_pid(int cpupid)
{
	return cpupid & LAST__PID_MASK;
}

static inline int cpupid_to_cpu(int cpupid)
{
	return (cpupid >> LAST__PID_SHIFT) & LAST__CPU_MASK;
}

static inline int cpupid_to_nid(int cpupid)
{
	return cpu_to_node(cpupid_to_cpu(cpupid));
}

static inline bool cpupid_pid_unset(int cpupid)
{
	return cpupid_to_pid(cpupid) == (-1 & LAST__PID_MASK);
}

static inline bool cpupid_cpu_unset(int cpupid)
{
	return cpupid_to_cpu(cpupid) == (-1 & LAST__CPU_MASK);
}

static inline bool __cpupid_match_pid(pid_t task_pid, int cpupid)
{
	return (task_pid & LAST__PID_MASK) == cpupid_to_pid(cpupid);
}

#define cpupid_match_pid(task, cpupid) __cpupid_match_pid(task->pid, cpupid)
#ifdef LAST_CPUPID_NOT_IN_PAGE_FLAGS
static inline int page_cpupid_xchg_last(struct page *page, int cpupid)
{
	return xchg(&page->_last_cpupid, cpupid & LAST_CPUPID_MASK);
}

static inline int page_cpupid_last(struct page *page)
{
	return page->_last_cpupid;
}
static inline void page_cpupid_reset_last(struct page *page)
{
	page->_last_cpupid = -1 & LAST_CPUPID_MASK;
}
#else
static inline int page_cpupid_last(struct page *page)
{
	return (page->flags >> LAST_CPUPID_PGSHIFT) & LAST_CPUPID_MASK;
}

extern int page_cpupid_xchg_last(struct page *page, int cpupid);

static inline void page_cpupid_reset_last(struct page *page)
{
	int cpupid = (1 << LAST_CPUPID_SHIFT) - 1;

	page->flags &= ~(LAST_CPUPID_MASK << LAST_CPUPID_PGSHIFT);
	page->flags |= (cpupid & LAST_CPUPID_MASK) << LAST_CPUPID_PGSHIFT;
}
#endif /* LAST_CPUPID_NOT_IN_PAGE_FLAGS */
#else /* !CONFIG_NUMA_BALANCING */
static inline int page_cpupid_xchg_last(struct page *page, int cpupid)
{
	return page_to_nid(page); /* XXX */
}

static inline int page_cpupid_last(struct page *page)
{
	return page_to_nid(page); /* XXX */
}

static inline int cpupid_to_nid(int cpupid)
{
	return -1;
}

static inline int cpupid_to_pid(int cpupid)
{
	return -1;
}

static inline int cpupid_to_cpu(int cpupid)
{
	return -1;
}

static inline int cpu_pid_to_cpupid(int nid, int pid)
{
	return -1;
}

static inline bool cpupid_pid_unset(int cpupid)
{
	return 1;
}

static inline void page_cpupid_reset_last(struct page *page)
{
}

static inline bool cpupid_match_pid(struct task_struct *task, int cpupid)
{
	return false;
}
#endif /* CONFIG_NUMA_BALANCING */

static inline struct zone *page_zone(const struct page *page)
{
	return &NODE_DATA(page_to_nid(page))->node_zones[page_zonenum(page)];
}

#ifdef SECTION_IN_PAGE_FLAGS
static inline void set_page_section(struct page *page, unsigned long section)
{
	page->flags &= ~(SECTIONS_MASK << SECTIONS_PGSHIFT);
	page->flags |= (section & SECTIONS_MASK) << SECTIONS_PGSHIFT;
}

static inline unsigned long page_to_section(const struct page *page)
{
	return (page->flags >> SECTIONS_PGSHIFT) & SECTIONS_MASK;
}
#endif

static inline void set_page_zone(struct page *page, enum zone_type zone)
{
	page->flags &= ~(ZONES_MASK << ZONES_PGSHIFT);
	page->flags |= (zone & ZONES_MASK) << ZONES_PGSHIFT;
}

static inline void set_page_node(struct page *page, unsigned long node)
{
	page->flags &= ~(NODES_MASK << NODES_PGSHIFT);
	page->flags |= (node & NODES_MASK) << NODES_PGSHIFT;
}

static inline void set_page_links(struct page *page, enum zone_type zone,
	unsigned long node, unsigned long pfn)
{
	set_page_zone(page, zone);
	set_page_node(page, node);
#ifdef SECTION_IN_PAGE_FLAGS
	set_page_section(page, pfn_to_section_nr(pfn));
#endif
}

/*
 * Some inline functions in vmstat.h depend on page_zone()
 */
#include <linux/vmstat.h>

static __always_inline void *lowmem_page_address(const struct page *page)
{
	return __va(PFN_PHYS(page_to_pfn(page)));
}

#if defined(CONFIG_HIGHMEM) && !defined(WANT_PAGE_VIRTUAL)
#define HASHED_PAGE_VIRTUAL
#endif

#if defined(WANT_PAGE_VIRTUAL)
static inline void *page_address(const struct page *page)
{
	return page->virtual;
}
static inline void set_page_address(struct page *page, void *address)
{
	page->virtual = address;
}
#define page_address_init()  do { } while(0)
#endif

#if defined(HASHED_PAGE_VIRTUAL)
void *page_address(const struct page *page);
void set_page_address(struct page *page, void *virtual);
void page_address_init(void);
#endif

#if !defined(HASHED_PAGE_VIRTUAL) && !defined(WANT_PAGE_VIRTUAL)
#define page_address(page) lowmem_page_address(page)
#define set_page_address(page, address)  do { } while(0)
#define page_address_init()  do { } while(0)
#endif

/*
 * On an anonymous page mapped into a user virtual memory area,
 * page->mapping points to its anon_vma, not to a struct address_space;
 * with the PAGE_MAPPING_ANON bit set to distinguish it.  See rmap.h.
 *
 * On an anonymous page in a VM_MERGEABLE area, if CONFIG_KSM is enabled,
 * the PAGE_MAPPING_KSM bit may be set along with the PAGE_MAPPING_ANON bit;
 * and then page->mapping points, not to an anon_vma, but to a private
 * structure which KSM associates with that merged page.  See ksm.h.
 *
 * PAGE_MAPPING_KSM without PAGE_MAPPING_ANON is currently never used.
 *
 * Please note that, confusingly, "page_mapping" refers to the inode
 * address_space which maps the page from disk; whereas "page_mapped"
 * refers to user virtual address space into which the page is mapped.
 */
#define PAGE_MAPPING_ANON	1
#define PAGE_MAPPING_KSM	2
#define PAGE_MAPPING_FLAGS	(PAGE_MAPPING_ANON | PAGE_MAPPING_KSM)

extern struct address_space *page_mapping(struct page *page);

/* Neutral page->mapping pointer to address_space or anon_vma or other */
static inline void *page_rmapping(struct page *page)
{
	return (void *)((unsigned long)page->mapping & ~PAGE_MAPPING_FLAGS);
}

extern struct address_space *__page_file_mapping(struct page *);

static inline
struct address_space *page_file_mapping(struct page *page)
{
	if (unlikely(PageSwapCache(page)))
		return __page_file_mapping(page);

	return page->mapping;
}

static inline int PageAnon(struct page *page)
{
	return ((unsigned long)page->mapping & PAGE_MAPPING_ANON) != 0;
}

/*
 * Return the pagecache index of the passed page.  Regular pagecache pages
 * use ->index whereas swapcache pages use ->private
 */
static inline pgoff_t page_index(struct page *page)
{
	if (unlikely(PageSwapCache(page)))
		return page_private(page);
	return page->index;
}

extern pgoff_t __page_file_index(struct page *page);

/*
 * Return the file index of the page. Regular pagecache pages use ->index
 * whereas swapcache pages use swp_offset(->private)
 */
static inline pgoff_t page_file_index(struct page *page)
{
	if (unlikely(PageSwapCache(page)))
		return __page_file_index(page);

	return page->index;
}

/*
 * Return true if this page is mapped into pagetables.
 */
static inline int page_mapped(struct page *page)
{
	return atomic_read(&(page)->_mapcount) >= 0;
}

/*
 * Different kinds of faults, as returned by handle_mm_fault().
 * Used to decide whether a process gets delivered SIGBUS or
 * just gets major/minor fault counters bumped up.
 */

#define VM_FAULT_MINOR	0 /* For backwards compat. Remove me quickly. */

#define VM_FAULT_OOM	0x0001
#define VM_FAULT_SIGBUS	0x0002
#define VM_FAULT_MAJOR	0x0004
#define VM_FAULT_WRITE	0x0008	/* Special case for get_user_pages */
#define VM_FAULT_HWPOISON 0x0010	/* Hit poisoned small page */
#define VM_FAULT_HWPOISON_LARGE 0x0020  /* Hit poisoned large page. Index encoded in upper bits */
#define VM_FAULT_SIGSEGV 0x0040

#define VM_FAULT_NOPAGE	0x0100	/* ->fault installed the pte, not return page */
#define VM_FAULT_LOCKED	0x0200	/* ->fault locked the returned page */
#define VM_FAULT_RETRY	0x0400	/* ->fault blocked, must retry */
#define VM_FAULT_FALLBACK 0x0800	/* huge page fault failed, fall back to small */

#define VM_FAULT_HWPOISON_LARGE_MASK 0xf000 /* encodes hpage index for large hwpoison */

#define VM_FAULT_ERROR	(VM_FAULT_OOM | VM_FAULT_SIGBUS | VM_FAULT_SIGSEGV | \
			 VM_FAULT_HWPOISON | VM_FAULT_HWPOISON_LARGE | \
			 VM_FAULT_FALLBACK)

/* Encode hstate index for a hwpoisoned large page */
#define VM_FAULT_SET_HINDEX(x) ((x) << 12)
#define VM_FAULT_GET_HINDEX(x) (((x) >> 12) & 0xf)

/*
 * Can be called by the pagefault handler when it gets a VM_FAULT_OOM.
 */
extern void pagefault_out_of_memory(void);

#define offset_in_page(p)	((unsigned long)(p) & ~PAGE_MASK)

/*
 * Flags passed to show_mem() and show_free_areas() to suppress output in
 * various contexts.
 */
#define SHOW_MEM_FILTER_NODES		(0x0001u)	/* disallowed nodes */

extern void show_free_areas(unsigned int flags);
extern bool skip_free_areas_node(unsigned int flags, int nid);

int shmem_zero_setup(struct vm_area_struct *);
#ifdef CONFIG_SHMEM
bool shmem_mapping(struct address_space *mapping);
#else
static inline bool shmem_mapping(struct address_space *mapping)
{
	return false;
}
#endif

extern int can_do_mlock(void);
extern int user_shm_lock(size_t, struct user_struct *);
extern void user_shm_unlock(size_t, struct user_struct *);

/*
 * Parameter block passed down to zap_pte_range in exceptional cases.
 */
struct zap_details {
	struct address_space *check_mapping;	/* Check page->mapping if set */
	pgoff_t	first_index;			/* Lowest page->index to unmap */
	pgoff_t last_index;			/* Highest page->index to unmap */
};

struct page *vm_normal_page(struct vm_area_struct *vma, unsigned long addr,
		pte_t pte);

int zap_vma_ptes(struct vm_area_struct *vma, unsigned long address,
		unsigned long size);
void zap_page_range(struct vm_area_struct *vma, unsigned long address,
		unsigned long size, struct zap_details *);
void unmap_vmas(struct mmu_gather *tlb, struct vm_area_struct *start_vma,
		unsigned long start, unsigned long end);

/**
 * mm_walk - callbacks for walk_page_range
 * @pmd_entry: if set, called for each non-empty PMD (3rd-level) entry
 *	       this handler is required to be able to handle
 *	       pmd_trans_huge() pmds.  They may simply choose to
 *	       split_huge_page() instead of handling it explicitly.
 * @pte_entry: if set, called for each non-empty PTE (4th-level) entry
 * @pte_hole: if set, called for each hole at all levels
 * @hugetlb_entry: if set, called for each hugetlb entry
 * @test_walk: caller specific callback function to determine whether
 *             we walk over the current vma or not. A positive returned
 *             value means "do page table walk over the current vma,"
 *             and a negative one means "abort current page table walk
 *             right now." 0 means "skip the current vma."
 * @mm:        mm_struct representing the target process of page table walk
 * @vma:       vma currently walked (NULL if walking outside vmas)
 * @private:   private data for callbacks' usage
 *
 * (see the comment on walk_page_range() for more details)
 */
struct mm_walk {
	int (*pmd_entry)(pmd_t *pmd, unsigned long addr,
			 unsigned long next, struct mm_walk *walk);
	int (*pte_entry)(pte_t *pte, unsigned long addr,
			 unsigned long next, struct mm_walk *walk);
	int (*pte_hole)(unsigned long addr, unsigned long next,
			struct mm_walk *walk);
	int (*hugetlb_entry)(pte_t *pte, unsigned long hmask,
			     unsigned long addr, unsigned long next,
			     struct mm_walk *walk);
	int (*test_walk)(unsigned long addr, unsigned long next,
			struct mm_walk *walk);
	struct mm_struct *mm;
	struct vm_area_struct *vma;
	void *private;
};

int walk_page_range(unsigned long addr, unsigned long end,
		struct mm_walk *walk);
int walk_page_vma(struct vm_area_struct *vma, struct mm_walk *walk);
void free_pgd_range(struct mmu_gather *tlb, unsigned long addr,
		unsigned long end, unsigned long floor, unsigned long ceiling);
int copy_page_range(struct mm_struct *dst, struct mm_struct *src,
			struct vm_area_struct *vma);
void unmap_mapping_range(struct address_space *mapping,
		loff_t const holebegin, loff_t const holelen, int even_cows);
int follow_pfn(struct vm_area_struct *vma, unsigned long address,
	unsigned long *pfn);
int follow_phys(struct vm_area_struct *vma, unsigned long address,
		unsigned int flags, unsigned long *prot, resource_size_t *phys);
int generic_access_phys(struct vm_area_struct *vma, unsigned long addr,
			void *buf, int len, int write);

static inline void unmap_shared_mapping_range(struct address_space *mapping,
		loff_t const holebegin, loff_t const holelen)
{
	unmap_mapping_range(mapping, holebegin, holelen, 0);
}

extern void truncate_pagecache(struct inode *inode, loff_t new);
extern void truncate_setsize(struct inode *inode, loff_t newsize);
void pagecache_isize_extended(struct inode *inode, loff_t from, loff_t to);
void truncate_pagecache_range(struct inode *inode, loff_t offset, loff_t end);
int truncate_inode_page(struct address_space *mapping, struct page *page);
int generic_error_remove_page(struct address_space *mapping, struct page *page);
int invalidate_inode_page(struct page *page);

#ifdef CONFIG_MMU
extern int handle_mm_fault(struct mm_struct *mm, struct vm_area_struct *vma,
			unsigned long address, unsigned int flags);
extern int fixup_user_fault(struct task_struct *tsk, struct mm_struct *mm,
			    unsigned long address, unsigned int fault_flags);
#else
static inline int handle_mm_fault(struct mm_struct *mm,
			struct vm_area_struct *vma, unsigned long address,
			unsigned int flags)
{
	/* should never happen if there's no MMU */
	BUG();
	return VM_FAULT_SIGBUS;
}
static inline int fixup_user_fault(struct task_struct *tsk,
		struct mm_struct *mm, unsigned long address,
		unsigned int fault_flags)
{
	/* should never happen if there's no MMU */
	BUG();
	return -EFAULT;
}
#endif

extern int access_process_vm(struct task_struct *tsk, unsigned long addr, void *buf, int len, int write);
extern int access_remote_vm(struct mm_struct *mm, unsigned long addr,
		void *buf, int len, int write);

long __get_user_pages(struct task_struct *tsk, struct mm_struct *mm,
		      unsigned long start, unsigned long nr_pages,
		      unsigned int foll_flags, struct page **pages,
		      struct vm_area_struct **vmas, int *nonblocking);
long get_user_pages(struct task_struct *tsk, struct mm_struct *mm,
		    unsigned long start, unsigned long nr_pages,
		    int write, int force, struct page **pages,
		    struct vm_area_struct **vmas);
long get_user_pages_locked(struct task_struct *tsk, struct mm_struct *mm,
		    unsigned long start, unsigned long nr_pages,
		    int write, int force, struct page **pages,
		    int *locked);
long __get_user_pages_unlocked(struct task_struct *tsk, struct mm_struct *mm,
			       unsigned long start, unsigned long nr_pages,
			       int write, int force, struct page **pages,
			       unsigned int gup_flags);
long get_user_pages_unlocked(struct task_struct *tsk, struct mm_struct *mm,
		    unsigned long start, unsigned long nr_pages,
		    int write, int force, struct page **pages);
int get_user_pages_fast(unsigned long start, int nr_pages, int write,
			struct page **pages);
struct kvec;
int get_kernel_pages(const struct kvec *iov, int nr_pages, int write,
			struct page **pages);
int get_kernel_page(unsigned long start, int write, struct page **pages);
struct page *get_dump_page(unsigned long addr);

extern int try_to_release_page(struct page * page, gfp_t gfp_mask);
extern void do_invalidatepage(struct page *page, unsigned int offset,
			      unsigned int length);

int __set_page_dirty_nobuffers(struct page *page);
int __set_page_dirty_no_writeback(struct page *page);
int redirty_page_for_writepage(struct writeback_control *wbc,
				struct page *page);
void account_page_dirtied(struct page *page, struct address_space *mapping);
int set_page_dirty(struct page *page);
int set_page_dirty_lock(struct page *page);
int clear_page_dirty_for_io(struct page *page);
int get_cmdline(struct task_struct *task, char *buffer, int buflen);

/* Is the vma a continuation of the stack vma above it? */
static inline int vma_growsdown(struct vm_area_struct *vma, unsigned long addr)
{
	return vma && (vma->vm_end == addr) && (vma->vm_flags & VM_GROWSDOWN);
}

static inline int stack_guard_page_start(struct vm_area_struct *vma,
					     unsigned long addr)
{
	return (vma->vm_flags & VM_GROWSDOWN) &&
		(vma->vm_start == addr) &&
		!vma_growsdown(vma->vm_prev, addr);
}

/* Is the vma a continuation of the stack vma below it? */
static inline int vma_growsup(struct vm_area_struct *vma, unsigned long addr)
{
	return vma && (vma->vm_start == addr) && (vma->vm_flags & VM_GROWSUP);
}

static inline int stack_guard_page_end(struct vm_area_struct *vma,
					   unsigned long addr)
{
	return (vma->vm_flags & VM_GROWSUP) &&
		(vma->vm_end == addr) &&
		!vma_growsup(vma->vm_next, addr);
}

extern struct task_struct *task_of_stack(struct task_struct *task,
				struct vm_area_struct *vma, bool in_group);

extern unsigned long move_page_tables(struct vm_area_struct *vma,
		unsigned long old_addr, struct vm_area_struct *new_vma,
		unsigned long new_addr, unsigned long len,
		bool need_rmap_locks);
extern unsigned long change_protection(struct vm_area_struct *vma, unsigned long start,
			      unsigned long end, pgprot_t newprot,
			      int dirty_accountable, int prot_numa);
extern int mprotect_fixup(struct vm_area_struct *vma,
			  struct vm_area_struct **pprev, unsigned long start,
			  unsigned long end, unsigned long newflags);

/*
 * doesn't attempt to fault and will return short.
 */
int __get_user_pages_fast(unsigned long start, int nr_pages, int write,
			  struct page **pages);
/*
 * per-process(per-mm_struct) statistics.
 */
static inline unsigned long get_mm_counter(struct mm_struct *mm, int member)
{
	long val = atomic_long_read(&mm->rss_stat.count[member]);

#ifdef SPLIT_RSS_COUNTING
	/*
	 * counter is updated in asynchronous manner and may go to minus.
	 * But it's never be expected number for users.
	 */
	if (val < 0)
		val = 0;
#endif
	return (unsigned long)val;
}

static inline void add_mm_counter(struct mm_struct *mm, int member, long value)
{
	atomic_long_add(value, &mm->rss_stat.count[member]);
}

static inline void inc_mm_counter(struct mm_struct *mm, int member)
{
	atomic_long_inc(&mm->rss_stat.count[member]);
}

static inline void dec_mm_counter(struct mm_struct *mm, int member)
{
	atomic_long_dec(&mm->rss_stat.count[member]);
}

static inline unsigned long get_mm_rss(struct mm_struct *mm)
{
	return get_mm_counter(mm, MM_FILEPAGES) +
		get_mm_counter(mm, MM_ANONPAGES);
}

static inline unsigned long get_mm_hiwater_rss(struct mm_struct *mm)
{
	return max(mm->hiwater_rss, get_mm_rss(mm));
}

static inline unsigned long get_mm_hiwater_vm(struct mm_struct *mm)
{
	return max(mm->hiwater_vm, mm->total_vm);
}

static inline void update_hiwater_rss(struct mm_struct *mm)
{
	unsigned long _rss = get_mm_rss(mm);

	if ((mm)->hiwater_rss < _rss)
		(mm)->hiwater_rss = _rss;
}

static inline void update_hiwater_vm(struct mm_struct *mm)
{
	if (mm->hiwater_vm < mm->total_vm)
		mm->hiwater_vm = mm->total_vm;
}

static inline void reset_mm_hiwater_rss(struct mm_struct *mm)
{
	mm->hiwater_rss = get_mm_rss(mm);
}

static inline void setmax_mm_hiwater_rss(unsigned long *maxrss,
					 struct mm_struct *mm)
{
	unsigned long hiwater_rss = get_mm_hiwater_rss(mm);

	if (*maxrss < hiwater_rss)
		*maxrss = hiwater_rss;
}

#if defined(SPLIT_RSS_COUNTING)
void sync_mm_rss(struct mm_struct *mm);
#else
static inline void sync_mm_rss(struct mm_struct *mm)
{
}
#endif

int vma_wants_writenotify(struct vm_area_struct *vma);

extern pte_t *__get_locked_pte(struct mm_struct *mm, unsigned long addr,
			       spinlock_t **ptl);
static inline pte_t *get_locked_pte(struct mm_struct *mm, unsigned long addr,
				    spinlock_t **ptl)
{
	pte_t *ptep;
	__cond_lock(*ptl, ptep = __get_locked_pte(mm, addr, ptl));
	return ptep;
}

#ifdef __PAGETABLE_PUD_FOLDED
static inline int __pud_alloc(struct mm_struct *mm, pgd_t *pgd,
						unsigned long address)
{
	return 0;
}
#else
int __pud_alloc(struct mm_struct *mm, pgd_t *pgd, unsigned long address);
#endif

#if defined(__PAGETABLE_PMD_FOLDED) || !defined(CONFIG_MMU)
static inline int __pmd_alloc(struct mm_struct *mm, pud_t *pud,
						unsigned long address)
{
	return 0;
}

static inline void mm_nr_pmds_init(struct mm_struct *mm) {}

static inline unsigned long mm_nr_pmds(struct mm_struct *mm)
{
	return 0;
}

static inline void mm_inc_nr_pmds(struct mm_struct *mm) {}
static inline void mm_dec_nr_pmds(struct mm_struct *mm) {}

#else
int __pmd_alloc(struct mm_struct *mm, pud_t *pud, unsigned long address);

static inline void mm_nr_pmds_init(struct mm_struct *mm)
{
	atomic_long_set(&mm->nr_pmds, 0);
}

static inline unsigned long mm_nr_pmds(struct mm_struct *mm)
{
	return atomic_long_read(&mm->nr_pmds);
}

static inline void mm_inc_nr_pmds(struct mm_struct *mm)
{
	atomic_long_inc(&mm->nr_pmds);
}

static inline void mm_dec_nr_pmds(struct mm_struct *mm)
{
	atomic_long_dec(&mm->nr_pmds);
}
#endif

int __pte_alloc(struct mm_struct *mm, struct vm_area_struct *vma,
		pmd_t *pmd, unsigned long address);
int __pte_alloc_kernel(pmd_t *pmd, unsigned long address);

/*
 * The following ifdef needed to get the 4level-fixup.h header to work.
 * Remove it when 4level-fixup.h has been removed.
 */
#if defined(CONFIG_MMU) && !defined(__ARCH_HAS_4LEVEL_HACK)
static inline pud_t *pud_alloc(struct mm_struct *mm, pgd_t *pgd, unsigned long address)
{
	return (unlikely(pgd_none(*pgd)) && __pud_alloc(mm, pgd, address))?
		NULL: pud_offset(pgd, address);
}

static inline pmd_t *pmd_alloc(struct mm_struct *mm, pud_t *pud, unsigned long address)
{
	return (unlikely(pud_none(*pud)) && __pmd_alloc(mm, pud, address))?
		NULL: pmd_offset(pud, address);
}
#endif /* CONFIG_MMU && !__ARCH_HAS_4LEVEL_HACK */

#if USE_SPLIT_PTE_PTLOCKS
#if ALLOC_SPLIT_PTLOCKS
void __init ptlock_cache_init(void);
extern bool ptlock_alloc(struct page *page);
extern void ptlock_free(struct page *page);

static inline spinlock_t *ptlock_ptr(struct page *page)
{
	return page->ptl;
}
#else /* ALLOC_SPLIT_PTLOCKS */
static inline void ptlock_cache_init(void)
{
}

static inline bool ptlock_alloc(struct page *page)
{
	return true;
}

static inline void ptlock_free(struct page *page)
{
}

static inline spinlock_t *ptlock_ptr(struct page *page)
{
	return &page->ptl;
}
#endif /* ALLOC_SPLIT_PTLOCKS */

static inline spinlock_t *pte_lockptr(struct mm_struct *mm, pmd_t *pmd)
{
	return ptlock_ptr(pmd_page(*pmd));
}

static inline bool ptlock_init(struct page *page)
{
	/*
	 * prep_new_page() initialize page->private (and therefore page->ptl)
	 * with 0. Make sure nobody took it in use in between.
	 *
	 * It can happen if arch try to use slab for page table allocation:
	 * slab code uses page->slab_cache and page->first_page (for tail
	 * pages), which share storage with page->ptl.
	 */
	VM_BUG_ON_PAGE(*(unsigned long *)&page->ptl, page);
	if (!ptlock_alloc(page))
		return false;
	spin_lock_init(ptlock_ptr(page));
	return true;
}

/* Reset page->mapping so free_pages_check won't complain. */
static inline void pte_lock_deinit(struct page *page)
{
	page->mapping = NULL;
	ptlock_free(page);
}

#else	/* !USE_SPLIT_PTE_PTLOCKS */
/*
 * We use mm->page_table_lock to guard all pagetable pages of the mm.
 */
static inline spinlock_t *pte_lockptr(struct mm_struct *mm, pmd_t *pmd)
{
	return &mm->page_table_lock;
}
static inline void ptlock_cache_init(void) {}
static inline bool ptlock_init(struct page *page) { return true; }
static inline void pte_lock_deinit(struct page *page) {}
#endif /* USE_SPLIT_PTE_PTLOCKS */

static inline void pgtable_init(void)
{
	ptlock_cache_init();
	pgtable_cache_init();
}

static inline bool pgtable_page_ctor(struct page *page)
{
	inc_zone_page_state(page, NR_PAGETABLE);
	return ptlock_init(page);
}

static inline void pgtable_page_dtor(struct page *page)
{
	pte_lock_deinit(page);
	dec_zone_page_state(page, NR_PAGETABLE);
}

#define pte_offset_map_lock(mm, pmd, address, ptlp)	\
({							\
	spinlock_t *__ptl = pte_lockptr(mm, pmd);	\
	pte_t *__pte = pte_offset_map(pmd, address);	\
	*(ptlp) = __ptl;				\
	spin_lock(__ptl);				\
	__pte;						\
})

#define pte_unmap_unlock(pte, ptl)	do {		\
	spin_unlock(ptl);				\
	pte_unmap(pte);					\
} while (0)

#define pte_alloc_map(mm, vma, pmd, address)				\
	((unlikely(pmd_none(*(pmd))) && __pte_alloc(mm, vma,	\
							pmd, address))?	\
	 NULL: pte_offset_map(pmd, address))

#define pte_alloc_map_lock(mm, pmd, address, ptlp)	\
	((unlikely(pmd_none(*(pmd))) && __pte_alloc(mm, NULL,	\
							pmd, address))?	\
		NULL: pte_offset_map_lock(mm, pmd, address, ptlp))

#define pte_alloc_kernel(pmd, address)			\
	((unlikely(pmd_none(*(pmd))) && __pte_alloc_kernel(pmd, address))? \
		NULL: pte_offset_kernel(pmd, address))

#if USE_SPLIT_PMD_PTLOCKS

static struct page *pmd_to_page(pmd_t *pmd)
{
	unsigned long mask = ~(PTRS_PER_PMD * sizeof(pmd_t) - 1);
	return virt_to_page((void *)((unsigned long) pmd & mask));
}

static inline spinlock_t *pmd_lockptr(struct mm_struct *mm, pmd_t *pmd)
{
	return ptlock_ptr(pmd_to_page(pmd));
}

static inline bool pgtable_pmd_page_ctor(struct page *page)
{
#ifdef CONFIG_TRANSPARENT_HUGEPAGE
	page->pmd_huge_pte = NULL;
#endif
	return ptlock_init(page);
}

static inline void pgtable_pmd_page_dtor(struct page *page)
{
#ifdef CONFIG_TRANSPARENT_HUGEPAGE
	VM_BUG_ON_PAGE(page->pmd_huge_pte, page);
#endif
	ptlock_free(page);
}

#define pmd_huge_pte(mm, pmd) (pmd_to_page(pmd)->pmd_huge_pte)

#else

static inline spinlock_t *pmd_lockptr(struct mm_struct *mm, pmd_t *pmd)
{
	return &mm->page_table_lock;
}

static inline bool pgtable_pmd_page_ctor(struct page *page) { return true; }
static inline void pgtable_pmd_page_dtor(struct page *page) {}

#define pmd_huge_pte(mm, pmd) ((mm)->pmd_huge_pte)

#endif

static inline spinlock_t *pmd_lock(struct mm_struct *mm, pmd_t *pmd)
{
	spinlock_t *ptl = pmd_lockptr(mm, pmd);
	spin_lock(ptl);
	return ptl;
}

extern void free_area_init(unsigned long * zones_size);
extern void free_area_init_node(int nid, unsigned long * zones_size,
		unsigned long zone_start_pfn, unsigned long *zholes_size);
extern void free_initmem(void);

/*
 * Free reserved pages within range [PAGE_ALIGN(start), end & PAGE_MASK)
 * into the buddy system. The freed pages will be poisoned with pattern
 * "poison" if it's within range [0, UCHAR_MAX].
 * Return pages freed into the buddy system.
 */
extern unsigned long free_reserved_area(void *start, void *end,
					int poison, char *s);

#ifdef	CONFIG_HIGHMEM
/*
 * Free a highmem page into the buddy system, adjusting totalhigh_pages
 * and totalram_pages.
 */
extern void free_highmem_page(struct page *page);
#endif

extern void adjust_managed_page_count(struct page *page, long count);
extern void mem_init_print_info(const char *str);

/* Free the reserved page into the buddy system, so it gets managed. */
static inline void __free_reserved_page(struct page *page)
{
	ClearPageReserved(page);
	init_page_count(page);
	__free_page(page);
}

static inline void free_reserved_page(struct page *page)
{
	__free_reserved_page(page);
	adjust_managed_page_count(page, 1);
}

static inline void mark_page_reserved(struct page *page)
{
	SetPageReserved(page);
	adjust_managed_page_count(page, -1);
}

/*
 * Default method to free all the __init memory into the buddy system.
 * The freed pages will be poisoned with pattern "poison" if it's within
 * range [0, UCHAR_MAX].
 * Return pages freed into the buddy system.
 */
static inline unsigned long free_initmem_default(int poison)
{
	extern char __init_begin[], __init_end[];

	return free_reserved_area(&__init_begin, &__init_end,
				  poison, "unused kernel");
}

static inline unsigned long get_num_physpages(void)
{
	int nid;
	unsigned long phys_pages = 0;

	for_each_online_node(nid)
		phys_pages += node_present_pages(nid);

	return phys_pages;
}

#ifdef CONFIG_HAVE_MEMBLOCK_NODE_MAP
/*
 * With CONFIG_HAVE_MEMBLOCK_NODE_MAP set, an architecture may initialise its
 * zones, allocate the backing mem_map and account for memory holes in a more
 * architecture independent manner. This is a substitute for creating the
 * zone_sizes[] and zholes_size[] arrays and passing them to
 * free_area_init_node()
 *
 * An architecture is expected to register range of page frames backed by
 * physical memory with memblock_add[_node]() before calling
 * free_area_init_nodes() passing in the PFN each zone ends at. At a basic
 * usage, an architecture is expected to do something like
 *
 * unsigned long max_zone_pfns[MAX_NR_ZONES] = {max_dma, max_normal_pfn,
 * 							 max_highmem_pfn};
 * for_each_valid_physical_page_range()
 * 	memblock_add_node(base, size, nid)
 * free_area_init_nodes(max_zone_pfns);
 *
 * free_bootmem_with_active_regions() calls free_bootmem_node() for each
 * registered physical page range.  Similarly
 * sparse_memory_present_with_active_regions() calls memory_present() for
 * each range when SPARSEMEM is enabled.
 *
 * See mm/page_alloc.c for more information on each function exposed by
 * CONFIG_HAVE_MEMBLOCK_NODE_MAP.
 */
extern void free_area_init_nodes(unsigned long *max_zone_pfn);
unsigned long node_map_pfn_alignment(void);
unsigned long __absent_pages_in_range(int nid, unsigned long start_pfn,
						unsigned long end_pfn);
extern unsigned long absent_pages_in_range(unsigned long start_pfn,
						unsigned long end_pfn);
extern void get_pfn_range_for_nid(unsigned int nid,
			unsigned long *start_pfn, unsigned long *end_pfn);
extern unsigned long find_min_pfn_with_active_regions(void);
extern void free_bootmem_with_active_regions(int nid,
						unsigned long max_low_pfn);
extern void sparse_memory_present_with_active_regions(int nid);

#endif /* CONFIG_HAVE_MEMBLOCK_NODE_MAP */

#if !defined(CONFIG_HAVE_MEMBLOCK_NODE_MAP) && \
    !defined(CONFIG_HAVE_ARCH_EARLY_PFN_TO_NID)
static inline int __early_pfn_to_nid(unsigned long pfn)
{
	return 0;
}
#else
/* please see mm/page_alloc.c */
extern int __meminit early_pfn_to_nid(unsigned long pfn);
/* there is a per-arch backend function. */
extern int __meminit __early_pfn_to_nid(unsigned long pfn);
#endif

extern void set_dma_reserve(unsigned long new_dma_reserve);
extern void memmap_init_zone(unsigned long, int, unsigned long,
				unsigned long, enum memmap_context);
extern void setup_per_zone_wmarks(void);
extern int __meminit init_per_zone_wmark_min(void);
extern void mem_init(void);
extern void __init mmap_init(void);
extern void show_mem(unsigned int flags);
extern void si_meminfo(struct sysinfo * val);
extern void si_meminfo_node(struct sysinfo *val, int nid);

extern __printf(3, 4)
void warn_alloc_failed(gfp_t gfp_mask, int order, const char *fmt, ...);

extern void setup_per_cpu_pageset(void);

extern void zone_pcp_update(struct zone *zone);
extern void zone_pcp_reset(struct zone *zone);

/* page_alloc.c */
extern int min_free_kbytes;

/* nommu.c */
extern atomic_long_t mmap_pages_allocated;
extern int nommu_shrink_inode_mappings(struct inode *, size_t, size_t);

/* interval_tree.c */
void vma_interval_tree_insert(struct vm_area_struct *node,
			      struct rb_root *root);
void vma_interval_tree_insert_after(struct vm_area_struct *node,
				    struct vm_area_struct *prev,
				    struct rb_root *root);
void vma_interval_tree_remove(struct vm_area_struct *node,
			      struct rb_root *root);
struct vm_area_struct *vma_interval_tree_iter_first(struct rb_root *root,
				unsigned long start, unsigned long last);
struct vm_area_struct *vma_interval_tree_iter_next(struct vm_area_struct *node,
				unsigned long start, unsigned long last);

#define vma_interval_tree_foreach(vma, root, start, last)		\
	for (vma = vma_interval_tree_iter_first(root, start, last);	\
	     vma; vma = vma_interval_tree_iter_next(vma, start, last))

void anon_vma_interval_tree_insert(struct anon_vma_chain *node,
				   struct rb_root *root);
void anon_vma_interval_tree_remove(struct anon_vma_chain *node,
				   struct rb_root *root);
struct anon_vma_chain *anon_vma_interval_tree_iter_first(
	struct rb_root *root, unsigned long start, unsigned long last);
struct anon_vma_chain *anon_vma_interval_tree_iter_next(
	struct anon_vma_chain *node, unsigned long start, unsigned long last);
#ifdef CONFIG_DEBUG_VM_RB
void anon_vma_interval_tree_verify(struct anon_vma_chain *node);
#endif

#define anon_vma_interval_tree_foreach(avc, root, start, last)		 \
	for (avc = anon_vma_interval_tree_iter_first(root, start, last); \
	     avc; avc = anon_vma_interval_tree_iter_next(avc, start, last))

/* mmap.c */
extern int __vm_enough_memory(struct mm_struct *mm, long pages, int cap_sys_admin);
extern int vma_adjust(struct vm_area_struct *vma, unsigned long start,
	unsigned long end, pgoff_t pgoff, struct vm_area_struct *insert);
extern struct vm_area_struct *vma_merge(struct mm_struct *,
	struct vm_area_struct *prev, unsigned long addr, unsigned long end,
	unsigned long vm_flags, struct anon_vma *, struct file *, pgoff_t,
	struct mempolicy *);
extern struct anon_vma *find_mergeable_anon_vma(struct vm_area_struct *);
extern int split_vma(struct mm_struct *,
	struct vm_area_struct *, unsigned long addr, int new_below);
extern int insert_vm_struct(struct mm_struct *, struct vm_area_struct *);
extern void __vma_link_rb(struct mm_struct *, struct vm_area_struct *,
	struct rb_node **, struct rb_node *);
extern void unlink_file_vma(struct vm_area_struct *);
extern struct vm_area_struct *copy_vma(struct vm_area_struct **,
	unsigned long addr, unsigned long len, pgoff_t pgoff,
	bool *need_rmap_locks);
extern void exit_mmap(struct mm_struct *);

static inline int check_data_rlimit(unsigned long rlim,
				    unsigned long new,
				    unsigned long start,
				    unsigned long end_data,
				    unsigned long start_data)
{
	if (rlim < RLIM_INFINITY) {
		if (((new - start) + (end_data - start_data)) > rlim)
			return -ENOSPC;
	}

	return 0;
}

extern int mm_take_all_locks(struct mm_struct *mm);
extern void mm_drop_all_locks(struct mm_struct *mm);

extern void set_mm_exe_file(struct mm_struct *mm, struct file *new_exe_file);
extern struct file *get_mm_exe_file(struct mm_struct *mm);

extern int may_expand_vm(struct mm_struct *mm, unsigned long npages);
extern struct vm_area_struct *_install_special_mapping(struct mm_struct *mm,
				   unsigned long addr, unsigned long len,
				   unsigned long flags,
				   const struct vm_special_mapping *spec);
/* This is an obsolete alternative to _install_special_mapping. */
extern int install_special_mapping(struct mm_struct *mm,
				   unsigned long addr, unsigned long len,
				   unsigned long flags, struct page **pages);

extern unsigned long get_unmapped_area(struct file *, unsigned long, unsigned long, unsigned long, unsigned long);

extern unsigned long mmap_region(struct file *file, unsigned long addr,
	unsigned long len, vm_flags_t vm_flags, unsigned long pgoff);
extern unsigned long do_mmap_pgoff(struct file *file, unsigned long addr,
	unsigned long len, unsigned long prot, unsigned long flags,
	unsigned long pgoff, unsigned long *populate);
extern int do_munmap(struct mm_struct *, unsigned long, size_t);

#ifdef CONFIG_MMU
extern int __mm_populate(unsigned long addr, unsigned long len,
			 int ignore_errors);
static inline void mm_populate(unsigned long addr, unsigned long len)
{
	/* Ignore errors */
	(void) __mm_populate(addr, len, 1);
}
#else
static inline void mm_populate(unsigned long addr, unsigned long len) {}
#endif

/* These take the mm semaphore themselves */
extern unsigned long vm_brk(unsigned long, unsigned long);
extern int vm_munmap(unsigned long, size_t);
extern unsigned long vm_mmap(struct file *, unsigned long,
        unsigned long, unsigned long,
        unsigned long, unsigned long);

struct vm_unmapped_area_info {
#define VM_UNMAPPED_AREA_TOPDOWN 1
	unsigned long flags;
	unsigned long length;
	unsigned long low_limit;
	unsigned long high_limit;
	unsigned long align_mask;
	unsigned long align_offset;
};

extern unsigned long unmapped_area(struct vm_unmapped_area_info *info);
extern unsigned long unmapped_area_topdown(struct vm_unmapped_area_info *info);

/*
 * Search for an unmapped address range.
 *
 * We are looking for a range that:
 * - does not intersect with any VMA;
 * - is contained within the [low_limit, high_limit) interval;
 * - is at least the desired size.
 * - satisfies (begin_addr & align_mask) == (align_offset & align_mask)
 */
static inline unsigned long
vm_unmapped_area(struct vm_unmapped_area_info *info)
{
	if (!(info->flags & VM_UNMAPPED_AREA_TOPDOWN))
		return unmapped_area(info);
	else
		return unmapped_area_topdown(info);
}

/* truncate.c */
extern void truncate_inode_pages(struct address_space *, loff_t);
extern void truncate_inode_pages_range(struct address_space *,
				       loff_t lstart, loff_t lend);
extern void truncate_inode_pages_final(struct address_space *);

/* generic vm_area_ops exported for stackable file systems */
extern int filemap_fault(struct vm_area_struct *, struct vm_fault *);
extern void filemap_map_pages(struct vm_area_struct *vma, struct vm_fault *vmf);
extern int filemap_page_mkwrite(struct vm_area_struct *vma, struct vm_fault *vmf);

/* mm/page-writeback.c */
int write_one_page(struct page *page, int wait);
void task_dirty_inc(struct task_struct *tsk);

/* readahead.c */
#define VM_MAX_READAHEAD	128	/* kbytes */
#define VM_MIN_READAHEAD	16	/* kbytes (includes current page) */

int force_page_cache_readahead(struct address_space *mapping, struct file *filp,
			pgoff_t offset, unsigned long nr_to_read);

void page_cache_sync_readahead(struct address_space *mapping,
			       struct file_ra_state *ra,
			       struct file *filp,
			       pgoff_t offset,
			       unsigned long size);

void page_cache_async_readahead(struct address_space *mapping,
				struct file_ra_state *ra,
				struct file *filp,
				struct page *pg,
				pgoff_t offset,
				unsigned long size);

unsigned long max_sane_readahead(unsigned long nr);

/* Generic expand stack which grows the stack according to GROWS{UP,DOWN} */
extern int expand_stack(struct vm_area_struct *vma, unsigned long address);

/* CONFIG_STACK_GROWSUP still needs to to grow downwards at some places */
extern int expand_downwards(struct vm_area_struct *vma,
		unsigned long address);
#if VM_GROWSUP
extern int expand_upwards(struct vm_area_struct *vma, unsigned long address);
#else
  #define expand_upwards(vma, address) (0)
#endif

/* Look up the first VMA which satisfies  addr < vm_end,  NULL if none. */
extern struct vm_area_struct * find_vma(struct mm_struct * mm, unsigned long addr);
extern struct vm_area_struct * find_vma_prev(struct mm_struct * mm, unsigned long addr,
					     struct vm_area_struct **pprev);

/* Look up the first VMA which intersects the interval start_addr..end_addr-1,
   NULL if none.  Assume start_addr < end_addr. */
static inline struct vm_area_struct * find_vma_intersection(struct mm_struct * mm, unsigned long start_addr, unsigned long end_addr)
{
	struct vm_area_struct * vma = find_vma(mm,start_addr);

	if (vma && end_addr <= vma->vm_start)
		vma = NULL;
	return vma;
}

static inline unsigned long vma_pages(struct vm_area_struct *vma)
{
	return (vma->vm_end - vma->vm_start) >> PAGE_SHIFT;
}

/* Look up the first VMA which exactly match the interval vm_start ... vm_end */
static inline struct vm_area_struct *find_exact_vma(struct mm_struct *mm,
				unsigned long vm_start, unsigned long vm_end)
{
	struct vm_area_struct *vma = find_vma(mm, vm_start);

	if (vma && (vma->vm_start != vm_start || vma->vm_end != vm_end))
		vma = NULL;

	return vma;
}

#ifdef CONFIG_MMU
pgprot_t vm_get_page_prot(unsigned long vm_flags);
void vma_set_page_prot(struct vm_area_struct *vma);
#else
static inline pgprot_t vm_get_page_prot(unsigned long vm_flags)
{
	return __pgprot(0);
}
static inline void vma_set_page_prot(struct vm_area_struct *vma)
{
	vma->vm_page_prot = vm_get_page_prot(vma->vm_flags);
}
#endif

#ifdef CONFIG_NUMA_BALANCING
unsigned long change_prot_numa(struct vm_area_struct *vma,
			unsigned long start, unsigned long end);
#endif

struct vm_area_struct *find_extend_vma(struct mm_struct *, unsigned long addr);
int remap_pfn_range(struct vm_area_struct *, unsigned long addr,
			unsigned long pfn, unsigned long size, pgprot_t);
int vm_insert_page(struct vm_area_struct *, unsigned long addr, struct page *);
int vm_insert_pfn(struct vm_area_struct *vma, unsigned long addr,
			unsigned long pfn);
int vm_insert_mixed(struct vm_area_struct *vma, unsigned long addr,
			unsigned long pfn);
int vm_iomap_memory(struct vm_area_struct *vma, phys_addr_t start, unsigned long len);


struct page *follow_page_mask(struct vm_area_struct *vma,
			      unsigned long address, unsigned int foll_flags,
			      unsigned int *page_mask);

static inline struct page *follow_page(struct vm_area_struct *vma,
		unsigned long address, unsigned int foll_flags)
{
	unsigned int unused_page_mask;
	return follow_page_mask(vma, address, foll_flags, &unused_page_mask);
}

#define FOLL_WRITE	0x01	/* check pte is writable */
#define FOLL_TOUCH	0x02	/* mark page accessed */
#define FOLL_GET	0x04	/* do get_page on page */
#define FOLL_DUMP	0x08	/* give error on hole if it would be zero */
#define FOLL_FORCE	0x10	/* get_user_pages read/write w/o permission */
#define FOLL_NOWAIT	0x20	/* if a disk transfer is needed, start the IO
				 * and return without waiting upon it */
#define FOLL_MLOCK	0x40	/* mark page as mlocked */
#define FOLL_SPLIT	0x80	/* don't return transhuge pages, split them */
#define FOLL_HWPOISON	0x100	/* check page is hwpoisoned */
#define FOLL_NUMA	0x200	/* force NUMA hinting page fault */
#define FOLL_MIGRATION	0x400	/* wait for page to replace migration entry */
#define FOLL_TRIED	0x800	/* a retry, previous pass started an IO */

typedef int (*pte_fn_t)(pte_t *pte, pgtable_t token, unsigned long addr,
			void *data);
extern int apply_to_page_range(struct mm_struct *mm, unsigned long address,
			       unsigned long size, pte_fn_t fn, void *data);

#ifdef CONFIG_PROC_FS
void vm_stat_account(struct mm_struct *, unsigned long, struct file *, long);
#else
static inline void vm_stat_account(struct mm_struct *mm,
			unsigned long flags, struct file *file, long pages)
{
	mm->total_vm += pages;
}
#endif /* CONFIG_PROC_FS */

#ifdef CONFIG_DEBUG_PAGEALLOC
extern bool _debug_pagealloc_enabled;
extern void __kernel_map_pages(struct page *page, int numpages, int enable);

static inline bool debug_pagealloc_enabled(void)
{
	return _debug_pagealloc_enabled;
}

static inline void
kernel_map_pages(struct page *page, int numpages, int enable)
{
	if (!debug_pagealloc_enabled())
		return;

	__kernel_map_pages(page, numpages, enable);
}
#ifdef CONFIG_HIBERNATION
extern bool kernel_page_present(struct page *page);
#endif /* CONFIG_HIBERNATION */
#else
static inline void
kernel_map_pages(struct page *page, int numpages, int enable) {}
#ifdef CONFIG_HIBERNATION
static inline bool kernel_page_present(struct page *page) { return true; }
#endif /* CONFIG_HIBERNATION */
#endif

#ifdef __HAVE_ARCH_GATE_AREA
extern struct vm_area_struct *get_gate_vma(struct mm_struct *mm);
extern int in_gate_area_no_mm(unsigned long addr);
extern int in_gate_area(struct mm_struct *mm, unsigned long addr);
#else
static inline struct vm_area_struct *get_gate_vma(struct mm_struct *mm)
{
	return NULL;
}
static inline int in_gate_area_no_mm(unsigned long addr) { return 0; }
static inline int in_gate_area(struct mm_struct *mm, unsigned long addr)
{
	return 0;
}
#endif	/* __HAVE_ARCH_GATE_AREA */

#ifdef CONFIG_SYSCTL
extern int sysctl_drop_caches;
int drop_caches_sysctl_handler(struct ctl_table *, int,
					void __user *, size_t *, loff_t *);
#endif

<<<<<<< HEAD
unsigned long shrink_node_slabs(gfp_t gfp_mask, int nid,
				unsigned long nr_scanned,
				unsigned long nr_eligible);
void drop_pagecache(void);
=======
void drop_slab(void);
void drop_slab_node(int nid);
>>>>>>> 18320f2a

#ifndef CONFIG_MMU
#define randomize_va_space 0
#else
extern int randomize_va_space;
#endif

const char * arch_vma_name(struct vm_area_struct *vma);
void print_vma_addr(char *prefix, unsigned long rip);

void sparse_mem_maps_populate_node(struct page **map_map,
				   unsigned long pnum_begin,
				   unsigned long pnum_end,
				   unsigned long map_count,
				   int nodeid);

struct page *sparse_mem_map_populate(unsigned long pnum, int nid);
pgd_t *vmemmap_pgd_populate(unsigned long addr, int node);
pud_t *vmemmap_pud_populate(pgd_t *pgd, unsigned long addr, int node);
pmd_t *vmemmap_pmd_populate(pud_t *pud, unsigned long addr, int node);
pte_t *vmemmap_pte_populate(pmd_t *pmd, unsigned long addr, int node);
void *vmemmap_alloc_block(unsigned long size, int node);
void *vmemmap_alloc_block_buf(unsigned long size, int node);
void vmemmap_verify(pte_t *, int, unsigned long, unsigned long);
int vmemmap_populate_basepages(unsigned long start, unsigned long end,
			       int node);
int vmemmap_populate(unsigned long start, unsigned long end, int node);
void vmemmap_populate_print_last(void);
#ifdef CONFIG_MEMORY_HOTPLUG
void vmemmap_free(unsigned long start, unsigned long end);
#endif
void register_page_bootmem_memmap(unsigned long section_nr, struct page *map,
				  unsigned long size);

enum mf_flags {
	MF_COUNT_INCREASED = 1 << 0,
	MF_ACTION_REQUIRED = 1 << 1,
	MF_MUST_KILL = 1 << 2,
	MF_SOFT_OFFLINE = 1 << 3,
};
extern int memory_failure(unsigned long pfn, int trapno, int flags);
extern void memory_failure_queue(unsigned long pfn, int trapno, int flags);
extern int unpoison_memory(unsigned long pfn);
extern int sysctl_memory_failure_early_kill;
extern int sysctl_memory_failure_recovery;
extern void shake_page(struct page *p, int access);
extern atomic_long_t num_poisoned_pages;
extern int soft_offline_page(struct page *page, int flags);

#if defined(CONFIG_TRANSPARENT_HUGEPAGE) || defined(CONFIG_HUGETLBFS)
extern void clear_huge_page(struct page *page,
			    unsigned long addr,
			    unsigned int pages_per_huge_page);
extern void copy_user_huge_page(struct page *dst, struct page *src,
				unsigned long addr, struct vm_area_struct *vma,
				unsigned int pages_per_huge_page);
#endif /* CONFIG_TRANSPARENT_HUGEPAGE || CONFIG_HUGETLBFS */

extern struct page_ext_operations debug_guardpage_ops;
extern struct page_ext_operations page_poisoning_ops;

#ifdef CONFIG_DEBUG_PAGEALLOC
extern unsigned int _debug_guardpage_minorder;
extern bool _debug_guardpage_enabled;

static inline unsigned int debug_guardpage_minorder(void)
{
	return _debug_guardpage_minorder;
}

static inline bool debug_guardpage_enabled(void)
{
	return _debug_guardpage_enabled;
}

static inline bool page_is_guard(struct page *page)
{
	struct page_ext *page_ext;

	if (!debug_guardpage_enabled())
		return false;

	page_ext = lookup_page_ext(page);
	return test_bit(PAGE_EXT_DEBUG_GUARD, &page_ext->flags);
}
#else
static inline unsigned int debug_guardpage_minorder(void) { return 0; }
static inline bool debug_guardpage_enabled(void) { return false; }
static inline bool page_is_guard(struct page *page) { return false; }
#endif /* CONFIG_DEBUG_PAGEALLOC */

#if MAX_NUMNODES > 1
void __init setup_nr_node_ids(void);
#else
static inline void setup_nr_node_ids(void) {}
#endif

#endif /* __KERNEL__ */
#endif /* _LINUX_MM_H */<|MERGE_RESOLUTION|>--- conflicted
+++ resolved
@@ -2180,15 +2180,9 @@
 					void __user *, size_t *, loff_t *);
 #endif
 
-<<<<<<< HEAD
-unsigned long shrink_node_slabs(gfp_t gfp_mask, int nid,
-				unsigned long nr_scanned,
-				unsigned long nr_eligible);
 void drop_pagecache(void);
-=======
 void drop_slab(void);
 void drop_slab_node(int nid);
->>>>>>> 18320f2a
 
 #ifndef CONFIG_MMU
 #define randomize_va_space 0
