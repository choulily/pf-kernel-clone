/*
 * Block data types and constants.  Directly include this file only to
 * break include dependency loop.
 */
#ifndef __LINUX_BLK_TYPES_H
#define __LINUX_BLK_TYPES_H

#include <linux/types.h>

struct bio_set;
struct bio;
struct bio_integrity_payload;
struct page;
struct block_device;
struct io_context;
struct cgroup_subsys_state;
typedef void (bio_end_io_t) (struct bio *, int);
typedef void (bio_destructor_t) (struct bio *);

/*
 * was unsigned short, but we might as well be ready for > 64kB I/O pages
 */
struct bio_vec {
	struct page	*bv_page;
	unsigned int	bv_len;
	unsigned int	bv_offset;
};

#ifdef CONFIG_BLOCK

struct bvec_iter {
	sector_t		bi_sector;	/* device address in 512 byte
						   sectors */
	unsigned int		bi_size;	/* residual I/O count */

	unsigned int		bi_idx;		/* current index into bvl_vec */

	unsigned int            bi_bvec_done;	/* number of bytes completed in
						   current bvec */
};

/*
 * main unit of I/O for the block layer and lower layers (ie drivers and
 * stacking drivers)
 */
struct bio {
	struct bio		*bi_next;	/* request queue link */
	struct block_device	*bi_bdev;
	unsigned long		bi_flags;	/* status, command, etc */
	unsigned long		bi_rw;		/* bottom bits READ/WRITE,
						 * top bits priority
						 */

	struct bvec_iter	bi_iter;

	/* Number of segments in this BIO after
	 * physical address coalescing is performed.
	 */
	unsigned int		bi_phys_segments;

	/*
	 * To keep track of the max segment size, we account for the
	 * sizes of the first and last mergeable segments in this bio.
	 */
	unsigned int		bi_seg_front_size;
	unsigned int		bi_seg_back_size;

	atomic_t		__bi_remaining;

	bio_end_io_t		*bi_end_io;

	void			*bi_private;
#ifdef CONFIG_BLK_CGROUP
	/*
	 * Optional ioc and css associated with this bio.  Put on bio
	 * release.  Read comment on top of bio_associate_current().
	 */
	struct io_context	*bi_ioc;
	struct cgroup_subsys_state *bi_css;
#endif
	union {
#if defined(CONFIG_BLK_DEV_INTEGRITY)
		struct bio_integrity_payload *bi_integrity; /* data integrity */
#endif
	};

	unsigned short		bi_vcnt;	/* how many bio_vec's */

	/*
	 * Everything starting with bi_max_vecs will be preserved by bio_reset()
	 */

	unsigned short		bi_max_vecs;	/* max bvl_vecs we can hold */

	atomic_t		__bi_cnt;	/* pin count */

	struct bio_vec		*bi_io_vec;	/* the actual vec list */

	struct bio_set		*bi_pool;

	/*
	 * We can inline a number of vecs at the end of the bio, to avoid
	 * double allocations for a small number of bio_vecs. This member
	 * MUST obviously be kept at the very end of the bio.
	 */
	struct bio_vec		bi_inline_vecs[0];
};

#define BIO_RESET_BYTES		offsetof(struct bio, bi_max_vecs)

/*
 * bio flags
 */
#define BIO_UPTODATE	0	/* ok after I/O completion */
<<<<<<< HEAD
#define BIO_RW_BLOCK	1	/* RW_AHEAD set, and read/write would block */
#define BIO_EOF		2	/* out-out-bounds error */
#define BIO_SEG_VALID	3	/* bi_phys_segments valid */
#define BIO_CLONED	4	/* doesn't own data */
#define BIO_BOUNCED	5	/* bio is a bounce bio */
#define BIO_USER_MAPPED 6	/* contains user pages */
#define BIO_EOPNOTSUPP	7	/* not supported */
#define BIO_NULL_MAPPED 8	/* contains invalid user pages */
#define BIO_FS_INTEGRITY 9	/* fs owns integrity data, not block layer */
#define BIO_QUIET	10	/* Make BIO Quiet */
#define BIO_MAPPED_INTEGRITY 11/* integrity metadata has been remapped */
#define BIO_SNAP_STABLE	12	/* bio data must be snapshotted during write */
#define BIO_TOI		13	/* bio is TuxOnIce submitted */	
=======
#define BIO_SEG_VALID	1	/* bi_phys_segments valid */
#define BIO_CLONED	2	/* doesn't own data */
#define BIO_BOUNCED	3	/* bio is a bounce bio */
#define BIO_USER_MAPPED 4	/* contains user pages */
#define BIO_NULL_MAPPED 5	/* contains invalid user pages */
#define BIO_QUIET	6	/* Make BIO Quiet */
#define BIO_SNAP_STABLE	7	/* bio data must be snapshotted during write */
#define BIO_CHAIN	8	/* chained bio, ->bi_remaining in effect */
#define BIO_REFFED	9	/* bio has elevated ->bi_cnt */
>>>>>>> c13c8100

/*
 * Flags starting here get preserved by bio_reset() - this includes
 * BIO_POOL_IDX()
 */
#define BIO_RESET_BITS	14
#define BIO_OWNS_VEC	14	/* bio_free() should free bvec */

#define bio_flagged(bio, flag)	((bio)->bi_flags & (1 << (flag)))

/*
 * top 4 bits of bio flags indicate the pool this bio came from
 */
#define BIO_POOL_BITS		(4)
#define BIO_POOL_NONE		((1UL << BIO_POOL_BITS) - 1)
#define BIO_POOL_OFFSET		(BITS_PER_LONG - BIO_POOL_BITS)
#define BIO_POOL_MASK		(1UL << BIO_POOL_OFFSET)
#define BIO_POOL_IDX(bio)	((bio)->bi_flags >> BIO_POOL_OFFSET)

#endif /* CONFIG_BLOCK */

/*
 * Request flags.  For use in the cmd_flags field of struct request, and in
 * bi_rw of struct bio.  Note that some flags are only valid in either one.
 */
enum rq_flag_bits {
	/* common flags */
	__REQ_WRITE,		/* not set, read. set, write */
	__REQ_FAILFAST_DEV,	/* no driver retries of device errors */
	__REQ_FAILFAST_TRANSPORT, /* no driver retries of transport errors */
	__REQ_FAILFAST_DRIVER,	/* no driver retries of driver errors */

	__REQ_SYNC,		/* request is sync (sync write or read) */
	__REQ_META,		/* metadata io request */
	__REQ_PRIO,		/* boost priority in cfq */
	__REQ_DISCARD,		/* request to discard sectors */
	__REQ_SECURE,		/* secure discard (used with __REQ_DISCARD) */
	__REQ_WRITE_SAME,	/* write same block many times */

	__REQ_NOIDLE,		/* don't anticipate more IO after this one */
	__REQ_INTEGRITY,	/* I/O includes block integrity payload */
	__REQ_FUA,		/* forced unit access */
	__REQ_FLUSH,		/* request for cache flush */

	/* bio only flags */
	__REQ_RAHEAD,		/* read ahead, can fail anytime */
	__REQ_THROTTLED,	/* This bio has already been subjected to
				 * throttling rules. Don't do it again. */

	/* request only flags */
	__REQ_SORTED,		/* elevator knows about this request */
	__REQ_SOFTBARRIER,	/* may not be passed by ioscheduler */
	__REQ_NOMERGE,		/* don't touch this for merging */
	__REQ_STARTED,		/* drive already may have started this one */
	__REQ_DONTPREP,		/* don't call prep for this one */
	__REQ_QUEUED,		/* uses queueing */
	__REQ_ELVPRIV,		/* elevator private data attached */
	__REQ_FAILED,		/* set if the request failed */
	__REQ_QUIET,		/* don't worry about errors */
	__REQ_PREEMPT,		/* set for "ide_preempt" requests and also
				   for requests for which the SCSI "quiesce"
				   state must be ignored. */
	__REQ_ALLOCED,		/* request came from our alloc pool */
	__REQ_COPY_USER,	/* contains copies of user pages */
	__REQ_FLUSH_SEQ,	/* request for flush sequence */
	__REQ_IO_STAT,		/* account I/O stat */
	__REQ_MIXED_MERGE,	/* merge of different types, fail separately */
	__REQ_PM,		/* runtime pm request */
	__REQ_HASHED,		/* on IO scheduler merge hash */
	__REQ_MQ_INFLIGHT,	/* track inflight for MQ */
	__REQ_NO_TIMEOUT,	/* requests may never expire */
	__REQ_CLONE,		/* cloned bios */
	__REQ_NR_BITS,		/* stops here */
};

#define REQ_WRITE		(1ULL << __REQ_WRITE)
#define REQ_FAILFAST_DEV	(1ULL << __REQ_FAILFAST_DEV)
#define REQ_FAILFAST_TRANSPORT	(1ULL << __REQ_FAILFAST_TRANSPORT)
#define REQ_FAILFAST_DRIVER	(1ULL << __REQ_FAILFAST_DRIVER)
#define REQ_SYNC		(1ULL << __REQ_SYNC)
#define REQ_META		(1ULL << __REQ_META)
#define REQ_PRIO		(1ULL << __REQ_PRIO)
#define REQ_DISCARD		(1ULL << __REQ_DISCARD)
#define REQ_WRITE_SAME		(1ULL << __REQ_WRITE_SAME)
#define REQ_NOIDLE		(1ULL << __REQ_NOIDLE)
#define REQ_INTEGRITY		(1ULL << __REQ_INTEGRITY)

#define REQ_FAILFAST_MASK \
	(REQ_FAILFAST_DEV | REQ_FAILFAST_TRANSPORT | REQ_FAILFAST_DRIVER)
#define REQ_COMMON_MASK \
	(REQ_WRITE | REQ_FAILFAST_MASK | REQ_SYNC | REQ_META | REQ_PRIO | \
	 REQ_DISCARD | REQ_WRITE_SAME | REQ_NOIDLE | REQ_FLUSH | REQ_FUA | \
	 REQ_SECURE | REQ_INTEGRITY)
#define REQ_CLONE_MASK		REQ_COMMON_MASK

#define BIO_NO_ADVANCE_ITER_MASK	(REQ_DISCARD|REQ_WRITE_SAME)

/* This mask is used for both bio and request merge checking */
#define REQ_NOMERGE_FLAGS \
	(REQ_NOMERGE | REQ_STARTED | REQ_SOFTBARRIER | REQ_FLUSH | REQ_FUA | REQ_FLUSH_SEQ)

#define REQ_RAHEAD		(1ULL << __REQ_RAHEAD)
#define REQ_THROTTLED		(1ULL << __REQ_THROTTLED)

#define REQ_SORTED		(1ULL << __REQ_SORTED)
#define REQ_SOFTBARRIER		(1ULL << __REQ_SOFTBARRIER)
#define REQ_FUA			(1ULL << __REQ_FUA)
#define REQ_NOMERGE		(1ULL << __REQ_NOMERGE)
#define REQ_STARTED		(1ULL << __REQ_STARTED)
#define REQ_DONTPREP		(1ULL << __REQ_DONTPREP)
#define REQ_QUEUED		(1ULL << __REQ_QUEUED)
#define REQ_ELVPRIV		(1ULL << __REQ_ELVPRIV)
#define REQ_FAILED		(1ULL << __REQ_FAILED)
#define REQ_QUIET		(1ULL << __REQ_QUIET)
#define REQ_PREEMPT		(1ULL << __REQ_PREEMPT)
#define REQ_ALLOCED		(1ULL << __REQ_ALLOCED)
#define REQ_COPY_USER		(1ULL << __REQ_COPY_USER)
#define REQ_FLUSH		(1ULL << __REQ_FLUSH)
#define REQ_FLUSH_SEQ		(1ULL << __REQ_FLUSH_SEQ)
#define REQ_IO_STAT		(1ULL << __REQ_IO_STAT)
#define REQ_MIXED_MERGE		(1ULL << __REQ_MIXED_MERGE)
#define REQ_SECURE		(1ULL << __REQ_SECURE)
#define REQ_PM			(1ULL << __REQ_PM)
#define REQ_HASHED		(1ULL << __REQ_HASHED)
#define REQ_MQ_INFLIGHT		(1ULL << __REQ_MQ_INFLIGHT)
#define REQ_NO_TIMEOUT		(1ULL << __REQ_NO_TIMEOUT)
#define REQ_CLONE		(1ULL << __REQ_CLONE)

#endif /* __LINUX_BLK_TYPES_H */<|MERGE_RESOLUTION|>--- conflicted
+++ resolved
@@ -112,21 +112,6 @@
  * bio flags
  */
 #define BIO_UPTODATE	0	/* ok after I/O completion */
-<<<<<<< HEAD
-#define BIO_RW_BLOCK	1	/* RW_AHEAD set, and read/write would block */
-#define BIO_EOF		2	/* out-out-bounds error */
-#define BIO_SEG_VALID	3	/* bi_phys_segments valid */
-#define BIO_CLONED	4	/* doesn't own data */
-#define BIO_BOUNCED	5	/* bio is a bounce bio */
-#define BIO_USER_MAPPED 6	/* contains user pages */
-#define BIO_EOPNOTSUPP	7	/* not supported */
-#define BIO_NULL_MAPPED 8	/* contains invalid user pages */
-#define BIO_FS_INTEGRITY 9	/* fs owns integrity data, not block layer */
-#define BIO_QUIET	10	/* Make BIO Quiet */
-#define BIO_MAPPED_INTEGRITY 11/* integrity metadata has been remapped */
-#define BIO_SNAP_STABLE	12	/* bio data must be snapshotted during write */
-#define BIO_TOI		13	/* bio is TuxOnIce submitted */	
-=======
 #define BIO_SEG_VALID	1	/* bi_phys_segments valid */
 #define BIO_CLONED	2	/* doesn't own data */
 #define BIO_BOUNCED	3	/* bio is a bounce bio */
@@ -136,7 +121,7 @@
 #define BIO_SNAP_STABLE	7	/* bio data must be snapshotted during write */
 #define BIO_CHAIN	8	/* chained bio, ->bi_remaining in effect */
 #define BIO_REFFED	9	/* bio has elevated ->bi_cnt */
->>>>>>> c13c8100
+#define BIO_TOI		10	/* bio is TuxOnIce submitted */	
 
 /*
  * Flags starting here get preserved by bio_reset() - this includes
