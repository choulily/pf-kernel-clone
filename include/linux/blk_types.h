--- conflicted
+++ resolved
@@ -177,11 +177,8 @@
 	__REQ_IO_STAT,		/* account I/O stat */
 	__REQ_MIXED_MERGE,	/* merge of different types, fail separately */
 	__REQ_KERNEL, 		/* direct IO to kernel pages */
-<<<<<<< HEAD
 	__REQ_TOI,		/* TuxOnIce I/O */
-=======
 	__REQ_PM,		/* runtime pm request */
->>>>>>> 70eba422
 	__REQ_NR_BITS,		/* stops here */
 };
 
