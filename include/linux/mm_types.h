--- conflicted
+++ resolved
@@ -332,13 +332,10 @@
 #ifdef CONFIG_NUMA
 	struct mempolicy *vm_policy;	/* NUMA policy for the VMA */
 #endif
-<<<<<<< HEAD
 	struct vm_userfaultfd_ctx vm_userfaultfd_ctx;
-=======
 #ifdef CONFIG_UKSM
 	struct vma_slot *uksm_vma_slot;
 #endif
->>>>>>> b6312ada
 };
 
 struct core_thread {
