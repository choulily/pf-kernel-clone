--- conflicted
+++ resolved
@@ -2071,7 +2071,6 @@
 extern void emergency_thaw_all(void);
 extern int thaw_bdev(struct block_device *bdev, struct super_block *sb);
 extern int fsync_bdev(struct block_device *);
-<<<<<<< HEAD
 extern int fsync_super(struct super_block *);
 extern int fsync_no_super(struct block_device *);
 #define FS_FREEZER_FUSE 1
@@ -2079,9 +2078,7 @@
 #define FS_FREEZER_ALL (FS_FREEZER_FUSE | FS_FREEZER_NORMAL)
 void freeze_filesystems(int which);
 void thaw_filesystems(int which);
-=======
 extern int sb_is_blkdev_sb(struct super_block *sb);
->>>>>>> c43a3855
 #else
 static inline void bd_forget(struct inode *inode) {}
 static inline int sync_blockdev(struct block_device *bdev) { return 0; }
