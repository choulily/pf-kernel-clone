--- conflicted
+++ resolved
@@ -209,11 +209,8 @@
 #define MS_KERNMOUNT	(1<<22) /* this is a kern_mount call */
 #define MS_I_VERSION	(1<<23) /* Update inode I_version field */
 #define MS_STRICTATIME	(1<<24) /* Always perform atime updates */
-<<<<<<< HEAD
 #define MS_FROZEN	(1<<25)	/* Frozen by freeze_filesystems() */
-=======
 #define MS_NOSEC	(1<<28)
->>>>>>> 45694c28
 #define MS_BORN		(1<<29)
 #define MS_ACTIVE	(1<<30)
 #define MS_NOUSER	(1<<31)
@@ -243,12 +240,9 @@
 #define S_PRIVATE	512	/* Inode is fs-internal */
 #define S_IMA		1024	/* Inode has an associated IMA struct */
 #define S_AUTOMOUNT	2048	/* Automount/referral quasi-directory */
-<<<<<<< HEAD
-#define S_ATOMIC_COPY	4096	/* Pages mapped with this inode need to be
+#define S_NOSEC		4096	/* no suid or xattr security attributes */
+#define S_ATOMIC_COPY	8192	/* Pages mapped with this inode need to be
 				   atomically copied (gem) */
-=======
-#define S_NOSEC		4096	/* no suid or xattr security attributes */
->>>>>>> 45694c28
 
 /*
  * Note that nosuid etc flags are inode-specific: setting some file-system
