--- conflicted
+++ resolved
@@ -38,15 +38,9 @@
 #define SCHED_BATCH		3
 /* SCHED_ISO: Implemented on BFS only */
 #define SCHED_IDLE		5
-<<<<<<< HEAD
-#ifdef CONFIG_SCHED_BFS
-#define SCHED_ISO		4
-#define SCHED_IDLEPRIO		SCHED_IDLE
-=======
 #define SCHED_IDLEPRIO		SCHED_IDLE
 #ifdef CONFIG_SCHED_BFS
 #define SCHED_ISO		4
->>>>>>> 29cce229
 #define SCHED_MAX		(SCHED_IDLEPRIO)
 #define SCHED_RANGE(policy)	((policy) <= SCHED_MAX)
 #endif
