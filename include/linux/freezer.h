#ifndef LINUX_FREEZER_H
#define LINUX_FREEZER_H

#include <linux/sched.h>

/* Freezer declarations */

#ifdef CONFIG_PM
/*
 * Check if a process has been frozen
 */
static inline int frozen(struct task_struct *p)
{
	return p->flags & PF_FROZEN;
}

/*
 * Check if there is a request to freeze a process
 */
static inline int freezing(struct task_struct *p)
{
	return test_tsk_thread_flag(p, TIF_FREEZE);
}

/*
 * Request that a process be frozen
 */
static inline void freeze(struct task_struct *p)
{
	set_tsk_thread_flag(p, TIF_FREEZE);
}

/*
 * Sometimes we may need to cancel the previous 'freeze' request
 */
static inline void do_not_freeze(struct task_struct *p)
{
	clear_tsk_thread_flag(p, TIF_FREEZE);
}

/*
 * Wake up a frozen process
 *
 * task_lock() is taken to prevent the race with refrigerator() which may
 * occur if the freezing of tasks fails.  Namely, without the lock, if the
 * freezing of tasks failed, thaw_tasks() might have run before a task in
 * refrigerator() could call frozen_process(), in which case the task would be
 * frozen and no one would thaw it.
 */
static inline int thaw_process(struct task_struct *p)
{
	task_lock(p);
	if (frozen(p)) {
		p->flags &= ~PF_FROZEN;
		task_unlock(p);
		wake_up_process(p);
		return 1;
	}
	clear_tsk_thread_flag(p, TIF_FREEZE);
	task_unlock(p);
	return 0;
}

extern void refrigerator(void);
extern int freeze_processes(void);
extern void thaw_processes(void);

static inline int try_to_freeze(void)
{
	if (freezing(current)) {
		refrigerator();
		return 1;
	} else
		return 0;
}

/*
 * The PF_FREEZER_SKIP flag should be set by a vfork parent right before it
 * calls wait_for_completion(&vfork) and reset right after it returns from this
 * function.  Next, the parent should call try_to_freeze() to freeze itself
 * appropriately in case the child has exited before the freezing of tasks is
 * complete.  However, we don't want kernel threads to be frozen in unexpected
 * places, so we allow them to block freeze_processes() instead or to set
 * PF_NOFREEZE if needed and PF_FREEZER_SKIP is only set for userland vfork
 * parents.  Fortunately, in the ____call_usermodehelper() case the parent won't
 * really block freeze_processes(), since ____call_usermodehelper() (the child)
 * does a little before exec/exit and it can't be frozen before waking up the
 * parent.
 */

/*
 * If the current task is a user space one, tell the freezer not to count it as
 * freezable.
 */
static inline void freezer_do_not_count(void)
{
	if (current->mm)
		current->flags |= PF_FREEZER_SKIP;
}

/*
 * If the current task is a user space one, tell the freezer to count it as
 * freezable again and try to freeze it.
 */
static inline void freezer_count(void)
{
	if (current->mm) {
		current->flags &= ~PF_FREEZER_SKIP;
		try_to_freeze();
	}
}

/*
 * Check if the task should be counted as freezeable by the freezer
 */
static inline int freezer_should_skip(struct task_struct *p)
{
	return !!(p->flags & PF_FREEZER_SKIP);
}

extern int freezer_state;
#define FREEZER_OFF 0
#define FREEZER_USERSPACE_FROZEN 1
#define FREEZER_FULLY_ON 2

static inline int freezer_is_on(void)
{
	return (freezer_state == FREEZER_FULLY_ON);
}

extern void thaw_kernel_threads(void);

#else
static inline int frozen(struct task_struct *p) { return 0; }
static inline int freezing(struct task_struct *p) { return 0; }
static inline void freeze(struct task_struct *p) { BUG(); }
static inline int thaw_process(struct task_struct *p) { return 1; }

static inline void refrigerator(void) {}
static inline int freeze_processes(void) { BUG(); return 0; }
static inline void thaw_processes(void) {}

static inline int try_to_freeze(void) { return 0; }
static inline int freezer_is_on(void) { return 0; }
static inline void thaw_kernel_threads(void) { }

<<<<<<< HEAD

#endif
=======
static inline void freezer_do_not_count(void) {}
static inline void freezer_count(void) {}
static inline int freezer_should_skip(struct task_struct *p) { return 0; }
>>>>>>> d333fc8d
#endif<|MERGE_RESOLUTION|>--- conflicted
+++ resolved
@@ -144,12 +144,8 @@
 static inline int freezer_is_on(void) { return 0; }
 static inline void thaw_kernel_threads(void) { }
 
-<<<<<<< HEAD
-
-#endif
-=======
 static inline void freezer_do_not_count(void) {}
 static inline void freezer_count(void) {}
 static inline int freezer_should_skip(struct task_struct *p) { return 0; }
->>>>>>> d333fc8d
+#endif
 #endif