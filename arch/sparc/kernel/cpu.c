--- conflicted
+++ resolved
@@ -481,8 +481,6 @@
 		sparc_pmu_type = "niagara3";
 		break;
 
-<<<<<<< HEAD
-=======
 	case SUN4V_CHIP_NIAGARA4:
 		sparc_cpu_type = "UltraSparc T4 (Niagara4)";
 		sparc_fpu_type = "UltraSparc T4 integrated FPU";
@@ -495,7 +493,6 @@
 		sparc_pmu_type = "niagara5";
 		break;
 
->>>>>>> 3ee72ca9
 	default:
 		printk(KERN_WARNING "CPU: Unknown sun4v cpu type [%s]\n",
 		       prom_cpu_compatible);
