--- conflicted
+++ resolved
@@ -1119,18 +1119,12 @@
 		len -= fragment_len;
 		data += fragment_len;
 		ga = kvm_s390_logical_to_effective(vcpu, ga + fragment_len);
-<<<<<<< HEAD
-	}
-	if (rc > 0)
-		rc = trans_exc(vcpu, rc, ga, ar, mode, prot);
-=======
 	}
 	if (rc > 0) {
 		bool terminate = (mode == GACC_STORE) && (idx > 0);
 
 		rc = trans_exc_ending(vcpu, rc, ga, ar, mode, prot, terminate);
 	}
->>>>>>> 88084a3d
 out_unlock:
 	if (need_ipte_lock)
 		ipte_unlock(vcpu);
