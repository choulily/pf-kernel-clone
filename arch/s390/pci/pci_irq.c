--- conflicted
+++ resolved
@@ -385,21 +385,13 @@
 		airq_iv_free(zpci_ibv[0], zdev->msi_first_bit, zdev->msi_nr_irqs);
 }
 
-<<<<<<< HEAD
-void arch_restore_msi_irqs(struct pci_dev *pdev)
-=======
 bool arch_restore_msi_irqs(struct pci_dev *pdev)
->>>>>>> 754e0b0e
 {
 	struct zpci_dev *zdev = to_zpci(pdev);
 
 	if (!zdev->irqs_registered)
 		zpci_set_irq(zdev);
-<<<<<<< HEAD
-	default_restore_msi_irqs(pdev);
-=======
 	return true;
->>>>>>> 754e0b0e
 }
 
 static struct airq_struct zpci_airq = {
