--- conflicted
+++ resolved
@@ -681,15 +681,7 @@
 int kvmppc_vcpu_run(struct kvm_run *kvm_run, struct kvm_vcpu *vcpu)
 {
 	int ret, s;
-<<<<<<< HEAD
 	struct debug_reg debug;
-#ifdef CONFIG_PPC_FPU
-	struct thread_fp_state fp;
-	int fpexc_mode;
-#endif
-=======
-	struct thread_struct thread;
->>>>>>> 40688909
 
 	if (!vcpu->arch.sane) {
 		kvm_run->exit_reason = KVM_EXIT_INTERNAL_ERROR;
