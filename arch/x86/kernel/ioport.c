--- conflicted
+++ resolved
@@ -52,11 +52,7 @@
 #elif defined(CONFIG_SCHED_CFS_BOOST)
 	if (turn_on) {
 		if (!capable(CAP_SYS_RAWIO))
-<<<<<<< HEAD
-		return -EPERM;
-=======
 			return -EPERM;
->>>>>>> 2f44f5d2
 		/*
 		 * Task will be accessing hardware IO ports,
 		 * mark it as special with the scheduler too:
