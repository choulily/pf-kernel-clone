// SPDX-License-Identifier: GPL-2.0-only
/*
 * Kernel-based Virtual Machine driver for Linux
 * cpuid support routines
 *
 * derived from arch/x86/kvm/x86.c
 *
 * Copyright 2011 Red Hat, Inc. and/or its affiliates.
 * Copyright IBM Corporation, 2008
 */

#include <linux/kvm_host.h>
#include <linux/export.h>
#include <linux/vmalloc.h>
#include <linux/uaccess.h>
#include <linux/sched/stat.h>

#include <asm/processor.h>
#include <asm/user.h>
#include <asm/fpu/xstate.h>
#include <asm/sgx.h>
#include "cpuid.h"
#include "lapic.h"
#include "mmu.h"
#include "trace.h"
#include "pmu.h"

/*
 * Unlike "struct cpuinfo_x86.x86_capability", kvm_cpu_caps doesn't need to be
 * aligned to sizeof(unsigned long) because it's not accessed via bitops.
 */
u32 kvm_cpu_caps[NR_KVM_CPU_CAPS] __read_mostly;
EXPORT_SYMBOL_GPL(kvm_cpu_caps);

static u32 xstate_required_size(u64 xstate_bv, bool compacted)
{
	int feature_bit = 0;
	u32 ret = XSAVE_HDR_SIZE + XSAVE_HDR_OFFSET;

	xstate_bv &= XFEATURE_MASK_EXTEND;
	while (xstate_bv) {
		if (xstate_bv & 0x1) {
		        u32 eax, ebx, ecx, edx, offset;
		        cpuid_count(0xD, feature_bit, &eax, &ebx, &ecx, &edx);
			offset = compacted ? ret : ebx;
			ret = max(ret, offset + eax);
		}

		xstate_bv >>= 1;
		feature_bit++;
	}

	return ret;
}

/*
 * This one is tied to SSB in the user API, and not
 * visible in /proc/cpuinfo.
 */
#define KVM_X86_FEATURE_PSFD		(13*32+28) /* Predictive Store Forwarding Disable */

#define F feature_bit
#define SF(name) (boot_cpu_has(X86_FEATURE_##name) ? F(name) : 0)


static inline struct kvm_cpuid_entry2 *cpuid_entry2_find(
	struct kvm_cpuid_entry2 *entries, int nent, u32 function, u32 index)
{
	struct kvm_cpuid_entry2 *e;
	int i;

	for (i = 0; i < nent; i++) {
		e = &entries[i];

		if (e->function == function &&
		    (!(e->flags & KVM_CPUID_FLAG_SIGNIFCANT_INDEX) || e->index == index))
			return e;
	}

	return NULL;
}

static int kvm_check_cpuid(struct kvm_cpuid_entry2 *entries, int nent)
{
	struct kvm_cpuid_entry2 *best;

	/*
	 * The existing code assumes virtual address is 48-bit or 57-bit in the
	 * canonical address checks; exit if it is ever changed.
	 */
	best = cpuid_entry2_find(entries, nent, 0x80000008, 0);
	if (best) {
		int vaddr_bits = (best->eax & 0xff00) >> 8;

		if (vaddr_bits != 48 && vaddr_bits != 57 && vaddr_bits != 0)
			return -EINVAL;
	}

	return 0;
}

static void kvm_update_kvm_cpuid_base(struct kvm_vcpu *vcpu)
{
	u32 function;
	struct kvm_cpuid_entry2 *entry;

	vcpu->arch.kvm_cpuid_base = 0;

	for_each_possible_hypervisor_cpuid_base(function) {
		entry = kvm_find_cpuid_entry(vcpu, function, 0);

		if (entry) {
			u32 signature[3];

			signature[0] = entry->ebx;
			signature[1] = entry->ecx;
			signature[2] = entry->edx;

			BUILD_BUG_ON(sizeof(signature) > sizeof(KVM_SIGNATURE));
			if (!memcmp(signature, KVM_SIGNATURE, sizeof(signature))) {
				vcpu->arch.kvm_cpuid_base = function;
				break;
			}
		}
	}
}

static struct kvm_cpuid_entry2 *kvm_find_kvm_cpuid_features(struct kvm_vcpu *vcpu)
{
	u32 base = vcpu->arch.kvm_cpuid_base;

	if (!base)
		return NULL;

	return kvm_find_cpuid_entry(vcpu, base | KVM_CPUID_FEATURES, 0);
}

void kvm_update_pv_runtime(struct kvm_vcpu *vcpu)
{
	struct kvm_cpuid_entry2 *best = kvm_find_kvm_cpuid_features(vcpu);

	/*
	 * save the feature bitmap to avoid cpuid lookup for every PV
	 * operation
	 */
	if (best)
		vcpu->arch.pv_cpuid.features = best->eax;
}

void kvm_update_cpuid_runtime(struct kvm_vcpu *vcpu)
{
	struct kvm_cpuid_entry2 *best;

	best = kvm_find_cpuid_entry(vcpu, 1, 0);
	if (best) {
		/* Update OSXSAVE bit */
		if (boot_cpu_has(X86_FEATURE_XSAVE))
			cpuid_entry_change(best, X86_FEATURE_OSXSAVE,
				   kvm_read_cr4_bits(vcpu, X86_CR4_OSXSAVE));

		cpuid_entry_change(best, X86_FEATURE_APIC,
			   vcpu->arch.apic_base & MSR_IA32_APICBASE_ENABLE);
	}

	best = kvm_find_cpuid_entry(vcpu, 7, 0);
	if (best && boot_cpu_has(X86_FEATURE_PKU) && best->function == 0x7)
		cpuid_entry_change(best, X86_FEATURE_OSPKE,
				   kvm_read_cr4_bits(vcpu, X86_CR4_PKE));

	best = kvm_find_cpuid_entry(vcpu, 0xD, 0);
	if (best)
		best->ebx = xstate_required_size(vcpu->arch.xcr0, false);

	best = kvm_find_cpuid_entry(vcpu, 0xD, 1);
	if (best && (cpuid_entry_has(best, X86_FEATURE_XSAVES) ||
		     cpuid_entry_has(best, X86_FEATURE_XSAVEC)))
		best->ebx = xstate_required_size(vcpu->arch.xcr0, true);

	best = kvm_find_kvm_cpuid_features(vcpu);
	if (kvm_hlt_in_guest(vcpu->kvm) && best &&
		(best->eax & (1 << KVM_FEATURE_PV_UNHALT)))
		best->eax &= ~(1 << KVM_FEATURE_PV_UNHALT);

	if (!kvm_check_has_quirk(vcpu->kvm, KVM_X86_QUIRK_MISC_ENABLE_NO_MWAIT)) {
		best = kvm_find_cpuid_entry(vcpu, 0x1, 0);
		if (best)
			cpuid_entry_change(best, X86_FEATURE_MWAIT,
					   vcpu->arch.ia32_misc_enable_msr &
					   MSR_IA32_MISC_ENABLE_MWAIT);
	}
}
EXPORT_SYMBOL_GPL(kvm_update_cpuid_runtime);

static void kvm_vcpu_after_set_cpuid(struct kvm_vcpu *vcpu)
{
	struct kvm_lapic *apic = vcpu->arch.apic;
	struct kvm_cpuid_entry2 *best;

	best = kvm_find_cpuid_entry(vcpu, 1, 0);
	if (best && apic) {
		if (cpuid_entry_has(best, X86_FEATURE_TSC_DEADLINE_TIMER))
			apic->lapic_timer.timer_mode_mask = 3 << 17;
		else
			apic->lapic_timer.timer_mode_mask = 1 << 17;

		kvm_apic_set_version(vcpu);
	}

	best = kvm_find_cpuid_entry(vcpu, 0xD, 0);
	if (!best)
		vcpu->arch.guest_supported_xcr0 = 0;
	else
		vcpu->arch.guest_supported_xcr0 =
			(best->eax | ((u64)best->edx << 32)) & supported_xcr0;

	/*
	 * Bits 127:0 of the allowed SECS.ATTRIBUTES (CPUID.0x12.0x1) enumerate
	 * the supported XSAVE Feature Request Mask (XFRM), i.e. the enclave's
	 * requested XCR0 value.  The enclave's XFRM must be a subset of XCRO
	 * at the time of EENTER, thus adjust the allowed XFRM by the guest's
	 * supported XCR0.  Similar to XCR0 handling, FP and SSE are forced to
	 * '1' even on CPUs that don't support XSAVE.
	 */
	best = kvm_find_cpuid_entry(vcpu, 0x12, 0x1);
	if (best) {
		best->ecx &= vcpu->arch.guest_supported_xcr0 & 0xffffffff;
		best->edx &= vcpu->arch.guest_supported_xcr0 >> 32;
		best->ecx |= XFEATURE_MASK_FPSSE;
	}

	kvm_update_pv_runtime(vcpu);

	vcpu->arch.maxphyaddr = cpuid_query_maxphyaddr(vcpu);
	vcpu->arch.reserved_gpa_bits = kvm_vcpu_reserved_gpa_bits_raw(vcpu);

	kvm_pmu_refresh(vcpu);
	vcpu->arch.cr4_guest_rsvd_bits =
	    __cr4_reserved_bits(guest_cpuid_has, vcpu);

	kvm_hv_set_cpuid(vcpu);

	/* Invoke the vendor callback only after the above state is updated. */
	static_call(kvm_x86_vcpu_after_set_cpuid)(vcpu);

	/*
	 * Except for the MMU, which needs to do its thing any vendor specific
	 * adjustments to the reserved GPA bits.
	 */
	kvm_mmu_after_set_cpuid(vcpu);
}

int cpuid_query_maxphyaddr(struct kvm_vcpu *vcpu)
{
	struct kvm_cpuid_entry2 *best;

	best = kvm_find_cpuid_entry(vcpu, 0x80000000, 0);
	if (!best || best->eax < 0x80000008)
		goto not_found;
	best = kvm_find_cpuid_entry(vcpu, 0x80000008, 0);
	if (best)
		return best->eax & 0xff;
not_found:
	return 36;
}

/*
 * This "raw" version returns the reserved GPA bits without any adjustments for
 * encryption technologies that usurp bits.  The raw mask should be used if and
 * only if hardware does _not_ strip the usurped bits, e.g. in virtual MTRRs.
 */
u64 kvm_vcpu_reserved_gpa_bits_raw(struct kvm_vcpu *vcpu)
{
	return rsvd_bits(cpuid_maxphyaddr(vcpu), 63);
}

static int kvm_set_cpuid(struct kvm_vcpu *vcpu, struct kvm_cpuid_entry2 *e2,
                        int nent)
{
    int r;

    r = kvm_check_cpuid(e2, nent);
    if (r)
        return r;

    kvfree(vcpu->arch.cpuid_entries);
    vcpu->arch.cpuid_entries = e2;
    vcpu->arch.cpuid_nent = nent;

    kvm_update_kvm_cpuid_base(vcpu);
    kvm_update_cpuid_runtime(vcpu);
    kvm_vcpu_after_set_cpuid(vcpu);

    return 0;
}

/* when an old userspace process fills a new kernel module */
int kvm_vcpu_ioctl_set_cpuid(struct kvm_vcpu *vcpu,
			     struct kvm_cpuid *cpuid,
			     struct kvm_cpuid_entry __user *entries)
{
	int r, i;
	struct kvm_cpuid_entry *e = NULL;
	struct kvm_cpuid_entry2 *e2 = NULL;

	if (cpuid->nent > KVM_MAX_CPUID_ENTRIES)
		return -E2BIG;

	if (cpuid->nent) {
		e = vmemdup_user(entries, array_size(sizeof(*e), cpuid->nent));
		if (IS_ERR(e))
			return PTR_ERR(e);

		e2 = kvmalloc_array(cpuid->nent, sizeof(*e2), GFP_KERNEL_ACCOUNT);
		if (!e2) {
			r = -ENOMEM;
			goto out_free_cpuid;
		}
	}
	for (i = 0; i < cpuid->nent; i++) {
		e2[i].function = e[i].function;
		e2[i].eax = e[i].eax;
		e2[i].ebx = e[i].ebx;
		e2[i].ecx = e[i].ecx;
		e2[i].edx = e[i].edx;
		e2[i].index = 0;
		e2[i].flags = 0;
		e2[i].padding[0] = 0;
		e2[i].padding[1] = 0;
		e2[i].padding[2] = 0;
	}

	r = kvm_set_cpuid(vcpu, e2, cpuid->nent);
	if (r)
		kvfree(e2);
<<<<<<< HEAD
		goto out_free_cpuid;
	}

	kvfree(vcpu->arch.cpuid_entries);
	vcpu->arch.cpuid_entries = e2;
	vcpu->arch.cpuid_nent = cpuid->nent;

	kvm_update_cpuid_runtime(vcpu);
	kvm_vcpu_after_set_cpuid(vcpu);
=======
>>>>>>> df0cc57e

out_free_cpuid:
	kvfree(e);

	return r;
}

int kvm_vcpu_ioctl_set_cpuid2(struct kvm_vcpu *vcpu,
			      struct kvm_cpuid2 *cpuid,
			      struct kvm_cpuid_entry2 __user *entries)
{
	struct kvm_cpuid_entry2 *e2 = NULL;
	int r;

	if (cpuid->nent > KVM_MAX_CPUID_ENTRIES)
		return -E2BIG;

	if (cpuid->nent) {
		e2 = vmemdup_user(entries, array_size(sizeof(*e2), cpuid->nent));
		if (IS_ERR(e2))
			return PTR_ERR(e2);
	}

	r = kvm_set_cpuid(vcpu, e2, cpuid->nent);
	if (r)
		kvfree(e2);

	return r;
}

int kvm_vcpu_ioctl_get_cpuid2(struct kvm_vcpu *vcpu,
			      struct kvm_cpuid2 *cpuid,
			      struct kvm_cpuid_entry2 __user *entries)
{
	int r;

	r = -E2BIG;
	if (cpuid->nent < vcpu->arch.cpuid_nent)
		goto out;
	r = -EFAULT;
	if (copy_to_user(entries, vcpu->arch.cpuid_entries,
			 vcpu->arch.cpuid_nent * sizeof(struct kvm_cpuid_entry2)))
		goto out;
	return 0;

out:
	cpuid->nent = vcpu->arch.cpuid_nent;
	return r;
}

/* Mask kvm_cpu_caps for @leaf with the raw CPUID capabilities of this CPU. */
static __always_inline void __kvm_cpu_cap_mask(unsigned int leaf)
{
	const struct cpuid_reg cpuid = x86_feature_cpuid(leaf * 32);
	struct kvm_cpuid_entry2 entry;

	reverse_cpuid_check(leaf);

	cpuid_count(cpuid.function, cpuid.index,
		    &entry.eax, &entry.ebx, &entry.ecx, &entry.edx);

	kvm_cpu_caps[leaf] &= *__cpuid_entry_get_reg(&entry, cpuid.reg);
}

static __always_inline
void kvm_cpu_cap_init_scattered(enum kvm_only_cpuid_leafs leaf, u32 mask)
{
	/* Use kvm_cpu_cap_mask for non-scattered leafs. */
	BUILD_BUG_ON(leaf < NCAPINTS);

	kvm_cpu_caps[leaf] = mask;

	__kvm_cpu_cap_mask(leaf);
}

static __always_inline void kvm_cpu_cap_mask(enum cpuid_leafs leaf, u32 mask)
{
	/* Use kvm_cpu_cap_init_scattered for scattered leafs. */
	BUILD_BUG_ON(leaf >= NCAPINTS);

	kvm_cpu_caps[leaf] &= mask;

	__kvm_cpu_cap_mask(leaf);
}

void kvm_set_cpu_caps(void)
{
#ifdef CONFIG_X86_64
	unsigned int f_gbpages = F(GBPAGES);
	unsigned int f_lm = F(LM);
#else
	unsigned int f_gbpages = 0;
	unsigned int f_lm = 0;
#endif
	memset(kvm_cpu_caps, 0, sizeof(kvm_cpu_caps));

	BUILD_BUG_ON(sizeof(kvm_cpu_caps) - (NKVMCAPINTS * sizeof(*kvm_cpu_caps)) >
		     sizeof(boot_cpu_data.x86_capability));

	memcpy(&kvm_cpu_caps, &boot_cpu_data.x86_capability,
	       sizeof(kvm_cpu_caps) - (NKVMCAPINTS * sizeof(*kvm_cpu_caps)));

	kvm_cpu_cap_mask(CPUID_1_ECX,
		/*
		 * NOTE: MONITOR (and MWAIT) are emulated as NOP, but *not*
		 * advertised to guests via CPUID!
		 */
		F(XMM3) | F(PCLMULQDQ) | 0 /* DTES64, MONITOR */ |
		0 /* DS-CPL, VMX, SMX, EST */ |
		0 /* TM2 */ | F(SSSE3) | 0 /* CNXT-ID */ | 0 /* Reserved */ |
		F(FMA) | F(CX16) | 0 /* xTPR Update */ | F(PDCM) |
		F(PCID) | 0 /* Reserved, DCA */ | F(XMM4_1) |
		F(XMM4_2) | F(X2APIC) | F(MOVBE) | F(POPCNT) |
		0 /* Reserved*/ | F(AES) | F(XSAVE) | 0 /* OSXSAVE */ | F(AVX) |
		F(F16C) | F(RDRAND)
	);
	/* KVM emulates x2apic in software irrespective of host support. */
	kvm_cpu_cap_set(X86_FEATURE_X2APIC);

	kvm_cpu_cap_mask(CPUID_1_EDX,
		F(FPU) | F(VME) | F(DE) | F(PSE) |
		F(TSC) | F(MSR) | F(PAE) | F(MCE) |
		F(CX8) | F(APIC) | 0 /* Reserved */ | F(SEP) |
		F(MTRR) | F(PGE) | F(MCA) | F(CMOV) |
		F(PAT) | F(PSE36) | 0 /* PSN */ | F(CLFLUSH) |
		0 /* Reserved, DS, ACPI */ | F(MMX) |
		F(FXSR) | F(XMM) | F(XMM2) | F(SELFSNOOP) |
		0 /* HTT, TM, Reserved, PBE */
	);

	kvm_cpu_cap_mask(CPUID_7_0_EBX,
		F(FSGSBASE) | F(SGX) | F(BMI1) | F(HLE) | F(AVX2) | F(SMEP) |
		F(BMI2) | F(ERMS) | F(INVPCID) | F(RTM) | 0 /*MPX*/ | F(RDSEED) |
		F(ADX) | F(SMAP) | F(AVX512IFMA) | F(AVX512F) | F(AVX512PF) |
		F(AVX512ER) | F(AVX512CD) | F(CLFLUSHOPT) | F(CLWB) | F(AVX512DQ) |
		F(SHA_NI) | F(AVX512BW) | F(AVX512VL) | 0 /*INTEL_PT*/
	);

	kvm_cpu_cap_mask(CPUID_7_ECX,
		F(AVX512VBMI) | F(LA57) | F(PKU) | 0 /*OSPKE*/ | F(RDPID) |
		F(AVX512_VPOPCNTDQ) | F(UMIP) | F(AVX512_VBMI2) | F(GFNI) |
		F(VAES) | F(VPCLMULQDQ) | F(AVX512_VNNI) | F(AVX512_BITALG) |
		F(CLDEMOTE) | F(MOVDIRI) | F(MOVDIR64B) | 0 /*WAITPKG*/ |
		F(SGX_LC) | F(BUS_LOCK_DETECT)
	);
	/* Set LA57 based on hardware capability. */
	if (cpuid_ecx(7) & F(LA57))
		kvm_cpu_cap_set(X86_FEATURE_LA57);

	/*
	 * PKU not yet implemented for shadow paging and requires OSPKE
	 * to be set on the host. Clear it if that is not the case
	 */
	if (!tdp_enabled || !boot_cpu_has(X86_FEATURE_OSPKE))
		kvm_cpu_cap_clear(X86_FEATURE_PKU);

	kvm_cpu_cap_mask(CPUID_7_EDX,
		F(AVX512_4VNNIW) | F(AVX512_4FMAPS) | F(SPEC_CTRL) |
		F(SPEC_CTRL_SSBD) | F(ARCH_CAPABILITIES) | F(INTEL_STIBP) |
		F(MD_CLEAR) | F(AVX512_VP2INTERSECT) | F(FSRM) |
		F(SERIALIZE) | F(TSXLDTRK) | F(AVX512_FP16)
	);

	/* TSC_ADJUST and ARCH_CAPABILITIES are emulated in software. */
	kvm_cpu_cap_set(X86_FEATURE_TSC_ADJUST);
	kvm_cpu_cap_set(X86_FEATURE_ARCH_CAPABILITIES);

	if (boot_cpu_has(X86_FEATURE_IBPB) && boot_cpu_has(X86_FEATURE_IBRS))
		kvm_cpu_cap_set(X86_FEATURE_SPEC_CTRL);
	if (boot_cpu_has(X86_FEATURE_STIBP))
		kvm_cpu_cap_set(X86_FEATURE_INTEL_STIBP);
	if (boot_cpu_has(X86_FEATURE_AMD_SSBD))
		kvm_cpu_cap_set(X86_FEATURE_SPEC_CTRL_SSBD);

	kvm_cpu_cap_mask(CPUID_7_1_EAX,
		F(AVX_VNNI) | F(AVX512_BF16)
	);

	kvm_cpu_cap_mask(CPUID_D_1_EAX,
		F(XSAVEOPT) | F(XSAVEC) | F(XGETBV1) | F(XSAVES)
	);

	kvm_cpu_cap_init_scattered(CPUID_12_EAX,
		SF(SGX1) | SF(SGX2)
	);

	kvm_cpu_cap_mask(CPUID_8000_0001_ECX,
		F(LAHF_LM) | F(CMP_LEGACY) | 0 /*SVM*/ | 0 /* ExtApicSpace */ |
		F(CR8_LEGACY) | F(ABM) | F(SSE4A) | F(MISALIGNSSE) |
		F(3DNOWPREFETCH) | F(OSVW) | 0 /* IBS */ | F(XOP) |
		0 /* SKINIT, WDT, LWP */ | F(FMA4) | F(TBM) |
		F(TOPOEXT) | F(PERFCTR_CORE)
	);

	kvm_cpu_cap_mask(CPUID_8000_0001_EDX,
		F(FPU) | F(VME) | F(DE) | F(PSE) |
		F(TSC) | F(MSR) | F(PAE) | F(MCE) |
		F(CX8) | F(APIC) | 0 /* Reserved */ | F(SYSCALL) |
		F(MTRR) | F(PGE) | F(MCA) | F(CMOV) |
		F(PAT) | F(PSE36) | 0 /* Reserved */ |
		F(NX) | 0 /* Reserved */ | F(MMXEXT) | F(MMX) |
		F(FXSR) | F(FXSR_OPT) | f_gbpages | F(RDTSCP) |
		0 /* Reserved */ | f_lm | F(3DNOWEXT) | F(3DNOW)
	);

	if (!tdp_enabled && IS_ENABLED(CONFIG_X86_64))
		kvm_cpu_cap_set(X86_FEATURE_GBPAGES);

	kvm_cpu_cap_mask(CPUID_8000_0008_EBX,
		F(CLZERO) | F(XSAVEERPTR) |
		F(WBNOINVD) | F(AMD_IBPB) | F(AMD_IBRS) | F(AMD_SSBD) | F(VIRT_SSBD) |
		F(AMD_SSB_NO) | F(AMD_STIBP) | F(AMD_STIBP_ALWAYS_ON) |
		__feature_bit(KVM_X86_FEATURE_PSFD)
	);

	/*
	 * AMD has separate bits for each SPEC_CTRL bit.
	 * arch/x86/kernel/cpu/bugs.c is kind enough to
	 * record that in cpufeatures so use them.
	 */
	if (boot_cpu_has(X86_FEATURE_IBPB))
		kvm_cpu_cap_set(X86_FEATURE_AMD_IBPB);
	if (boot_cpu_has(X86_FEATURE_IBRS))
		kvm_cpu_cap_set(X86_FEATURE_AMD_IBRS);
	if (boot_cpu_has(X86_FEATURE_STIBP))
		kvm_cpu_cap_set(X86_FEATURE_AMD_STIBP);
	if (boot_cpu_has(X86_FEATURE_SPEC_CTRL_SSBD))
		kvm_cpu_cap_set(X86_FEATURE_AMD_SSBD);
	if (!boot_cpu_has_bug(X86_BUG_SPEC_STORE_BYPASS))
		kvm_cpu_cap_set(X86_FEATURE_AMD_SSB_NO);
	/*
	 * The preference is to use SPEC CTRL MSR instead of the
	 * VIRT_SPEC MSR.
	 */
	if (boot_cpu_has(X86_FEATURE_LS_CFG_SSBD) &&
	    !boot_cpu_has(X86_FEATURE_AMD_SSBD))
		kvm_cpu_cap_set(X86_FEATURE_VIRT_SSBD);

	/*
	 * Hide all SVM features by default, SVM will set the cap bits for
	 * features it emulates and/or exposes for L1.
	 */
	kvm_cpu_cap_mask(CPUID_8000_000A_EDX, 0);

	kvm_cpu_cap_mask(CPUID_8000_001F_EAX,
		0 /* SME */ | F(SEV) | 0 /* VM_PAGE_FLUSH */ | F(SEV_ES) |
		F(SME_COHERENT));

	kvm_cpu_cap_mask(CPUID_C000_0001_EDX,
		F(XSTORE) | F(XSTORE_EN) | F(XCRYPT) | F(XCRYPT_EN) |
		F(ACE2) | F(ACE2_EN) | F(PHE) | F(PHE_EN) |
		F(PMM) | F(PMM_EN)
	);

	/*
	 * Hide RDTSCP and RDPID if either feature is reported as supported but
	 * probing MSR_TSC_AUX failed.  This is purely a sanity check and
	 * should never happen, but the guest will likely crash if RDTSCP or
	 * RDPID is misreported, and KVM has botched MSR_TSC_AUX emulation in
	 * the past.  For example, the sanity check may fire if this instance of
	 * KVM is running as L1 on top of an older, broken KVM.
	 */
	if (WARN_ON((kvm_cpu_cap_has(X86_FEATURE_RDTSCP) ||
		     kvm_cpu_cap_has(X86_FEATURE_RDPID)) &&
		     !kvm_is_supported_user_return_msr(MSR_TSC_AUX))) {
		kvm_cpu_cap_clear(X86_FEATURE_RDTSCP);
		kvm_cpu_cap_clear(X86_FEATURE_RDPID);
	}
}
EXPORT_SYMBOL_GPL(kvm_set_cpu_caps);

struct kvm_cpuid_array {
	struct kvm_cpuid_entry2 *entries;
	int maxnent;
	int nent;
};

static struct kvm_cpuid_entry2 *do_host_cpuid(struct kvm_cpuid_array *array,
					      u32 function, u32 index)
{
	struct kvm_cpuid_entry2 *entry;

	if (array->nent >= array->maxnent)
		return NULL;

	entry = &array->entries[array->nent++];

	entry->function = function;
	entry->index = index;
	entry->flags = 0;

	cpuid_count(entry->function, entry->index,
		    &entry->eax, &entry->ebx, &entry->ecx, &entry->edx);

	switch (function) {
	case 4:
	case 7:
	case 0xb:
	case 0xd:
	case 0xf:
	case 0x10:
	case 0x12:
	case 0x14:
	case 0x17:
	case 0x18:
	case 0x1f:
	case 0x8000001d:
		entry->flags |= KVM_CPUID_FLAG_SIGNIFCANT_INDEX;
		break;
	}

	return entry;
}

static int __do_cpuid_func_emulated(struct kvm_cpuid_array *array, u32 func)
{
	struct kvm_cpuid_entry2 *entry;

	if (array->nent >= array->maxnent)
		return -E2BIG;

	entry = &array->entries[array->nent];
	entry->function = func;
	entry->index = 0;
	entry->flags = 0;

	switch (func) {
	case 0:
		entry->eax = 7;
		++array->nent;
		break;
	case 1:
		entry->ecx = F(MOVBE);
		++array->nent;
		break;
	case 7:
		entry->flags |= KVM_CPUID_FLAG_SIGNIFCANT_INDEX;
		entry->eax = 0;
		if (kvm_cpu_cap_has(X86_FEATURE_RDTSCP))
			entry->ecx = F(RDPID);
		++array->nent;
		break;
	default:
		break;
	}

	return 0;
}

static inline int __do_cpuid_func(struct kvm_cpuid_array *array, u32 function)
{
	struct kvm_cpuid_entry2 *entry;
	int r, i, max_idx;

	/* all calls to cpuid_count() should be made on the same cpu */
	get_cpu();

	r = -E2BIG;

	entry = do_host_cpuid(array, function, 0);
	if (!entry)
		goto out;

	switch (function) {
	case 0:
		/* Limited to the highest leaf implemented in KVM. */
		entry->eax = min(entry->eax, 0x1fU);
		break;
	case 1:
		cpuid_entry_override(entry, CPUID_1_EDX);
		cpuid_entry_override(entry, CPUID_1_ECX);
		break;
	case 2:
		/*
		 * On ancient CPUs, function 2 entries are STATEFUL.  That is,
		 * CPUID(function=2, index=0) may return different results each
		 * time, with the least-significant byte in EAX enumerating the
		 * number of times software should do CPUID(2, 0).
		 *
		 * Modern CPUs, i.e. every CPU KVM has *ever* run on are less
		 * idiotic.  Intel's SDM states that EAX & 0xff "will always
		 * return 01H. Software should ignore this value and not
		 * interpret it as an informational descriptor", while AMD's
		 * APM states that CPUID(2) is reserved.
		 *
		 * WARN if a frankenstein CPU that supports virtualization and
		 * a stateful CPUID.0x2 is encountered.
		 */
		WARN_ON_ONCE((entry->eax & 0xff) > 1);
		break;
	/* functions 4 and 0x8000001d have additional index. */
	case 4:
	case 0x8000001d:
		/*
		 * Read entries until the cache type in the previous entry is
		 * zero, i.e. indicates an invalid entry.
		 */
		for (i = 1; entry->eax & 0x1f; ++i) {
			entry = do_host_cpuid(array, function, i);
			if (!entry)
				goto out;
		}
		break;
	case 6: /* Thermal management */
		entry->eax = 0x4; /* allow ARAT */
		entry->ebx = 0;
		entry->ecx = 0;
		entry->edx = 0;
		break;
	/* function 7 has additional index. */
	case 7:
		entry->eax = min(entry->eax, 1u);
		cpuid_entry_override(entry, CPUID_7_0_EBX);
		cpuid_entry_override(entry, CPUID_7_ECX);
		cpuid_entry_override(entry, CPUID_7_EDX);

		/* KVM only supports 0x7.0 and 0x7.1, capped above via min(). */
		if (entry->eax == 1) {
			entry = do_host_cpuid(array, function, 1);
			if (!entry)
				goto out;

			cpuid_entry_override(entry, CPUID_7_1_EAX);
			entry->ebx = 0;
			entry->ecx = 0;
			entry->edx = 0;
		}
		break;
	case 9:
		break;
	case 0xa: { /* Architectural Performance Monitoring */
		struct x86_pmu_capability cap;
		union cpuid10_eax eax;
		union cpuid10_edx edx;

		perf_get_x86_pmu_capability(&cap);

		/*
		 * Only support guest architectural pmu on a host
		 * with architectural pmu.
		 */
		if (!cap.version)
			memset(&cap, 0, sizeof(cap));

		eax.split.version_id = min(cap.version, 2);
		eax.split.num_counters = cap.num_counters_gp;
		eax.split.bit_width = cap.bit_width_gp;
		eax.split.mask_length = cap.events_mask_len;

		edx.split.num_counters_fixed = min(cap.num_counters_fixed, MAX_FIXED_COUNTERS);
		edx.split.bit_width_fixed = cap.bit_width_fixed;
		if (cap.version)
			edx.split.anythread_deprecated = 1;
		edx.split.reserved1 = 0;
		edx.split.reserved2 = 0;

		entry->eax = eax.full;
		entry->ebx = cap.events_mask;
		entry->ecx = 0;
		entry->edx = edx.full;
		break;
	}
	/*
	 * Per Intel's SDM, the 0x1f is a superset of 0xb,
	 * thus they can be handled by common code.
	 */
	case 0x1f:
	case 0xb:
		/*
		 * Populate entries until the level type (ECX[15:8]) of the
		 * previous entry is zero.  Note, CPUID EAX.{0x1f,0xb}.0 is
		 * the starting entry, filled by the primary do_host_cpuid().
		 */
		for (i = 1; entry->ecx & 0xff00; ++i) {
			entry = do_host_cpuid(array, function, i);
			if (!entry)
				goto out;
		}
		break;
	case 0xd:
		entry->eax &= supported_xcr0;
		entry->ebx = xstate_required_size(supported_xcr0, false);
		entry->ecx = entry->ebx;
		entry->edx &= supported_xcr0 >> 32;
		if (!supported_xcr0)
			break;

		entry = do_host_cpuid(array, function, 1);
		if (!entry)
			goto out;

		cpuid_entry_override(entry, CPUID_D_1_EAX);
		if (entry->eax & (F(XSAVES)|F(XSAVEC)))
			entry->ebx = xstate_required_size(supported_xcr0 | supported_xss,
							  true);
		else {
			WARN_ON_ONCE(supported_xss != 0);
			entry->ebx = 0;
		}
		entry->ecx &= supported_xss;
		entry->edx &= supported_xss >> 32;

		for (i = 2; i < 64; ++i) {
			bool s_state;
			if (supported_xcr0 & BIT_ULL(i))
				s_state = false;
			else if (supported_xss & BIT_ULL(i))
				s_state = true;
			else
				continue;

			entry = do_host_cpuid(array, function, i);
			if (!entry)
				goto out;

			/*
			 * The supported check above should have filtered out
			 * invalid sub-leafs.  Only valid sub-leafs should
			 * reach this point, and they should have a non-zero
			 * save state size.  Furthermore, check whether the
			 * processor agrees with supported_xcr0/supported_xss
			 * on whether this is an XCR0- or IA32_XSS-managed area.
			 */
			if (WARN_ON_ONCE(!entry->eax || (entry->ecx & 0x1) != s_state)) {
				--array->nent;
				continue;
			}
			entry->edx = 0;
		}
		break;
	case 0x12:
		/* Intel SGX */
		if (!kvm_cpu_cap_has(X86_FEATURE_SGX)) {
			entry->eax = entry->ebx = entry->ecx = entry->edx = 0;
			break;
		}

		/*
		 * Index 0: Sub-features, MISCSELECT (a.k.a extended features)
		 * and max enclave sizes.   The SGX sub-features and MISCSELECT
		 * are restricted by kernel and KVM capabilities (like most
		 * feature flags), while enclave size is unrestricted.
		 */
		cpuid_entry_override(entry, CPUID_12_EAX);
		entry->ebx &= SGX_MISC_EXINFO;

		entry = do_host_cpuid(array, function, 1);
		if (!entry)
			goto out;

		/*
		 * Index 1: SECS.ATTRIBUTES.  ATTRIBUTES are restricted a la
		 * feature flags.  Advertise all supported flags, including
		 * privileged attributes that require explicit opt-in from
		 * userspace.  ATTRIBUTES.XFRM is not adjusted as userspace is
		 * expected to derive it from supported XCR0.
		 */
		entry->eax &= SGX_ATTR_DEBUG | SGX_ATTR_MODE64BIT |
			      SGX_ATTR_PROVISIONKEY | SGX_ATTR_EINITTOKENKEY |
			      SGX_ATTR_KSS;
		entry->ebx &= 0;
		break;
	/* Intel PT */
	case 0x14:
		if (!kvm_cpu_cap_has(X86_FEATURE_INTEL_PT)) {
			entry->eax = entry->ebx = entry->ecx = entry->edx = 0;
			break;
		}

		for (i = 1, max_idx = entry->eax; i <= max_idx; ++i) {
			if (!do_host_cpuid(array, function, i))
				goto out;
		}
		break;
	case KVM_CPUID_SIGNATURE: {
		const u32 *sigptr = (const u32 *)KVM_SIGNATURE;
		entry->eax = KVM_CPUID_FEATURES;
		entry->ebx = sigptr[0];
		entry->ecx = sigptr[1];
		entry->edx = sigptr[2];
		break;
	}
	case KVM_CPUID_FEATURES:
		entry->eax = (1 << KVM_FEATURE_CLOCKSOURCE) |
			     (1 << KVM_FEATURE_NOP_IO_DELAY) |
			     (1 << KVM_FEATURE_CLOCKSOURCE2) |
			     (1 << KVM_FEATURE_ASYNC_PF) |
			     (1 << KVM_FEATURE_PV_EOI) |
			     (1 << KVM_FEATURE_CLOCKSOURCE_STABLE_BIT) |
			     (1 << KVM_FEATURE_PV_UNHALT) |
			     (1 << KVM_FEATURE_PV_TLB_FLUSH) |
			     (1 << KVM_FEATURE_ASYNC_PF_VMEXIT) |
			     (1 << KVM_FEATURE_PV_SEND_IPI) |
			     (1 << KVM_FEATURE_POLL_CONTROL) |
			     (1 << KVM_FEATURE_PV_SCHED_YIELD) |
			     (1 << KVM_FEATURE_ASYNC_PF_INT);

		if (sched_info_on())
			entry->eax |= (1 << KVM_FEATURE_STEAL_TIME);

		entry->ebx = 0;
		entry->ecx = 0;
		entry->edx = 0;
		break;
	case 0x80000000:
		entry->eax = min(entry->eax, 0x8000001f);
		break;
	case 0x80000001:
		cpuid_entry_override(entry, CPUID_8000_0001_EDX);
		cpuid_entry_override(entry, CPUID_8000_0001_ECX);
		break;
	case 0x80000006:
		/* L2 cache and TLB: pass through host info. */
		break;
	case 0x80000007: /* Advanced power management */
		/* invariant TSC is CPUID.80000007H:EDX[8] */
		entry->edx &= (1 << 8);
		/* mask against host */
		entry->edx &= boot_cpu_data.x86_power;
		entry->eax = entry->ebx = entry->ecx = 0;
		break;
	case 0x80000008: {
		unsigned g_phys_as = (entry->eax >> 16) & 0xff;
		unsigned virt_as = max((entry->eax >> 8) & 0xff, 48U);
		unsigned phys_as = entry->eax & 0xff;

		/*
		 * If TDP (NPT) is disabled use the adjusted host MAXPHYADDR as
		 * the guest operates in the same PA space as the host, i.e.
		 * reductions in MAXPHYADDR for memory encryption affect shadow
		 * paging, too.
		 *
		 * If TDP is enabled but an explicit guest MAXPHYADDR is not
		 * provided, use the raw bare metal MAXPHYADDR as reductions to
		 * the HPAs do not affect GPAs.
		 */
		if (!tdp_enabled)
			g_phys_as = boot_cpu_data.x86_phys_bits;
		else if (!g_phys_as)
			g_phys_as = phys_as;

		entry->eax = g_phys_as | (virt_as << 8);
		entry->edx = 0;
		cpuid_entry_override(entry, CPUID_8000_0008_EBX);
		break;
	}
	case 0x8000000A:
		if (!kvm_cpu_cap_has(X86_FEATURE_SVM)) {
			entry->eax = entry->ebx = entry->ecx = entry->edx = 0;
			break;
		}
		entry->eax = 1; /* SVM revision 1 */
		entry->ebx = 8; /* Lets support 8 ASIDs in case we add proper
				   ASID emulation to nested SVM */
		entry->ecx = 0; /* Reserved */
		cpuid_entry_override(entry, CPUID_8000_000A_EDX);
		break;
	case 0x80000019:
		entry->ecx = entry->edx = 0;
		break;
	case 0x8000001a:
	case 0x8000001e:
		break;
	case 0x8000001F:
		if (!kvm_cpu_cap_has(X86_FEATURE_SEV)) {
			entry->eax = entry->ebx = entry->ecx = entry->edx = 0;
		} else {
			cpuid_entry_override(entry, CPUID_8000_001F_EAX);

			/*
			 * Enumerate '0' for "PA bits reduction", the adjusted
			 * MAXPHYADDR is enumerated directly (see 0x80000008).
			 */
			entry->ebx &= ~GENMASK(11, 6);
		}
		break;
	/*Add support for Centaur's CPUID instruction*/
	case 0xC0000000:
		/*Just support up to 0xC0000004 now*/
		entry->eax = min(entry->eax, 0xC0000004);
		break;
	case 0xC0000001:
		cpuid_entry_override(entry, CPUID_C000_0001_EDX);
		break;
	case 3: /* Processor serial number */
	case 5: /* MONITOR/MWAIT */
	case 0xC0000002:
	case 0xC0000003:
	case 0xC0000004:
	default:
		entry->eax = entry->ebx = entry->ecx = entry->edx = 0;
		break;
	}

	r = 0;

out:
	put_cpu();

	return r;
}

static int do_cpuid_func(struct kvm_cpuid_array *array, u32 func,
			 unsigned int type)
{
	if (type == KVM_GET_EMULATED_CPUID)
		return __do_cpuid_func_emulated(array, func);

	return __do_cpuid_func(array, func);
}

#define CENTAUR_CPUID_SIGNATURE 0xC0000000

static int get_cpuid_func(struct kvm_cpuid_array *array, u32 func,
			  unsigned int type)
{
	u32 limit;
	int r;

	if (func == CENTAUR_CPUID_SIGNATURE &&
	    boot_cpu_data.x86_vendor != X86_VENDOR_CENTAUR)
		return 0;

	r = do_cpuid_func(array, func, type);
	if (r)
		return r;

	limit = array->entries[array->nent - 1].eax;
	for (func = func + 1; func <= limit; ++func) {
		r = do_cpuid_func(array, func, type);
		if (r)
			break;
	}

	return r;
}

static bool sanity_check_entries(struct kvm_cpuid_entry2 __user *entries,
				 __u32 num_entries, unsigned int ioctl_type)
{
	int i;
	__u32 pad[3];

	if (ioctl_type != KVM_GET_EMULATED_CPUID)
		return false;

	/*
	 * We want to make sure that ->padding is being passed clean from
	 * userspace in case we want to use it for something in the future.
	 *
	 * Sadly, this wasn't enforced for KVM_GET_SUPPORTED_CPUID and so we
	 * have to give ourselves satisfied only with the emulated side. /me
	 * sheds a tear.
	 */
	for (i = 0; i < num_entries; i++) {
		if (copy_from_user(pad, entries[i].padding, sizeof(pad)))
			return true;

		if (pad[0] || pad[1] || pad[2])
			return true;
	}
	return false;
}

int kvm_dev_ioctl_get_cpuid(struct kvm_cpuid2 *cpuid,
			    struct kvm_cpuid_entry2 __user *entries,
			    unsigned int type)
{
	static const u32 funcs[] = {
		0, 0x80000000, CENTAUR_CPUID_SIGNATURE, KVM_CPUID_SIGNATURE,
	};

	struct kvm_cpuid_array array = {
		.nent = 0,
	};
	int r, i;

	if (cpuid->nent < 1)
		return -E2BIG;
	if (cpuid->nent > KVM_MAX_CPUID_ENTRIES)
		cpuid->nent = KVM_MAX_CPUID_ENTRIES;

	if (sanity_check_entries(entries, cpuid->nent, type))
		return -EINVAL;

	array.entries = vzalloc(array_size(sizeof(struct kvm_cpuid_entry2),
					   cpuid->nent));
	if (!array.entries)
		return -ENOMEM;

	array.maxnent = cpuid->nent;

	for (i = 0; i < ARRAY_SIZE(funcs); i++) {
		r = get_cpuid_func(&array, funcs[i], type);
		if (r)
			goto out_free;
	}
	cpuid->nent = array.nent;

	if (copy_to_user(entries, array.entries,
			 array.nent * sizeof(struct kvm_cpuid_entry2)))
		r = -EFAULT;

out_free:
	vfree(array.entries);
	return r;
}

struct kvm_cpuid_entry2 *kvm_find_cpuid_entry(struct kvm_vcpu *vcpu,
					      u32 function, u32 index)
{
	return cpuid_entry2_find(vcpu->arch.cpuid_entries, vcpu->arch.cpuid_nent,
				 function, index);
}
EXPORT_SYMBOL_GPL(kvm_find_cpuid_entry);

/*
 * Intel CPUID semantics treats any query for an out-of-range leaf as if the
 * highest basic leaf (i.e. CPUID.0H:EAX) were requested.  AMD CPUID semantics
 * returns all zeroes for any undefined leaf, whether or not the leaf is in
 * range.  Centaur/VIA follows Intel semantics.
 *
 * A leaf is considered out-of-range if its function is higher than the maximum
 * supported leaf of its associated class or if its associated class does not
 * exist.
 *
 * There are three primary classes to be considered, with their respective
 * ranges described as "<base> - <top>[,<base2> - <top2>] inclusive.  A primary
 * class exists if a guest CPUID entry for its <base> leaf exists.  For a given
 * class, CPUID.<base>.EAX contains the max supported leaf for the class.
 *
 *  - Basic:      0x00000000 - 0x3fffffff, 0x50000000 - 0x7fffffff
 *  - Hypervisor: 0x40000000 - 0x4fffffff
 *  - Extended:   0x80000000 - 0xbfffffff
 *  - Centaur:    0xc0000000 - 0xcfffffff
 *
 * The Hypervisor class is further subdivided into sub-classes that each act as
 * their own independent class associated with a 0x100 byte range.  E.g. if Qemu
 * is advertising support for both HyperV and KVM, the resulting Hypervisor
 * CPUID sub-classes are:
 *
 *  - HyperV:     0x40000000 - 0x400000ff
 *  - KVM:        0x40000100 - 0x400001ff
 */
static struct kvm_cpuid_entry2 *
get_out_of_range_cpuid_entry(struct kvm_vcpu *vcpu, u32 *fn_ptr, u32 index)
{
	struct kvm_cpuid_entry2 *basic, *class;
	u32 function = *fn_ptr;

	basic = kvm_find_cpuid_entry(vcpu, 0, 0);
	if (!basic)
		return NULL;

	if (is_guest_vendor_amd(basic->ebx, basic->ecx, basic->edx) ||
	    is_guest_vendor_hygon(basic->ebx, basic->ecx, basic->edx))
		return NULL;

	if (function >= 0x40000000 && function <= 0x4fffffff)
		class = kvm_find_cpuid_entry(vcpu, function & 0xffffff00, 0);
	else if (function >= 0xc0000000)
		class = kvm_find_cpuid_entry(vcpu, 0xc0000000, 0);
	else
		class = kvm_find_cpuid_entry(vcpu, function & 0x80000000, 0);

	if (class && function <= class->eax)
		return NULL;

	/*
	 * Leaf specific adjustments are also applied when redirecting to the
	 * max basic entry, e.g. if the max basic leaf is 0xb but there is no
	 * entry for CPUID.0xb.index (see below), then the output value for EDX
	 * needs to be pulled from CPUID.0xb.1.
	 */
	*fn_ptr = basic->eax;

	/*
	 * The class does not exist or the requested function is out of range;
	 * the effective CPUID entry is the max basic leaf.  Note, the index of
	 * the original requested leaf is observed!
	 */
	return kvm_find_cpuid_entry(vcpu, basic->eax, index);
}

bool kvm_cpuid(struct kvm_vcpu *vcpu, u32 *eax, u32 *ebx,
	       u32 *ecx, u32 *edx, bool exact_only)
{
	u32 orig_function = *eax, function = *eax, index = *ecx;
	struct kvm_cpuid_entry2 *entry;
	bool exact, used_max_basic = false;

	entry = kvm_find_cpuid_entry(vcpu, function, index);
	exact = !!entry;

	if (!entry && !exact_only) {
		entry = get_out_of_range_cpuid_entry(vcpu, &function, index);
		used_max_basic = !!entry;
	}

	if (entry) {
		*eax = entry->eax;
		*ebx = entry->ebx;
		*ecx = entry->ecx;
		*edx = entry->edx;
		if (function == 7 && index == 0) {
			u64 data;
		        if (!__kvm_get_msr(vcpu, MSR_IA32_TSX_CTRL, &data, true) &&
			    (data & TSX_CTRL_CPUID_CLEAR))
				*ebx &= ~(F(RTM) | F(HLE));
		}
	} else {
		*eax = *ebx = *ecx = *edx = 0;
		/*
		 * When leaf 0BH or 1FH is defined, CL is pass-through
		 * and EDX is always the x2APIC ID, even for undefined
		 * subleaves. Index 1 will exist iff the leaf is
		 * implemented, so we pass through CL iff leaf 1
		 * exists. EDX can be copied from any existing index.
		 */
		if (function == 0xb || function == 0x1f) {
			entry = kvm_find_cpuid_entry(vcpu, function, 1);
			if (entry) {
				*ecx = index & 0xff;
				*edx = entry->edx;
			}
		}
	}
	trace_kvm_cpuid(orig_function, index, *eax, *ebx, *ecx, *edx, exact,
			used_max_basic);
	return exact;
}
EXPORT_SYMBOL_GPL(kvm_cpuid);

int kvm_emulate_cpuid(struct kvm_vcpu *vcpu)
{
	u32 eax, ebx, ecx, edx;

	if (cpuid_fault_enabled(vcpu) && !kvm_require_cpl(vcpu, 0))
		return 1;

	eax = kvm_rax_read(vcpu);
	ecx = kvm_rcx_read(vcpu);
	kvm_cpuid(vcpu, &eax, &ebx, &ecx, &edx, false);
	kvm_rax_write(vcpu, eax);
	kvm_rbx_write(vcpu, ebx);
	kvm_rcx_write(vcpu, ecx);
	kvm_rdx_write(vcpu, edx);
	return kvm_skip_emulated_instruction(vcpu);
}
EXPORT_SYMBOL_GPL(kvm_emulate_cpuid);<|MERGE_RESOLUTION|>--- conflicted
+++ resolved
@@ -332,18 +332,6 @@
 	r = kvm_set_cpuid(vcpu, e2, cpuid->nent);
 	if (r)
 		kvfree(e2);
-<<<<<<< HEAD
-		goto out_free_cpuid;
-	}
-
-	kvfree(vcpu->arch.cpuid_entries);
-	vcpu->arch.cpuid_entries = e2;
-	vcpu->arch.cpuid_nent = cpuid->nent;
-
-	kvm_update_cpuid_runtime(vcpu);
-	kvm_vcpu_after_set_cpuid(vcpu);
-=======
->>>>>>> df0cc57e
 
 out_free_cpuid:
 	kvfree(e);
