/*
 *  Copyright (C) 1995  Linus Torvalds
 *  Copyright (C) 2001, 2002 Andi Kleen, SuSE Labs.
 *  Copyright (C) 2008-2009, Red Hat Inc., Ingo Molnar
 */
#include <linux/sched.h>		/* test_thread_flag(), ...	*/
#include <linux/kdebug.h>		/* oops_begin/end, ...		*/
#include <linux/module.h>		/* search_exception_table	*/
#include <linux/bootmem.h>		/* max_low_pfn			*/
#include <linux/kprobes.h>		/* NOKPROBE_SYMBOL, ...		*/
#include <linux/mmiotrace.h>		/* kmmio_handler, ...		*/
#include <linux/perf_event.h>		/* perf_sw_event		*/
#include <linux/hugetlb.h>		/* hstate_index_to_shift	*/
#include <linux/prefetch.h>		/* prefetchw			*/
#include <linux/context_tracking.h>	/* exception_enter(), ...	*/
<<<<<<< HEAD
#include <linux/tuxonice.h>             /* incremental image support    */
=======
#include <linux/uaccess.h>		/* faulthandler_disabled()	*/
>>>>>>> c13c8100

#include <asm/traps.h>			/* dotraplinkage, ...		*/
#include <asm/pgalloc.h>		/* pgd_*(), ...			*/
#include <asm/kmemcheck.h>		/* kmemcheck_*(), ...		*/
#include <asm/fixmap.h>			/* VSYSCALL_ADDR		*/
#include <asm/vsyscall.h>		/* emulate_vsyscall		*/

#define CREATE_TRACE_POINTS
#include <asm/trace/exceptions.h>

/*
 * Page fault error code bits:
 *
 *   bit 0 ==	 0: no page found	1: protection fault
 *   bit 1 ==	 0: read access		1: write access
 *   bit 2 ==	 0: kernel-mode access	1: user-mode access
 *   bit 3 ==				1: use of reserved bit detected
 *   bit 4 ==				1: fault was an instruction fetch
 */
enum x86_pf_error_code {

	PF_PROT		=		1 << 0,
	PF_WRITE	=		1 << 1,
	PF_USER		=		1 << 2,
	PF_RSVD		=		1 << 3,
	PF_INSTR	=		1 << 4,
};

/*
 * Returns 0 if mmiotrace is disabled, or if the fault is not
 * handled by mmiotrace:
 */
static nokprobe_inline int
kmmio_fault(struct pt_regs *regs, unsigned long addr)
{
	if (unlikely(is_kmmio_active()))
		if (kmmio_handler(regs, addr) == 1)
			return -1;
	return 0;
}

static nokprobe_inline int kprobes_fault(struct pt_regs *regs)
{
	int ret = 0;

	/* kprobe_running() needs smp_processor_id() */
	if (kprobes_built_in() && !user_mode(regs)) {
		preempt_disable();
		if (kprobe_running() && kprobe_fault_handler(regs, 14))
			ret = 1;
		preempt_enable();
	}

	return ret;
}

/*
 * Prefetch quirks:
 *
 * 32-bit mode:
 *
 *   Sometimes AMD Athlon/Opteron CPUs report invalid exceptions on prefetch.
 *   Check that here and ignore it.
 *
 * 64-bit mode:
 *
 *   Sometimes the CPU reports invalid exceptions on prefetch.
 *   Check that here and ignore it.
 *
 * Opcode checker based on code by Richard Brunner.
 */
static inline int
check_prefetch_opcode(struct pt_regs *regs, unsigned char *instr,
		      unsigned char opcode, int *prefetch)
{
	unsigned char instr_hi = opcode & 0xf0;
	unsigned char instr_lo = opcode & 0x0f;

	switch (instr_hi) {
	case 0x20:
	case 0x30:
		/*
		 * Values 0x26,0x2E,0x36,0x3E are valid x86 prefixes.
		 * In X86_64 long mode, the CPU will signal invalid
		 * opcode if some of these prefixes are present so
		 * X86_64 will never get here anyway
		 */
		return ((instr_lo & 7) == 0x6);
#ifdef CONFIG_X86_64
	case 0x40:
		/*
		 * In AMD64 long mode 0x40..0x4F are valid REX prefixes
		 * Need to figure out under what instruction mode the
		 * instruction was issued. Could check the LDT for lm,
		 * but for now it's good enough to assume that long
		 * mode only uses well known segments or kernel.
		 */
		return (!user_mode(regs) || user_64bit_mode(regs));
#endif
	case 0x60:
		/* 0x64 thru 0x67 are valid prefixes in all modes. */
		return (instr_lo & 0xC) == 0x4;
	case 0xF0:
		/* 0xF0, 0xF2, 0xF3 are valid prefixes in all modes. */
		return !instr_lo || (instr_lo>>1) == 1;
	case 0x00:
		/* Prefetch instruction is 0x0F0D or 0x0F18 */
		if (probe_kernel_address(instr, opcode))
			return 0;

		*prefetch = (instr_lo == 0xF) &&
			(opcode == 0x0D || opcode == 0x18);
		return 0;
	default:
		return 0;
	}
}

static int
is_prefetch(struct pt_regs *regs, unsigned long error_code, unsigned long addr)
{
	unsigned char *max_instr;
	unsigned char *instr;
	int prefetch = 0;

	/*
	 * If it was a exec (instruction fetch) fault on NX page, then
	 * do not ignore the fault:
	 */
	if (error_code & PF_INSTR)
		return 0;

	instr = (void *)convert_ip_to_linear(current, regs);
	max_instr = instr + 15;

	if (user_mode(regs) && instr >= (unsigned char *)TASK_SIZE_MAX)
		return 0;

	while (instr < max_instr) {
		unsigned char opcode;

		if (probe_kernel_address(instr, opcode))
			break;

		instr++;

		if (!check_prefetch_opcode(regs, instr, opcode, &prefetch))
			break;
	}
	return prefetch;
}

static void
force_sig_info_fault(int si_signo, int si_code, unsigned long address,
		     struct task_struct *tsk, int fault)
{
	unsigned lsb = 0;
	siginfo_t info;

	info.si_signo	= si_signo;
	info.si_errno	= 0;
	info.si_code	= si_code;
	info.si_addr	= (void __user *)address;
	if (fault & VM_FAULT_HWPOISON_LARGE)
		lsb = hstate_index_to_shift(VM_FAULT_GET_HINDEX(fault)); 
	if (fault & VM_FAULT_HWPOISON)
		lsb = PAGE_SHIFT;
	info.si_addr_lsb = lsb;

	force_sig_info(si_signo, &info, tsk);
}

DEFINE_SPINLOCK(pgd_lock);
LIST_HEAD(pgd_list);

#ifdef CONFIG_X86_32
static inline pmd_t *vmalloc_sync_one(pgd_t *pgd, unsigned long address)
{
	unsigned index = pgd_index(address);
	pgd_t *pgd_k;
	pud_t *pud, *pud_k;
	pmd_t *pmd, *pmd_k;

	pgd += index;
	pgd_k = init_mm.pgd + index;

	if (!pgd_present(*pgd_k))
		return NULL;

	/*
	 * set_pgd(pgd, *pgd_k); here would be useless on PAE
	 * and redundant with the set_pmd() on non-PAE. As would
	 * set_pud.
	 */
	pud = pud_offset(pgd, address);
	pud_k = pud_offset(pgd_k, address);
	if (!pud_present(*pud_k))
		return NULL;

	pmd = pmd_offset(pud, address);
	pmd_k = pmd_offset(pud_k, address);
	if (!pmd_present(*pmd_k))
		return NULL;

	if (!pmd_present(*pmd))
		set_pmd(pmd, *pmd_k);
	else
		BUG_ON(pmd_page(*pmd) != pmd_page(*pmd_k));

	return pmd_k;
}

void vmalloc_sync_all(void)
{
	unsigned long address;

	if (SHARED_KERNEL_PMD)
		return;

	for (address = VMALLOC_START & PMD_MASK;
	     address >= TASK_SIZE && address < FIXADDR_TOP;
	     address += PMD_SIZE) {
		struct page *page;

		spin_lock(&pgd_lock);
		list_for_each_entry(page, &pgd_list, lru) {
			spinlock_t *pgt_lock;
			pmd_t *ret;

			/* the pgt_lock only for Xen */
			pgt_lock = &pgd_page_get_mm(page)->page_table_lock;

			spin_lock(pgt_lock);
			ret = vmalloc_sync_one(page_address(page), address);
			spin_unlock(pgt_lock);

			if (!ret)
				break;
		}
		spin_unlock(&pgd_lock);
	}
}

/*
 * 32-bit:
 *
 *   Handle a fault on the vmalloc or module mapping area
 */
static noinline int vmalloc_fault(unsigned long address)
{
	unsigned long pgd_paddr;
	pmd_t *pmd_k;
	pte_t *pte_k;

	/* Make sure we are in vmalloc area: */
	if (!(address >= VMALLOC_START && address < VMALLOC_END))
		return -1;

	WARN_ON_ONCE(in_nmi());

	/*
	 * Synchronize this task's top level page-table
	 * with the 'reference' page table.
	 *
	 * Do _not_ use "current" here. We might be inside
	 * an interrupt in the middle of a task switch..
	 */
	pgd_paddr = read_cr3();
	pmd_k = vmalloc_sync_one(__va(pgd_paddr), address);
	if (!pmd_k)
		return -1;

	pte_k = pte_offset_kernel(pmd_k, address);
	if (!pte_present(*pte_k))
		return -1;

	return 0;
}
NOKPROBE_SYMBOL(vmalloc_fault);

/*
 * Did it hit the DOS screen memory VA from vm86 mode?
 */
static inline void
check_v8086_mode(struct pt_regs *regs, unsigned long address,
		 struct task_struct *tsk)
{
	unsigned long bit;

	if (!v8086_mode(regs))
		return;

	bit = (address - 0xA0000) >> PAGE_SHIFT;
	if (bit < 32)
		tsk->thread.screen_bitmap |= 1 << bit;
}

static bool low_pfn(unsigned long pfn)
{
	return pfn < max_low_pfn;
}

static void dump_pagetable(unsigned long address)
{
	pgd_t *base = __va(read_cr3());
	pgd_t *pgd = &base[pgd_index(address)];
	pmd_t *pmd;
	pte_t *pte;

#ifdef CONFIG_X86_PAE
	printk("*pdpt = %016Lx ", pgd_val(*pgd));
	if (!low_pfn(pgd_val(*pgd) >> PAGE_SHIFT) || !pgd_present(*pgd))
		goto out;
#endif
	pmd = pmd_offset(pud_offset(pgd, address), address);
	printk(KERN_CONT "*pde = %0*Lx ", sizeof(*pmd) * 2, (u64)pmd_val(*pmd));

	/*
	 * We must not directly access the pte in the highpte
	 * case if the page table is located in highmem.
	 * And let's rather not kmap-atomic the pte, just in case
	 * it's allocated already:
	 */
	if (!low_pfn(pmd_pfn(*pmd)) || !pmd_present(*pmd) || pmd_large(*pmd))
		goto out;

	pte = pte_offset_kernel(pmd, address);
	printk("*pte = %0*Lx ", sizeof(*pte) * 2, (u64)pte_val(*pte));
out:
	printk("\n");
}

#else /* CONFIG_X86_64: */

void vmalloc_sync_all(void)
{
	sync_global_pgds(VMALLOC_START & PGDIR_MASK, VMALLOC_END, 0);
}

/*
 * 64-bit:
 *
 *   Handle a fault on the vmalloc area
 *
 * This assumes no large pages in there.
 */
static noinline int vmalloc_fault(unsigned long address)
{
	pgd_t *pgd, *pgd_ref;
	pud_t *pud, *pud_ref;
	pmd_t *pmd, *pmd_ref;
	pte_t *pte, *pte_ref;

	/* Make sure we are in vmalloc area: */
	if (!(address >= VMALLOC_START && address < VMALLOC_END))
		return -1;

	WARN_ON_ONCE(in_nmi());

	/*
	 * Copy kernel mappings over when needed. This can also
	 * happen within a race in page table update. In the later
	 * case just flush:
	 */
	pgd = pgd_offset(current->active_mm, address);
	pgd_ref = pgd_offset_k(address);
	if (pgd_none(*pgd_ref))
		return -1;

	if (pgd_none(*pgd)) {
		set_pgd(pgd, *pgd_ref);
		arch_flush_lazy_mmu_mode();
	} else {
		BUG_ON(pgd_page_vaddr(*pgd) != pgd_page_vaddr(*pgd_ref));
	}

	/*
	 * Below here mismatches are bugs because these lower tables
	 * are shared:
	 */

	pud = pud_offset(pgd, address);
	pud_ref = pud_offset(pgd_ref, address);
	if (pud_none(*pud_ref))
		return -1;

	if (pud_none(*pud) || pud_page_vaddr(*pud) != pud_page_vaddr(*pud_ref))
		BUG();

	pmd = pmd_offset(pud, address);
	pmd_ref = pmd_offset(pud_ref, address);
	if (pmd_none(*pmd_ref))
		return -1;

	if (pmd_none(*pmd) || pmd_page(*pmd) != pmd_page(*pmd_ref))
		BUG();

	pte_ref = pte_offset_kernel(pmd_ref, address);
	if (!pte_present(*pte_ref))
		return -1;

	pte = pte_offset_kernel(pmd, address);

	/*
	 * Don't use pte_page here, because the mappings can point
	 * outside mem_map, and the NUMA hash lookup cannot handle
	 * that:
	 */
	if (!pte_present(*pte) || pte_pfn(*pte) != pte_pfn(*pte_ref))
		BUG();

	return 0;
}
NOKPROBE_SYMBOL(vmalloc_fault);

#ifdef CONFIG_CPU_SUP_AMD
static const char errata93_warning[] =
KERN_ERR 
"******* Your BIOS seems to not contain a fix for K8 errata #93\n"
"******* Working around it, but it may cause SEGVs or burn power.\n"
"******* Please consider a BIOS update.\n"
"******* Disabling USB legacy in the BIOS may also help.\n";
#endif

/*
 * No vm86 mode in 64-bit mode:
 */
static inline void
check_v8086_mode(struct pt_regs *regs, unsigned long address,
		 struct task_struct *tsk)
{
}

static int bad_address(void *p)
{
	unsigned long dummy;

	return probe_kernel_address((unsigned long *)p, dummy);
}

static void dump_pagetable(unsigned long address)
{
	pgd_t *base = __va(read_cr3() & PHYSICAL_PAGE_MASK);
	pgd_t *pgd = base + pgd_index(address);
	pud_t *pud;
	pmd_t *pmd;
	pte_t *pte;

	if (bad_address(pgd))
		goto bad;

	printk("PGD %lx ", pgd_val(*pgd));

	if (!pgd_present(*pgd))
		goto out;

	pud = pud_offset(pgd, address);
	if (bad_address(pud))
		goto bad;

	printk("PUD %lx ", pud_val(*pud));
	if (!pud_present(*pud) || pud_large(*pud))
		goto out;

	pmd = pmd_offset(pud, address);
	if (bad_address(pmd))
		goto bad;

	printk("PMD %lx ", pmd_val(*pmd));
	if (!pmd_present(*pmd) || pmd_large(*pmd))
		goto out;

	pte = pte_offset_kernel(pmd, address);
	if (bad_address(pte))
		goto bad;

	printk("PTE %lx", pte_val(*pte));
out:
	printk("\n");
	return;
bad:
	printk("BAD\n");
}

#endif /* CONFIG_X86_64 */

/*
 * Workaround for K8 erratum #93 & buggy BIOS.
 *
 * BIOS SMM functions are required to use a specific workaround
 * to avoid corruption of the 64bit RIP register on C stepping K8.
 *
 * A lot of BIOS that didn't get tested properly miss this.
 *
 * The OS sees this as a page fault with the upper 32bits of RIP cleared.
 * Try to work around it here.
 *
 * Note we only handle faults in kernel here.
 * Does nothing on 32-bit.
 */
static int is_errata93(struct pt_regs *regs, unsigned long address)
{
#if defined(CONFIG_X86_64) && defined(CONFIG_CPU_SUP_AMD)
	if (boot_cpu_data.x86_vendor != X86_VENDOR_AMD
	    || boot_cpu_data.x86 != 0xf)
		return 0;

	if (address != regs->ip)
		return 0;

	if ((address >> 32) != 0)
		return 0;

	address |= 0xffffffffUL << 32;
	if ((address >= (u64)_stext && address <= (u64)_etext) ||
	    (address >= MODULES_VADDR && address <= MODULES_END)) {
		printk_once(errata93_warning);
		regs->ip = address;
		return 1;
	}
#endif
	return 0;
}

/*
 * Work around K8 erratum #100 K8 in compat mode occasionally jumps
 * to illegal addresses >4GB.
 *
 * We catch this in the page fault handler because these addresses
 * are not reachable. Just detect this case and return.  Any code
 * segment in LDT is compatibility mode.
 */
static int is_errata100(struct pt_regs *regs, unsigned long address)
{
#ifdef CONFIG_X86_64
	if ((regs->cs == __USER32_CS || (regs->cs & (1<<2))) && (address >> 32))
		return 1;
#endif
	return 0;
}

static int is_f00f_bug(struct pt_regs *regs, unsigned long address)
{
#ifdef CONFIG_X86_F00F_BUG
	unsigned long nr;

	/*
	 * Pentium F0 0F C7 C8 bug workaround:
	 */
	if (boot_cpu_has_bug(X86_BUG_F00F)) {
		nr = (address - idt_descr.address) >> 3;

		if (nr == 6) {
			do_invalid_op(regs, 0);
			return 1;
		}
	}
#endif
	return 0;
}

static const char nx_warning[] = KERN_CRIT
"kernel tried to execute NX-protected page - exploit attempt? (uid: %d)\n";
static const char smep_warning[] = KERN_CRIT
"unable to execute userspace code (SMEP?) (uid: %d)\n";

static void
show_fault_oops(struct pt_regs *regs, unsigned long error_code,
		unsigned long address)
{
	if (!oops_may_print())
		return;

	if (error_code & PF_INSTR) {
		unsigned int level;
		pgd_t *pgd;
		pte_t *pte;

		pgd = __va(read_cr3() & PHYSICAL_PAGE_MASK);
		pgd += pgd_index(address);

		pte = lookup_address_in_pgd(pgd, address, &level);

		if (pte && pte_present(*pte) && !pte_exec(*pte))
			printk(nx_warning, from_kuid(&init_user_ns, current_uid()));
		if (pte && pte_present(*pte) && pte_exec(*pte) &&
				(pgd_flags(*pgd) & _PAGE_USER) &&
				(__read_cr4() & X86_CR4_SMEP))
			printk(smep_warning, from_kuid(&init_user_ns, current_uid()));
	}

	printk(KERN_ALERT "BUG: unable to handle kernel ");
	if (address < PAGE_SIZE)
		printk(KERN_CONT "NULL pointer dereference");
	else
		printk(KERN_CONT "paging request");

	printk(KERN_CONT " at %p\n", (void *) address);
	printk(KERN_ALERT "IP:");
	printk_address(regs->ip);

	dump_pagetable(address);
}

static noinline void
pgtable_bad(struct pt_regs *regs, unsigned long error_code,
	    unsigned long address)
{
	struct task_struct *tsk;
	unsigned long flags;
	int sig;

	flags = oops_begin();
	tsk = current;
	sig = SIGKILL;

	printk(KERN_ALERT "%s: Corrupted page table at address %lx\n",
	       tsk->comm, address);
	dump_pagetable(address);

	tsk->thread.cr2		= address;
	tsk->thread.trap_nr	= X86_TRAP_PF;
	tsk->thread.error_code	= error_code;

	if (__die("Bad pagetable", regs, error_code))
		sig = 0;

	oops_end(flags, regs, sig);
}

static noinline void
no_context(struct pt_regs *regs, unsigned long error_code,
	   unsigned long address, int signal, int si_code)
{
	struct task_struct *tsk = current;
	unsigned long flags;
	int sig;

        if (toi_make_writable(init_mm.pgd, address)) {
            return;
        }

	/* Are we prepared to handle this kernel fault? */
	if (fixup_exception(regs)) {
		/*
		 * Any interrupt that takes a fault gets the fixup. This makes
		 * the below recursive fault logic only apply to a faults from
		 * task context.
		 */
		if (in_interrupt())
			return;

		/*
		 * Per the above we're !in_interrupt(), aka. task context.
		 *
		 * In this case we need to make sure we're not recursively
		 * faulting through the emulate_vsyscall() logic.
		 */
		if (current_thread_info()->sig_on_uaccess_error && signal) {
			tsk->thread.trap_nr = X86_TRAP_PF;
			tsk->thread.error_code = error_code | PF_USER;
			tsk->thread.cr2 = address;

			/* XXX: hwpoison faults will set the wrong code. */
			force_sig_info_fault(signal, si_code, address, tsk, 0);
		}

		/*
		 * Barring that, we can do the fixup and be happy.
		 */
		return;
	}

	/*
	 * 32-bit:
	 *
	 *   Valid to do another page fault here, because if this fault
	 *   had been triggered by is_prefetch fixup_exception would have
	 *   handled it.
	 *
	 * 64-bit:
	 *
	 *   Hall of shame of CPU/BIOS bugs.
	 */
	if (is_prefetch(regs, error_code, address))
		return;

	if (is_errata93(regs, address))
		return;

	/*
	 * Oops. The kernel tried to access some bad page. We'll have to
	 * terminate things with extreme prejudice:
	 */
	flags = oops_begin();

	show_fault_oops(regs, error_code, address);

	if (task_stack_end_corrupted(tsk))
		printk(KERN_EMERG "Thread overran stack, or stack corrupted\n");

	tsk->thread.cr2		= address;
	tsk->thread.trap_nr	= X86_TRAP_PF;
	tsk->thread.error_code	= error_code;

	sig = SIGKILL;
	if (__die("Oops", regs, error_code))
		sig = 0;

	/* Executive summary in case the body of the oops scrolled away */
	printk(KERN_DEFAULT "CR2: %016lx\n", address);

	oops_end(flags, regs, sig);
}

/*
 * Print out info about fatal segfaults, if the show_unhandled_signals
 * sysctl is set:
 */
static inline void
show_signal_msg(struct pt_regs *regs, unsigned long error_code,
		unsigned long address, struct task_struct *tsk)
{
	if (!unhandled_signal(tsk, SIGSEGV))
		return;

	if (!printk_ratelimit())
		return;

	printk("%s%s[%d]: segfault at %lx ip %p sp %p error %lx",
		task_pid_nr(tsk) > 1 ? KERN_INFO : KERN_EMERG,
		tsk->comm, task_pid_nr(tsk), address,
		(void *)regs->ip, (void *)regs->sp, error_code);

	print_vma_addr(KERN_CONT " in ", regs->ip);

	printk(KERN_CONT "\n");
}

static void
__bad_area_nosemaphore(struct pt_regs *regs, unsigned long error_code,
		       unsigned long address, int si_code)
{
	struct task_struct *tsk = current;

	/* User mode accesses just cause a SIGSEGV */
	if (error_code & PF_USER) {
		/*
		 * It's possible to have interrupts off here:
		 */
		local_irq_enable();

		/*
		 * Valid to do another page fault here because this one came
		 * from user space:
		 */
		if (is_prefetch(regs, error_code, address))
			return;

		if (is_errata100(regs, address))
			return;

#ifdef CONFIG_X86_64
		/*
		 * Instruction fetch faults in the vsyscall page might need
		 * emulation.
		 */
		if (unlikely((error_code & PF_INSTR) &&
			     ((address & ~0xfff) == VSYSCALL_ADDR))) {
			if (emulate_vsyscall(regs, address))
				return;
		}
#endif
		/* Kernel addresses are always protection faults: */
		if (address >= TASK_SIZE)
			error_code |= PF_PROT;

		if (likely(show_unhandled_signals))
			show_signal_msg(regs, error_code, address, tsk);

		tsk->thread.cr2		= address;
		tsk->thread.error_code	= error_code;
		tsk->thread.trap_nr	= X86_TRAP_PF;

		force_sig_info_fault(SIGSEGV, si_code, address, tsk, 0);

		return;
	}

	if (is_f00f_bug(regs, address))
		return;

	no_context(regs, error_code, address, SIGSEGV, si_code);
}

static noinline void
bad_area_nosemaphore(struct pt_regs *regs, unsigned long error_code,
		     unsigned long address)
{
	__bad_area_nosemaphore(regs, error_code, address, SEGV_MAPERR);
}

static void
__bad_area(struct pt_regs *regs, unsigned long error_code,
	   unsigned long address, int si_code)
{
	struct mm_struct *mm = current->mm;

	/*
	 * Something tried to access memory that isn't in our memory map..
	 * Fix it, but check if it's kernel or user first..
	 */
	up_read(&mm->mmap_sem);

	__bad_area_nosemaphore(regs, error_code, address, si_code);
}

static noinline void
bad_area(struct pt_regs *regs, unsigned long error_code, unsigned long address)
{
	__bad_area(regs, error_code, address, SEGV_MAPERR);
}

static noinline void
bad_area_access_error(struct pt_regs *regs, unsigned long error_code,
		      unsigned long address)
{
	__bad_area(regs, error_code, address, SEGV_ACCERR);
}

static void
do_sigbus(struct pt_regs *regs, unsigned long error_code, unsigned long address,
	  unsigned int fault)
{
	struct task_struct *tsk = current;
	int code = BUS_ADRERR;

	/* Kernel mode? Handle exceptions or die: */
	if (!(error_code & PF_USER)) {
		no_context(regs, error_code, address, SIGBUS, BUS_ADRERR);
		return;
	}

	/* User-space => ok to do another page fault: */
	if (is_prefetch(regs, error_code, address))
		return;

	tsk->thread.cr2		= address;
	tsk->thread.error_code	= error_code;
	tsk->thread.trap_nr	= X86_TRAP_PF;

#ifdef CONFIG_MEMORY_FAILURE
	if (fault & (VM_FAULT_HWPOISON|VM_FAULT_HWPOISON_LARGE)) {
		printk(KERN_ERR
	"MCE: Killing %s:%d due to hardware memory corruption fault at %lx\n",
			tsk->comm, tsk->pid, address);
		code = BUS_MCEERR_AR;
	}
#endif
	force_sig_info_fault(SIGBUS, code, address, tsk, fault);
}

static noinline void
mm_fault_error(struct pt_regs *regs, unsigned long error_code,
	       unsigned long address, unsigned int fault)
{
	if (fatal_signal_pending(current) && !(error_code & PF_USER)) {
		no_context(regs, error_code, address, 0, 0);
		return;
	}

	if (fault & VM_FAULT_OOM) {
		/* Kernel mode? Handle exceptions or die: */
		if (!(error_code & PF_USER)) {
			no_context(regs, error_code, address,
				   SIGSEGV, SEGV_MAPERR);
			return;
		}

		/*
		 * We ran out of memory, call the OOM killer, and return the
		 * userspace (which will retry the fault, or kill us if we got
		 * oom-killed):
		 */
		pagefault_out_of_memory();
	} else {
		if (fault & (VM_FAULT_SIGBUS|VM_FAULT_HWPOISON|
			     VM_FAULT_HWPOISON_LARGE))
			do_sigbus(regs, error_code, address, fault);
		else if (fault & VM_FAULT_SIGSEGV)
			bad_area_nosemaphore(regs, error_code, address);
		else
			BUG();
	}
}

#ifdef CONFIG_TOI_INCREMENTAL
/**
 * _toi_do_cbw - Do a copy-before-write before letting the faulting process continue
 */
static void toi_do_cbw(struct page *page)
{
    struct toi_cbw_state *state = this_cpu_ptr(&toi_cbw_states);

    state->active = 1;
    wmb();

    if (state->enabled && state->next && PageTOI_CBW(page)) {
        struct toi_cbw *this = state->next;
        memcpy(this->virt, page_address(page), PAGE_SIZE);
        this->pfn = page_to_pfn(page);
        state->next = this->next;
    }

    state->active = 0;
}

/**
 * _toi_make_writable - Defuse TOI's write protection
 */
int _toi_make_writable(pte_t *pte)
{
    struct page *page = pte_page(*pte);
    if (PageTOI_RO(page)) {
        pgd_t *pgd = __va(read_cr3());
        /*
         * If this is a TuxOnIce caused fault, we may not have permission to
         * write to a page needed to reset the permissions of the original
         * page. Use swapper_pg_dir to get around this.
         */
        load_cr3(swapper_pg_dir);

        set_pte_atomic(pte, pte_mkwrite(*pte));
        SetPageTOI_Dirty(page);
        ClearPageTOI_RO(page);

        toi_do_cbw(page);

        load_cr3(pgd);
        return 1;
    }
    return 0;
}

/**
 * toi_make_writable - Handle a (potential) fault caused by TOI's write protection
 *
 * Make a page writable that was protected. Might be because of a fault, or
 * because we're allocating it and want it to be untracked.
 *
 * Note that in the fault handling case, we don't care about the error code. If
 * called from the double fault handler, we won't have one. We just check to
 * see if the page was made RO by TOI, and mark it dirty/release the protection
 * if it was.
 */
int toi_make_writable(pgd_t *pgd, unsigned long address)
{
    pud_t *pud;
    pmd_t *pmd;
    pte_t *pte;

    pgd = pgd + pgd_index(address);
    if (!pgd_present(*pgd))
        return 0;

    pud = pud_offset(pgd, address);
    if (!pud_present(*pud))
        return 0;

    if (pud_large(*pud))
        return _toi_make_writable((pte_t *) pud);

    pmd = pmd_offset(pud, address);
    if (!pmd_present(*pmd))
        return 0;

    if (pmd_large(*pmd))
        return _toi_make_writable((pte_t *) pmd);

    pte = pte_offset_kernel(pmd, address);
    if (!pte_present(*pte))
        return 0;

    return _toi_make_writable(pte);
}
#endif

static int spurious_fault_check(unsigned long error_code, pte_t *pte)
{
	if ((error_code & PF_WRITE) && !pte_write(*pte))
                return 0;

	if ((error_code & PF_INSTR) && !pte_exec(*pte))
		return 0;

	return 1;
}

/*
 * Handle a spurious fault caused by a stale TLB entry.
 *
 * This allows us to lazily refresh the TLB when increasing the
 * permissions of a kernel page (RO -> RW or NX -> X).  Doing it
 * eagerly is very expensive since that implies doing a full
 * cross-processor TLB flush, even if no stale TLB entries exist
 * on other processors.
 *
 * Spurious faults may only occur if the TLB contains an entry with
 * fewer permission than the page table entry.  Non-present (P = 0)
 * and reserved bit (R = 1) faults are never spurious.
 *
 * There are no security implications to leaving a stale TLB when
 * increasing the permissions on a page.
 *
 * Returns non-zero if a spurious fault was handled, zero otherwise.
 *
 * See Intel Developer's Manual Vol 3 Section 4.10.4.3, bullet 3
 * (Optional Invalidation).
 */
static noinline int
spurious_fault(unsigned long error_code, unsigned long address)
{
	pgd_t *pgd;
	pud_t *pud;
	pmd_t *pmd;
	pte_t *pte;
	int ret;

	/*
	 * Only writes to RO or instruction fetches from NX may cause
	 * spurious faults.
	 *
	 * These could be from user or supervisor accesses but the TLB
	 * is only lazily flushed after a kernel mapping protection
	 * change, so user accesses are not expected to cause spurious
	 * faults.
	 */
	if (error_code != (PF_WRITE | PF_PROT)
	    && error_code != (PF_INSTR | PF_PROT))
		return 0;

	pgd = init_mm.pgd + pgd_index(address);
	if (!pgd_present(*pgd))
		return 0;

	pud = pud_offset(pgd, address);
	if (!pud_present(*pud))
		return 0;

	if (pud_large(*pud))
		return spurious_fault_check(error_code, (pte_t *) pud);

	pmd = pmd_offset(pud, address);
	if (!pmd_present(*pmd))
		return 0;

	if (pmd_large(*pmd))
		return spurious_fault_check(error_code, (pte_t *) pmd);

	pte = pte_offset_kernel(pmd, address);
	if (!pte_present(*pte))
		return 0;

	ret = spurious_fault_check(error_code, pte);
	if (!ret)
		return 0;

	/*
	 * Make sure we have permissions in PMD.
	 * If not, then there's a bug in the page tables:
	 */
	ret = spurious_fault_check(error_code, (pte_t *) pmd);
	WARN_ONCE(!ret, "PMD has incorrect permission bits\n");

	return ret;
}
NOKPROBE_SYMBOL(spurious_fault);

int show_unhandled_signals = 1;

static inline int
access_error(unsigned long error_code, struct vm_area_struct *vma)
{
	if (error_code & PF_WRITE) {
		/* write, present and write, not present: */
		if (unlikely(!(vma->vm_flags & VM_WRITE)))
			return 1;
		return 0;
	}

	/* read, present: */
	if (unlikely(error_code & PF_PROT))
		return 1;

	/* read, not present: */
	if (unlikely(!(vma->vm_flags & (VM_READ | VM_EXEC | VM_WRITE))))
		return 1;

	return 0;
}

static int fault_in_kernel_space(unsigned long address)
{
	return address >= TASK_SIZE_MAX;
}

static inline bool smap_violation(int error_code, struct pt_regs *regs)
{
	if (!IS_ENABLED(CONFIG_X86_SMAP))
		return false;

	if (!static_cpu_has(X86_FEATURE_SMAP))
		return false;

	if (error_code & PF_USER)
		return false;

	if (!user_mode(regs) && (regs->flags & X86_EFLAGS_AC))
		return false;

	return true;
}

/*
 * This routine handles page faults.  It determines the address,
 * and the problem, and then passes it off to one of the appropriate
 * routines.
 *
 * This function must have noinline because both callers
 * {,trace_}do_page_fault() have notrace on. Having this an actual function
 * guarantees there's a function trace entry.
 */
static noinline void
__do_page_fault(struct pt_regs *regs, unsigned long error_code,
		unsigned long address)
{
	struct vm_area_struct *vma;
	struct task_struct *tsk;
	struct mm_struct *mm;
	int fault, major = 0;
	unsigned int flags = FAULT_FLAG_ALLOW_RETRY | FAULT_FLAG_KILLABLE;

	tsk = current;
	mm = tsk->mm;

	/*
	 * Detect and handle instructions that would cause a page fault for
	 * both a tracked kernel page and a userspace page.
	 */
	if (kmemcheck_active(regs))
		kmemcheck_hide(regs);
	prefetchw(&mm->mmap_sem);

        /*
         * Detect and handle page faults due to TuxOnIce making pages read-only
         * so that it can create incremental images.
         *
         * Do it early to avoid double faults.
         */
        if (unlikely(toi_make_writable(init_mm.pgd, address)))
            return;

	if (unlikely(kmmio_fault(regs, address)))
		return;

	/*
	 * We fault-in kernel-space virtual memory on-demand. The
	 * 'reference' page table is init_mm.pgd.
	 *
	 * NOTE! We MUST NOT take any locks for this case. We may
	 * be in an interrupt or a critical region, and should
	 * only copy the information from the master page table,
	 * nothing more.
	 *
	 * This verifies that the fault happens in kernel space
	 * (error_code & 4) == 0, and that the fault was not a
	 * protection error (error_code & 9) == 0.
	 */
	if (unlikely(fault_in_kernel_space(address))) {
		if (!(error_code & (PF_RSVD | PF_USER | PF_PROT))) {
			if (vmalloc_fault(address) >= 0)
				return;

			if (kmemcheck_fault(regs, address, error_code))
				return;
		}

		/* Can handle a stale RO->RW TLB: */
		if (spurious_fault(error_code, address))
			return;

		/* kprobes don't want to hook the spurious faults: */
		if (kprobes_fault(regs))
			return;
		/*
		 * Don't take the mm semaphore here. If we fixup a prefetch
		 * fault we could otherwise deadlock:
		 */
		bad_area_nosemaphore(regs, error_code, address);

		return;
	}

	/* kprobes don't want to hook the spurious faults: */
	if (unlikely(kprobes_fault(regs)))
		return;

	if (unlikely(error_code & PF_RSVD))
		pgtable_bad(regs, error_code, address);

	if (unlikely(smap_violation(error_code, regs))) {
		bad_area_nosemaphore(regs, error_code, address);
		return;
	}

	/*
	 * If we're in an interrupt, have no user context or are running
	 * in a region with pagefaults disabled then we must not take the fault
	 */
	if (unlikely(faulthandler_disabled() || !mm)) {
		bad_area_nosemaphore(regs, error_code, address);
		return;
	}

	/*
	 * It's safe to allow irq's after cr2 has been saved and the
	 * vmalloc fault has been handled.
	 *
	 * User-mode registers count as a user access even for any
	 * potential system fault or CPU buglet:
	 */
	if (user_mode(regs)) {
		local_irq_enable();
		error_code |= PF_USER;
		flags |= FAULT_FLAG_USER;
	} else {
		if (regs->flags & X86_EFLAGS_IF)
			local_irq_enable();
	}

	perf_sw_event(PERF_COUNT_SW_PAGE_FAULTS, 1, regs, address);

	if (error_code & PF_WRITE)
		flags |= FAULT_FLAG_WRITE;

	/*
	 * When running in the kernel we expect faults to occur only to
	 * addresses in user space.  All other faults represent errors in
	 * the kernel and should generate an OOPS.  Unfortunately, in the
	 * case of an erroneous fault occurring in a code path which already
	 * holds mmap_sem we will deadlock attempting to validate the fault
	 * against the address space.  Luckily the kernel only validly
	 * references user space from well defined areas of code, which are
	 * listed in the exceptions table.
	 *
	 * As the vast majority of faults will be valid we will only perform
	 * the source reference check when there is a possibility of a
	 * deadlock. Attempt to lock the address space, if we cannot we then
	 * validate the source. If this is invalid we can skip the address
	 * space check, thus avoiding the deadlock:
	 */
	if (unlikely(!down_read_trylock(&mm->mmap_sem))) {
		if ((error_code & PF_USER) == 0 &&
		    !search_exception_tables(regs->ip)) {
			bad_area_nosemaphore(regs, error_code, address);
			return;
		}
retry:
		down_read(&mm->mmap_sem);
	} else {
		/*
		 * The above down_read_trylock() might have succeeded in
		 * which case we'll have missed the might_sleep() from
		 * down_read():
		 */
		might_sleep();
	}

	vma = find_vma(mm, address);
	if (unlikely(!vma)) {
		bad_area(regs, error_code, address);
		return;
	}
	if (likely(vma->vm_start <= address))
		goto good_area;
	if (unlikely(!(vma->vm_flags & VM_GROWSDOWN))) {
		bad_area(regs, error_code, address);
		return;
	}
	if (error_code & PF_USER) {
		/*
		 * Accessing the stack below %sp is always a bug.
		 * The large cushion allows instructions like enter
		 * and pusha to work. ("enter $65535, $31" pushes
		 * 32 pointers and then decrements %sp by 65535.)
		 */
		if (unlikely(address + 65536 + 32 * sizeof(unsigned long) < regs->sp)) {
			bad_area(regs, error_code, address);
			return;
		}
	}
	if (unlikely(expand_stack(vma, address))) {
		bad_area(regs, error_code, address);
		return;
	}

	/*
	 * Ok, we have a good vm_area for this memory access, so
	 * we can handle it..
	 */
good_area:
	if (unlikely(access_error(error_code, vma))) {
		bad_area_access_error(regs, error_code, address);
		return;
	}

	/*
	 * If for any reason at all we couldn't handle the fault,
	 * make sure we exit gracefully rather than endlessly redo
	 * the fault.  Since we never set FAULT_FLAG_RETRY_NOWAIT, if
	 * we get VM_FAULT_RETRY back, the mmap_sem has been unlocked.
	 */
	fault = handle_mm_fault(mm, vma, address, flags);
	major |= fault & VM_FAULT_MAJOR;

	/*
	 * If we need to retry the mmap_sem has already been released,
	 * and if there is a fatal signal pending there is no guarantee
	 * that we made any progress. Handle this case first.
	 */
	if (unlikely(fault & VM_FAULT_RETRY)) {
		/* Retry at most once */
		if (flags & FAULT_FLAG_ALLOW_RETRY) {
			flags &= ~FAULT_FLAG_ALLOW_RETRY;
			flags |= FAULT_FLAG_TRIED;
			if (!fatal_signal_pending(tsk))
				goto retry;
		}

		/* User mode? Just return to handle the fatal exception */
		if (flags & FAULT_FLAG_USER)
			return;

		/* Not returning to user mode? Handle exceptions or die: */
		no_context(regs, error_code, address, SIGBUS, BUS_ADRERR);
		return;
	}

	up_read(&mm->mmap_sem);
	if (unlikely(fault & VM_FAULT_ERROR)) {
		mm_fault_error(regs, error_code, address, fault);
		return;
	}

	/*
	 * Major/minor page fault accounting. If any of the events
	 * returned VM_FAULT_MAJOR, we account it as a major fault.
	 */
	if (major) {
		tsk->maj_flt++;
		perf_sw_event(PERF_COUNT_SW_PAGE_FAULTS_MAJ, 1, regs, address);
	} else {
		tsk->min_flt++;
		perf_sw_event(PERF_COUNT_SW_PAGE_FAULTS_MIN, 1, regs, address);
	}

	check_v8086_mode(regs, address, tsk);
}
NOKPROBE_SYMBOL(__do_page_fault);

dotraplinkage void notrace
do_page_fault(struct pt_regs *regs, unsigned long error_code)
{
	unsigned long address = read_cr2(); /* Get the faulting address */
	enum ctx_state prev_state;

	/*
	 * We must have this function tagged with __kprobes, notrace and call
	 * read_cr2() before calling anything else. To avoid calling any kind
	 * of tracing machinery before we've observed the CR2 value.
	 *
	 * exception_{enter,exit}() contain all sorts of tracepoints.
	 */

	prev_state = exception_enter();
	__do_page_fault(regs, error_code, address);
	exception_exit(prev_state);
}
NOKPROBE_SYMBOL(do_page_fault);

#ifdef CONFIG_TRACING
static nokprobe_inline void
trace_page_fault_entries(unsigned long address, struct pt_regs *regs,
			 unsigned long error_code)
{
	if (user_mode(regs))
		trace_page_fault_user(address, regs, error_code);
	else
		trace_page_fault_kernel(address, regs, error_code);
}

dotraplinkage void notrace
trace_do_page_fault(struct pt_regs *regs, unsigned long error_code)
{
	/*
	 * The exception_enter and tracepoint processing could
	 * trigger another page faults (user space callchain
	 * reading) and destroy the original cr2 value, so read
	 * the faulting address now.
	 */
	unsigned long address = read_cr2();
	enum ctx_state prev_state;

	prev_state = exception_enter();
	trace_page_fault_entries(address, regs, error_code);
	__do_page_fault(regs, error_code, address);
	exception_exit(prev_state);
}
NOKPROBE_SYMBOL(trace_do_page_fault);
#endif /* CONFIG_TRACING */<|MERGE_RESOLUTION|>--- conflicted
+++ resolved
@@ -13,11 +13,8 @@
 #include <linux/hugetlb.h>		/* hstate_index_to_shift	*/
 #include <linux/prefetch.h>		/* prefetchw			*/
 #include <linux/context_tracking.h>	/* exception_enter(), ...	*/
-<<<<<<< HEAD
 #include <linux/tuxonice.h>             /* incremental image support    */
-=======
 #include <linux/uaccess.h>		/* faulthandler_disabled()	*/
->>>>>>> c13c8100
 
 #include <asm/traps.h>			/* dotraplinkage, ...		*/
 #include <asm/pgalloc.h>		/* pgd_*(), ...			*/
