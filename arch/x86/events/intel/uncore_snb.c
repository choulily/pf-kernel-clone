// SPDX-License-Identifier: GPL-2.0
/* Nehalem/SandBridge/Haswell/Broadwell/Skylake uncore support */
#include "uncore.h"
#include "uncore_discovery.h"

/* Uncore IMC PCI IDs */
#define PCI_DEVICE_ID_INTEL_SNB_IMC		0x0100
#define PCI_DEVICE_ID_INTEL_IVB_IMC		0x0154
#define PCI_DEVICE_ID_INTEL_IVB_E3_IMC		0x0150
#define PCI_DEVICE_ID_INTEL_HSW_IMC		0x0c00
#define PCI_DEVICE_ID_INTEL_HSW_U_IMC		0x0a04
#define PCI_DEVICE_ID_INTEL_BDW_IMC		0x1604
#define PCI_DEVICE_ID_INTEL_SKL_U_IMC		0x1904
#define PCI_DEVICE_ID_INTEL_SKL_Y_IMC		0x190c
#define PCI_DEVICE_ID_INTEL_SKL_HD_IMC		0x1900
#define PCI_DEVICE_ID_INTEL_SKL_HQ_IMC		0x1910
#define PCI_DEVICE_ID_INTEL_SKL_SD_IMC		0x190f
#define PCI_DEVICE_ID_INTEL_SKL_SQ_IMC		0x191f
#define PCI_DEVICE_ID_INTEL_SKL_E3_IMC		0x1918
#define PCI_DEVICE_ID_INTEL_KBL_Y_IMC		0x590c
#define PCI_DEVICE_ID_INTEL_KBL_U_IMC		0x5904
#define PCI_DEVICE_ID_INTEL_KBL_UQ_IMC		0x5914
#define PCI_DEVICE_ID_INTEL_KBL_SD_IMC		0x590f
#define PCI_DEVICE_ID_INTEL_KBL_SQ_IMC		0x591f
#define PCI_DEVICE_ID_INTEL_KBL_HQ_IMC		0x5910
#define PCI_DEVICE_ID_INTEL_KBL_WQ_IMC		0x5918
#define PCI_DEVICE_ID_INTEL_CFL_2U_IMC		0x3ecc
#define PCI_DEVICE_ID_INTEL_CFL_4U_IMC		0x3ed0
#define PCI_DEVICE_ID_INTEL_CFL_4H_IMC		0x3e10
#define PCI_DEVICE_ID_INTEL_CFL_6H_IMC		0x3ec4
#define PCI_DEVICE_ID_INTEL_CFL_2S_D_IMC	0x3e0f
#define PCI_DEVICE_ID_INTEL_CFL_4S_D_IMC	0x3e1f
#define PCI_DEVICE_ID_INTEL_CFL_6S_D_IMC	0x3ec2
#define PCI_DEVICE_ID_INTEL_CFL_8S_D_IMC	0x3e30
#define PCI_DEVICE_ID_INTEL_CFL_4S_W_IMC	0x3e18
#define PCI_DEVICE_ID_INTEL_CFL_6S_W_IMC	0x3ec6
#define PCI_DEVICE_ID_INTEL_CFL_8S_W_IMC	0x3e31
#define PCI_DEVICE_ID_INTEL_CFL_4S_S_IMC	0x3e33
#define PCI_DEVICE_ID_INTEL_CFL_6S_S_IMC	0x3eca
#define PCI_DEVICE_ID_INTEL_CFL_8S_S_IMC	0x3e32
#define PCI_DEVICE_ID_INTEL_AML_YD_IMC		0x590c
#define PCI_DEVICE_ID_INTEL_AML_YQ_IMC		0x590d
#define PCI_DEVICE_ID_INTEL_WHL_UQ_IMC		0x3ed0
#define PCI_DEVICE_ID_INTEL_WHL_4_UQ_IMC	0x3e34
#define PCI_DEVICE_ID_INTEL_WHL_UD_IMC		0x3e35
#define PCI_DEVICE_ID_INTEL_CML_H1_IMC		0x9b44
#define PCI_DEVICE_ID_INTEL_CML_H2_IMC		0x9b54
#define PCI_DEVICE_ID_INTEL_CML_H3_IMC		0x9b64
#define PCI_DEVICE_ID_INTEL_CML_U1_IMC		0x9b51
#define PCI_DEVICE_ID_INTEL_CML_U2_IMC		0x9b61
#define PCI_DEVICE_ID_INTEL_CML_U3_IMC		0x9b71
#define PCI_DEVICE_ID_INTEL_CML_S1_IMC		0x9b33
#define PCI_DEVICE_ID_INTEL_CML_S2_IMC		0x9b43
#define PCI_DEVICE_ID_INTEL_CML_S3_IMC		0x9b53
#define PCI_DEVICE_ID_INTEL_CML_S4_IMC		0x9b63
#define PCI_DEVICE_ID_INTEL_CML_S5_IMC		0x9b73
#define PCI_DEVICE_ID_INTEL_ICL_U_IMC		0x8a02
#define PCI_DEVICE_ID_INTEL_ICL_U2_IMC		0x8a12
#define PCI_DEVICE_ID_INTEL_TGL_U1_IMC		0x9a02
#define PCI_DEVICE_ID_INTEL_TGL_U2_IMC		0x9a04
#define PCI_DEVICE_ID_INTEL_TGL_U3_IMC		0x9a12
#define PCI_DEVICE_ID_INTEL_TGL_U4_IMC		0x9a14
#define PCI_DEVICE_ID_INTEL_TGL_H_IMC		0x9a36
#define PCI_DEVICE_ID_INTEL_RKL_1_IMC		0x4c43
#define PCI_DEVICE_ID_INTEL_RKL_2_IMC		0x4c53
#define PCI_DEVICE_ID_INTEL_ADL_1_IMC		0x4660
#define PCI_DEVICE_ID_INTEL_ADL_2_IMC		0x4641
#define PCI_DEVICE_ID_INTEL_ADL_3_IMC		0x4601
#define PCI_DEVICE_ID_INTEL_ADL_4_IMC		0x4602
#define PCI_DEVICE_ID_INTEL_ADL_5_IMC		0x4609
#define PCI_DEVICE_ID_INTEL_ADL_6_IMC		0x460a
#define PCI_DEVICE_ID_INTEL_ADL_7_IMC		0x4621
#define PCI_DEVICE_ID_INTEL_ADL_8_IMC		0x4623
#define PCI_DEVICE_ID_INTEL_ADL_9_IMC		0x4629
#define PCI_DEVICE_ID_INTEL_ADL_10_IMC		0x4637
#define PCI_DEVICE_ID_INTEL_ADL_11_IMC		0x463b
#define PCI_DEVICE_ID_INTEL_ADL_12_IMC		0x4648
#define PCI_DEVICE_ID_INTEL_ADL_13_IMC		0x4649
#define PCI_DEVICE_ID_INTEL_ADL_14_IMC		0x4650
#define PCI_DEVICE_ID_INTEL_ADL_15_IMC		0x4668
#define PCI_DEVICE_ID_INTEL_ADL_16_IMC		0x4670
<<<<<<< HEAD
=======
#define PCI_DEVICE_ID_INTEL_ADL_17_IMC		0x4614
#define PCI_DEVICE_ID_INTEL_ADL_18_IMC		0x4617
#define PCI_DEVICE_ID_INTEL_ADL_19_IMC		0x4618
#define PCI_DEVICE_ID_INTEL_ADL_20_IMC		0x461B
#define PCI_DEVICE_ID_INTEL_ADL_21_IMC		0x461C
>>>>>>> 88084a3d
#define PCI_DEVICE_ID_INTEL_RPL_1_IMC		0xA700
#define PCI_DEVICE_ID_INTEL_RPL_2_IMC		0xA702
#define PCI_DEVICE_ID_INTEL_RPL_3_IMC		0xA706
#define PCI_DEVICE_ID_INTEL_RPL_4_IMC		0xA709
<<<<<<< HEAD
=======
#define PCI_DEVICE_ID_INTEL_RPL_5_IMC		0xA701
#define PCI_DEVICE_ID_INTEL_RPL_6_IMC		0xA703
#define PCI_DEVICE_ID_INTEL_RPL_7_IMC		0xA704
#define PCI_DEVICE_ID_INTEL_RPL_8_IMC		0xA705
#define PCI_DEVICE_ID_INTEL_RPL_9_IMC		0xA706
#define PCI_DEVICE_ID_INTEL_RPL_10_IMC		0xA707
#define PCI_DEVICE_ID_INTEL_RPL_11_IMC		0xA708
#define PCI_DEVICE_ID_INTEL_RPL_12_IMC		0xA709
#define PCI_DEVICE_ID_INTEL_RPL_13_IMC		0xA70a
#define PCI_DEVICE_ID_INTEL_RPL_14_IMC		0xA70b
#define PCI_DEVICE_ID_INTEL_RPL_15_IMC		0xA715
#define PCI_DEVICE_ID_INTEL_RPL_16_IMC		0xA716
#define PCI_DEVICE_ID_INTEL_RPL_17_IMC		0xA717
#define PCI_DEVICE_ID_INTEL_RPL_18_IMC		0xA718
#define PCI_DEVICE_ID_INTEL_RPL_19_IMC		0xA719
#define PCI_DEVICE_ID_INTEL_RPL_20_IMC		0xA71A
#define PCI_DEVICE_ID_INTEL_RPL_21_IMC		0xA71B
#define PCI_DEVICE_ID_INTEL_RPL_22_IMC		0xA71C
#define PCI_DEVICE_ID_INTEL_RPL_23_IMC		0xA728
#define PCI_DEVICE_ID_INTEL_RPL_24_IMC		0xA729
#define PCI_DEVICE_ID_INTEL_RPL_25_IMC		0xA72A


#define IMC_UNCORE_DEV(a)						\
{									\
	PCI_DEVICE(PCI_VENDOR_ID_INTEL, PCI_DEVICE_ID_INTEL_##a##_IMC),	\
	.driver_data = UNCORE_PCI_DEV_DATA(SNB_PCI_UNCORE_IMC, 0),	\
}
>>>>>>> 88084a3d

/* SNB event control */
#define SNB_UNC_CTL_EV_SEL_MASK			0x000000ff
#define SNB_UNC_CTL_UMASK_MASK			0x0000ff00
#define SNB_UNC_CTL_EDGE_DET			(1 << 18)
#define SNB_UNC_CTL_EN				(1 << 22)
#define SNB_UNC_CTL_INVERT			(1 << 23)
#define SNB_UNC_CTL_CMASK_MASK			0x1f000000
#define NHM_UNC_CTL_CMASK_MASK			0xff000000
#define NHM_UNC_FIXED_CTR_CTL_EN		(1 << 0)

#define SNB_UNC_RAW_EVENT_MASK			(SNB_UNC_CTL_EV_SEL_MASK | \
						 SNB_UNC_CTL_UMASK_MASK | \
						 SNB_UNC_CTL_EDGE_DET | \
						 SNB_UNC_CTL_INVERT | \
						 SNB_UNC_CTL_CMASK_MASK)

#define NHM_UNC_RAW_EVENT_MASK			(SNB_UNC_CTL_EV_SEL_MASK | \
						 SNB_UNC_CTL_UMASK_MASK | \
						 SNB_UNC_CTL_EDGE_DET | \
						 SNB_UNC_CTL_INVERT | \
						 NHM_UNC_CTL_CMASK_MASK)

/* SNB global control register */
#define SNB_UNC_PERF_GLOBAL_CTL                 0x391
#define SNB_UNC_FIXED_CTR_CTRL                  0x394
#define SNB_UNC_FIXED_CTR                       0x395

/* SNB uncore global control */
#define SNB_UNC_GLOBAL_CTL_CORE_ALL             ((1 << 4) - 1)
#define SNB_UNC_GLOBAL_CTL_EN                   (1 << 29)

/* SNB Cbo register */
#define SNB_UNC_CBO_0_PERFEVTSEL0               0x700
#define SNB_UNC_CBO_0_PER_CTR0                  0x706
#define SNB_UNC_CBO_MSR_OFFSET                  0x10

/* SNB ARB register */
#define SNB_UNC_ARB_PER_CTR0			0x3b0
#define SNB_UNC_ARB_PERFEVTSEL0			0x3b2
#define SNB_UNC_ARB_MSR_OFFSET			0x10

/* NHM global control register */
#define NHM_UNC_PERF_GLOBAL_CTL                 0x391
#define NHM_UNC_FIXED_CTR                       0x394
#define NHM_UNC_FIXED_CTR_CTRL                  0x395

/* NHM uncore global control */
#define NHM_UNC_GLOBAL_CTL_EN_PC_ALL            ((1ULL << 8) - 1)
#define NHM_UNC_GLOBAL_CTL_EN_FC                (1ULL << 32)

/* NHM uncore register */
#define NHM_UNC_PERFEVTSEL0                     0x3c0
#define NHM_UNC_UNCORE_PMC0                     0x3b0

/* SKL uncore global control */
#define SKL_UNC_PERF_GLOBAL_CTL			0xe01
#define SKL_UNC_GLOBAL_CTL_CORE_ALL		((1 << 5) - 1)

/* ICL Cbo register */
#define ICL_UNC_CBO_CONFIG			0x396
#define ICL_UNC_NUM_CBO_MASK			0xf
#define ICL_UNC_CBO_0_PER_CTR0			0x702
#define ICL_UNC_CBO_MSR_OFFSET			0x8

/* ICL ARB register */
#define ICL_UNC_ARB_PER_CTR			0x3b1
#define ICL_UNC_ARB_PERFEVTSEL			0x3b3

/* ADL uncore global control */
#define ADL_UNC_PERF_GLOBAL_CTL			0x2ff0
#define ADL_UNC_FIXED_CTR_CTRL                  0x2fde
#define ADL_UNC_FIXED_CTR                       0x2fdf

/* ADL Cbo register */
#define ADL_UNC_CBO_0_PER_CTR0			0x2002
#define ADL_UNC_CBO_0_PERFEVTSEL0		0x2000
#define ADL_UNC_CTL_THRESHOLD			0x3f000000
#define ADL_UNC_RAW_EVENT_MASK			(SNB_UNC_CTL_EV_SEL_MASK | \
						 SNB_UNC_CTL_UMASK_MASK | \
						 SNB_UNC_CTL_EDGE_DET | \
						 SNB_UNC_CTL_INVERT | \
						 ADL_UNC_CTL_THRESHOLD)

/* ADL ARB register */
#define ADL_UNC_ARB_PER_CTR0			0x2FD2
#define ADL_UNC_ARB_PERFEVTSEL0			0x2FD0
#define ADL_UNC_ARB_MSR_OFFSET			0x8

DEFINE_UNCORE_FORMAT_ATTR(event, event, "config:0-7");
DEFINE_UNCORE_FORMAT_ATTR(umask, umask, "config:8-15");
DEFINE_UNCORE_FORMAT_ATTR(chmask, chmask, "config:8-11");
DEFINE_UNCORE_FORMAT_ATTR(edge, edge, "config:18");
DEFINE_UNCORE_FORMAT_ATTR(inv, inv, "config:23");
DEFINE_UNCORE_FORMAT_ATTR(cmask5, cmask, "config:24-28");
DEFINE_UNCORE_FORMAT_ATTR(cmask8, cmask, "config:24-31");
DEFINE_UNCORE_FORMAT_ATTR(threshold, threshold, "config:24-29");

/* Sandy Bridge uncore support */
static void snb_uncore_msr_enable_event(struct intel_uncore_box *box, struct perf_event *event)
{
	struct hw_perf_event *hwc = &event->hw;

	if (hwc->idx < UNCORE_PMC_IDX_FIXED)
		wrmsrl(hwc->config_base, hwc->config | SNB_UNC_CTL_EN);
	else
		wrmsrl(hwc->config_base, SNB_UNC_CTL_EN);
}

static void snb_uncore_msr_disable_event(struct intel_uncore_box *box, struct perf_event *event)
{
	wrmsrl(event->hw.config_base, 0);
}

static void snb_uncore_msr_init_box(struct intel_uncore_box *box)
{
	if (box->pmu->pmu_idx == 0) {
		wrmsrl(SNB_UNC_PERF_GLOBAL_CTL,
			SNB_UNC_GLOBAL_CTL_EN | SNB_UNC_GLOBAL_CTL_CORE_ALL);
	}
}

static void snb_uncore_msr_enable_box(struct intel_uncore_box *box)
{
	wrmsrl(SNB_UNC_PERF_GLOBAL_CTL,
		SNB_UNC_GLOBAL_CTL_EN | SNB_UNC_GLOBAL_CTL_CORE_ALL);
}

static void snb_uncore_msr_exit_box(struct intel_uncore_box *box)
{
	if (box->pmu->pmu_idx == 0)
		wrmsrl(SNB_UNC_PERF_GLOBAL_CTL, 0);
}

static struct uncore_event_desc snb_uncore_events[] = {
	INTEL_UNCORE_EVENT_DESC(clockticks, "event=0xff,umask=0x00"),
	{ /* end: all zeroes */ },
};

static struct attribute *snb_uncore_formats_attr[] = {
	&format_attr_event.attr,
	&format_attr_umask.attr,
	&format_attr_edge.attr,
	&format_attr_inv.attr,
	&format_attr_cmask5.attr,
	NULL,
};

static const struct attribute_group snb_uncore_format_group = {
	.name		= "format",
	.attrs		= snb_uncore_formats_attr,
};

static struct intel_uncore_ops snb_uncore_msr_ops = {
	.init_box	= snb_uncore_msr_init_box,
	.enable_box	= snb_uncore_msr_enable_box,
	.exit_box	= snb_uncore_msr_exit_box,
	.disable_event	= snb_uncore_msr_disable_event,
	.enable_event	= snb_uncore_msr_enable_event,
	.read_counter	= uncore_msr_read_counter,
};

static struct event_constraint snb_uncore_arb_constraints[] = {
	UNCORE_EVENT_CONSTRAINT(0x80, 0x1),
	UNCORE_EVENT_CONSTRAINT(0x83, 0x1),
	EVENT_CONSTRAINT_END
};

static struct intel_uncore_type snb_uncore_cbox = {
	.name		= "cbox",
	.num_counters   = 2,
	.num_boxes	= 4,
	.perf_ctr_bits	= 44,
	.fixed_ctr_bits	= 48,
	.perf_ctr	= SNB_UNC_CBO_0_PER_CTR0,
	.event_ctl	= SNB_UNC_CBO_0_PERFEVTSEL0,
	.fixed_ctr	= SNB_UNC_FIXED_CTR,
	.fixed_ctl	= SNB_UNC_FIXED_CTR_CTRL,
	.single_fixed	= 1,
	.event_mask	= SNB_UNC_RAW_EVENT_MASK,
	.msr_offset	= SNB_UNC_CBO_MSR_OFFSET,
	.ops		= &snb_uncore_msr_ops,
	.format_group	= &snb_uncore_format_group,
	.event_descs	= snb_uncore_events,
};

static struct intel_uncore_type snb_uncore_arb = {
	.name		= "arb",
	.num_counters   = 2,
	.num_boxes	= 1,
	.perf_ctr_bits	= 44,
	.perf_ctr	= SNB_UNC_ARB_PER_CTR0,
	.event_ctl	= SNB_UNC_ARB_PERFEVTSEL0,
	.event_mask	= SNB_UNC_RAW_EVENT_MASK,
	.msr_offset	= SNB_UNC_ARB_MSR_OFFSET,
	.constraints	= snb_uncore_arb_constraints,
	.ops		= &snb_uncore_msr_ops,
	.format_group	= &snb_uncore_format_group,
};

static struct intel_uncore_type *snb_msr_uncores[] = {
	&snb_uncore_cbox,
	&snb_uncore_arb,
	NULL,
};

void snb_uncore_cpu_init(void)
{
	uncore_msr_uncores = snb_msr_uncores;
	if (snb_uncore_cbox.num_boxes > boot_cpu_data.x86_max_cores)
		snb_uncore_cbox.num_boxes = boot_cpu_data.x86_max_cores;
}

static void skl_uncore_msr_init_box(struct intel_uncore_box *box)
{
	if (box->pmu->pmu_idx == 0) {
		wrmsrl(SKL_UNC_PERF_GLOBAL_CTL,
			SNB_UNC_GLOBAL_CTL_EN | SKL_UNC_GLOBAL_CTL_CORE_ALL);
	}

	/* The 8th CBOX has different MSR space */
	if (box->pmu->pmu_idx == 7)
		__set_bit(UNCORE_BOX_FLAG_CFL8_CBOX_MSR_OFFS, &box->flags);
}

static void skl_uncore_msr_enable_box(struct intel_uncore_box *box)
{
	wrmsrl(SKL_UNC_PERF_GLOBAL_CTL,
		SNB_UNC_GLOBAL_CTL_EN | SKL_UNC_GLOBAL_CTL_CORE_ALL);
}

static void skl_uncore_msr_exit_box(struct intel_uncore_box *box)
{
	if (box->pmu->pmu_idx == 0)
		wrmsrl(SKL_UNC_PERF_GLOBAL_CTL, 0);
}

static struct intel_uncore_ops skl_uncore_msr_ops = {
	.init_box	= skl_uncore_msr_init_box,
	.enable_box	= skl_uncore_msr_enable_box,
	.exit_box	= skl_uncore_msr_exit_box,
	.disable_event	= snb_uncore_msr_disable_event,
	.enable_event	= snb_uncore_msr_enable_event,
	.read_counter	= uncore_msr_read_counter,
};

static struct intel_uncore_type skl_uncore_cbox = {
	.name		= "cbox",
	.num_counters   = 4,
	.num_boxes	= 8,
	.perf_ctr_bits	= 44,
	.fixed_ctr_bits	= 48,
	.perf_ctr	= SNB_UNC_CBO_0_PER_CTR0,
	.event_ctl	= SNB_UNC_CBO_0_PERFEVTSEL0,
	.fixed_ctr	= SNB_UNC_FIXED_CTR,
	.fixed_ctl	= SNB_UNC_FIXED_CTR_CTRL,
	.single_fixed	= 1,
	.event_mask	= SNB_UNC_RAW_EVENT_MASK,
	.msr_offset	= SNB_UNC_CBO_MSR_OFFSET,
	.ops		= &skl_uncore_msr_ops,
	.format_group	= &snb_uncore_format_group,
	.event_descs	= snb_uncore_events,
};

static struct intel_uncore_type *skl_msr_uncores[] = {
	&skl_uncore_cbox,
	&snb_uncore_arb,
	NULL,
};

void skl_uncore_cpu_init(void)
{
	uncore_msr_uncores = skl_msr_uncores;
	if (skl_uncore_cbox.num_boxes > boot_cpu_data.x86_max_cores)
		skl_uncore_cbox.num_boxes = boot_cpu_data.x86_max_cores;
	snb_uncore_arb.ops = &skl_uncore_msr_ops;
}

static struct intel_uncore_ops icl_uncore_msr_ops = {
	.disable_event	= snb_uncore_msr_disable_event,
	.enable_event	= snb_uncore_msr_enable_event,
	.read_counter	= uncore_msr_read_counter,
};

static struct intel_uncore_type icl_uncore_cbox = {
	.name		= "cbox",
	.num_counters   = 2,
	.perf_ctr_bits	= 44,
	.perf_ctr	= ICL_UNC_CBO_0_PER_CTR0,
	.event_ctl	= SNB_UNC_CBO_0_PERFEVTSEL0,
	.event_mask	= SNB_UNC_RAW_EVENT_MASK,
	.msr_offset	= ICL_UNC_CBO_MSR_OFFSET,
	.ops		= &icl_uncore_msr_ops,
	.format_group	= &snb_uncore_format_group,
};

static struct uncore_event_desc icl_uncore_events[] = {
	INTEL_UNCORE_EVENT_DESC(clockticks, "event=0xff"),
	{ /* end: all zeroes */ },
};

static struct attribute *icl_uncore_clock_formats_attr[] = {
	&format_attr_event.attr,
	NULL,
};

static struct attribute_group icl_uncore_clock_format_group = {
	.name = "format",
	.attrs = icl_uncore_clock_formats_attr,
};

static struct intel_uncore_type icl_uncore_clockbox = {
	.name		= "clock",
	.num_counters	= 1,
	.num_boxes	= 1,
	.fixed_ctr_bits	= 48,
	.fixed_ctr	= SNB_UNC_FIXED_CTR,
	.fixed_ctl	= SNB_UNC_FIXED_CTR_CTRL,
	.single_fixed	= 1,
	.event_mask	= SNB_UNC_CTL_EV_SEL_MASK,
	.format_group	= &icl_uncore_clock_format_group,
	.ops		= &icl_uncore_msr_ops,
	.event_descs	= icl_uncore_events,
};

static struct intel_uncore_type icl_uncore_arb = {
	.name		= "arb",
	.num_counters   = 1,
	.num_boxes	= 1,
	.perf_ctr_bits	= 44,
	.perf_ctr	= ICL_UNC_ARB_PER_CTR,
	.event_ctl	= ICL_UNC_ARB_PERFEVTSEL,
	.event_mask	= SNB_UNC_RAW_EVENT_MASK,
	.ops		= &icl_uncore_msr_ops,
	.format_group	= &snb_uncore_format_group,
};

static struct intel_uncore_type *icl_msr_uncores[] = {
	&icl_uncore_cbox,
	&icl_uncore_arb,
	&icl_uncore_clockbox,
	NULL,
};

static int icl_get_cbox_num(void)
{
	u64 num_boxes;

	rdmsrl(ICL_UNC_CBO_CONFIG, num_boxes);

	return num_boxes & ICL_UNC_NUM_CBO_MASK;
}

void icl_uncore_cpu_init(void)
{
	uncore_msr_uncores = icl_msr_uncores;
	icl_uncore_cbox.num_boxes = icl_get_cbox_num();
}

static struct intel_uncore_type *tgl_msr_uncores[] = {
	&icl_uncore_cbox,
	&snb_uncore_arb,
	&icl_uncore_clockbox,
	NULL,
};

static void rkl_uncore_msr_init_box(struct intel_uncore_box *box)
{
	if (box->pmu->pmu_idx == 0)
		wrmsrl(SKL_UNC_PERF_GLOBAL_CTL, SNB_UNC_GLOBAL_CTL_EN);
}

void tgl_uncore_cpu_init(void)
{
	uncore_msr_uncores = tgl_msr_uncores;
	icl_uncore_cbox.num_boxes = icl_get_cbox_num();
	icl_uncore_cbox.ops = &skl_uncore_msr_ops;
	icl_uncore_clockbox.ops = &skl_uncore_msr_ops;
	snb_uncore_arb.ops = &skl_uncore_msr_ops;
	skl_uncore_msr_ops.init_box = rkl_uncore_msr_init_box;
}

static void adl_uncore_msr_init_box(struct intel_uncore_box *box)
{
	if (box->pmu->pmu_idx == 0)
		wrmsrl(ADL_UNC_PERF_GLOBAL_CTL, SNB_UNC_GLOBAL_CTL_EN);
}

static void adl_uncore_msr_enable_box(struct intel_uncore_box *box)
{
	wrmsrl(ADL_UNC_PERF_GLOBAL_CTL, SNB_UNC_GLOBAL_CTL_EN);
}

static void adl_uncore_msr_disable_box(struct intel_uncore_box *box)
{
	if (box->pmu->pmu_idx == 0)
		wrmsrl(ADL_UNC_PERF_GLOBAL_CTL, 0);
}

static void adl_uncore_msr_exit_box(struct intel_uncore_box *box)
{
	if (box->pmu->pmu_idx == 0)
		wrmsrl(ADL_UNC_PERF_GLOBAL_CTL, 0);
}

static struct intel_uncore_ops adl_uncore_msr_ops = {
	.init_box	= adl_uncore_msr_init_box,
	.enable_box	= adl_uncore_msr_enable_box,
	.disable_box	= adl_uncore_msr_disable_box,
	.exit_box	= adl_uncore_msr_exit_box,
	.disable_event	= snb_uncore_msr_disable_event,
	.enable_event	= snb_uncore_msr_enable_event,
	.read_counter	= uncore_msr_read_counter,
};

static struct attribute *adl_uncore_formats_attr[] = {
	&format_attr_event.attr,
	&format_attr_umask.attr,
	&format_attr_edge.attr,
	&format_attr_inv.attr,
	&format_attr_threshold.attr,
	NULL,
};

static const struct attribute_group adl_uncore_format_group = {
	.name		= "format",
	.attrs		= adl_uncore_formats_attr,
};

static struct intel_uncore_type adl_uncore_cbox = {
	.name		= "cbox",
	.num_counters   = 2,
	.perf_ctr_bits	= 44,
	.perf_ctr	= ADL_UNC_CBO_0_PER_CTR0,
	.event_ctl	= ADL_UNC_CBO_0_PERFEVTSEL0,
	.event_mask	= ADL_UNC_RAW_EVENT_MASK,
	.msr_offset	= ICL_UNC_CBO_MSR_OFFSET,
	.ops		= &adl_uncore_msr_ops,
	.format_group	= &adl_uncore_format_group,
};

static struct intel_uncore_type adl_uncore_arb = {
	.name		= "arb",
	.num_counters   = 2,
	.num_boxes	= 2,
	.perf_ctr_bits	= 44,
	.perf_ctr	= ADL_UNC_ARB_PER_CTR0,
	.event_ctl	= ADL_UNC_ARB_PERFEVTSEL0,
	.event_mask	= SNB_UNC_RAW_EVENT_MASK,
	.msr_offset	= ADL_UNC_ARB_MSR_OFFSET,
	.constraints	= snb_uncore_arb_constraints,
	.ops		= &adl_uncore_msr_ops,
	.format_group	= &snb_uncore_format_group,
};

static struct intel_uncore_type adl_uncore_clockbox = {
	.name		= "clock",
	.num_counters	= 1,
	.num_boxes	= 1,
	.fixed_ctr_bits	= 48,
	.fixed_ctr	= ADL_UNC_FIXED_CTR,
	.fixed_ctl	= ADL_UNC_FIXED_CTR_CTRL,
	.single_fixed	= 1,
	.event_mask	= SNB_UNC_CTL_EV_SEL_MASK,
	.format_group	= &icl_uncore_clock_format_group,
	.ops		= &adl_uncore_msr_ops,
	.event_descs	= icl_uncore_events,
};

static struct intel_uncore_type *adl_msr_uncores[] = {
	&adl_uncore_cbox,
	&adl_uncore_arb,
	&adl_uncore_clockbox,
	NULL,
};

void adl_uncore_cpu_init(void)
{
	adl_uncore_cbox.num_boxes = icl_get_cbox_num();
	uncore_msr_uncores = adl_msr_uncores;
}

enum {
	SNB_PCI_UNCORE_IMC,
};

static struct uncore_event_desc snb_uncore_imc_events[] = {
	INTEL_UNCORE_EVENT_DESC(data_reads,  "event=0x01"),
	INTEL_UNCORE_EVENT_DESC(data_reads.scale, "6.103515625e-5"),
	INTEL_UNCORE_EVENT_DESC(data_reads.unit, "MiB"),

	INTEL_UNCORE_EVENT_DESC(data_writes, "event=0x02"),
	INTEL_UNCORE_EVENT_DESC(data_writes.scale, "6.103515625e-5"),
	INTEL_UNCORE_EVENT_DESC(data_writes.unit, "MiB"),

	INTEL_UNCORE_EVENT_DESC(gt_requests, "event=0x03"),
	INTEL_UNCORE_EVENT_DESC(gt_requests.scale, "6.103515625e-5"),
	INTEL_UNCORE_EVENT_DESC(gt_requests.unit, "MiB"),

	INTEL_UNCORE_EVENT_DESC(ia_requests, "event=0x04"),
	INTEL_UNCORE_EVENT_DESC(ia_requests.scale, "6.103515625e-5"),
	INTEL_UNCORE_EVENT_DESC(ia_requests.unit, "MiB"),

	INTEL_UNCORE_EVENT_DESC(io_requests, "event=0x05"),
	INTEL_UNCORE_EVENT_DESC(io_requests.scale, "6.103515625e-5"),
	INTEL_UNCORE_EVENT_DESC(io_requests.unit, "MiB"),

	{ /* end: all zeroes */ },
};

#define SNB_UNCORE_PCI_IMC_EVENT_MASK		0xff
#define SNB_UNCORE_PCI_IMC_BAR_OFFSET		0x48

/* page size multiple covering all config regs */
#define SNB_UNCORE_PCI_IMC_MAP_SIZE		0x6000

#define SNB_UNCORE_PCI_IMC_DATA_READS		0x1
#define SNB_UNCORE_PCI_IMC_DATA_READS_BASE	0x5050
#define SNB_UNCORE_PCI_IMC_DATA_WRITES		0x2
#define SNB_UNCORE_PCI_IMC_DATA_WRITES_BASE	0x5054
#define SNB_UNCORE_PCI_IMC_CTR_BASE		SNB_UNCORE_PCI_IMC_DATA_READS_BASE

/* BW break down- legacy counters */
#define SNB_UNCORE_PCI_IMC_GT_REQUESTS		0x3
#define SNB_UNCORE_PCI_IMC_GT_REQUESTS_BASE	0x5040
#define SNB_UNCORE_PCI_IMC_IA_REQUESTS		0x4
#define SNB_UNCORE_PCI_IMC_IA_REQUESTS_BASE	0x5044
#define SNB_UNCORE_PCI_IMC_IO_REQUESTS		0x5
#define SNB_UNCORE_PCI_IMC_IO_REQUESTS_BASE	0x5048

enum perf_snb_uncore_imc_freerunning_types {
	SNB_PCI_UNCORE_IMC_DATA_READS		= 0,
	SNB_PCI_UNCORE_IMC_DATA_WRITES,
	SNB_PCI_UNCORE_IMC_GT_REQUESTS,
	SNB_PCI_UNCORE_IMC_IA_REQUESTS,
	SNB_PCI_UNCORE_IMC_IO_REQUESTS,

	SNB_PCI_UNCORE_IMC_FREERUNNING_TYPE_MAX,
};

static struct freerunning_counters snb_uncore_imc_freerunning[] = {
	[SNB_PCI_UNCORE_IMC_DATA_READS]		= { SNB_UNCORE_PCI_IMC_DATA_READS_BASE,
							0x0, 0x0, 1, 32 },
	[SNB_PCI_UNCORE_IMC_DATA_WRITES]	= { SNB_UNCORE_PCI_IMC_DATA_WRITES_BASE,
							0x0, 0x0, 1, 32 },
	[SNB_PCI_UNCORE_IMC_GT_REQUESTS]	= { SNB_UNCORE_PCI_IMC_GT_REQUESTS_BASE,
							0x0, 0x0, 1, 32 },
	[SNB_PCI_UNCORE_IMC_IA_REQUESTS]	= { SNB_UNCORE_PCI_IMC_IA_REQUESTS_BASE,
							0x0, 0x0, 1, 32 },
	[SNB_PCI_UNCORE_IMC_IO_REQUESTS]	= { SNB_UNCORE_PCI_IMC_IO_REQUESTS_BASE,
							0x0, 0x0, 1, 32 },
};

static struct attribute *snb_uncore_imc_formats_attr[] = {
	&format_attr_event.attr,
	NULL,
};

static const struct attribute_group snb_uncore_imc_format_group = {
	.name = "format",
	.attrs = snb_uncore_imc_formats_attr,
};

static void snb_uncore_imc_init_box(struct intel_uncore_box *box)
{
	struct intel_uncore_type *type = box->pmu->type;
	struct pci_dev *pdev = box->pci_dev;
	int where = SNB_UNCORE_PCI_IMC_BAR_OFFSET;
	resource_size_t addr;
	u32 pci_dword;

	pci_read_config_dword(pdev, where, &pci_dword);
	addr = pci_dword;

#ifdef CONFIG_PHYS_ADDR_T_64BIT
	pci_read_config_dword(pdev, where + 4, &pci_dword);
	addr |= ((resource_size_t)pci_dword << 32);
#endif

	addr &= ~(PAGE_SIZE - 1);

	box->io_addr = ioremap(addr, type->mmio_map_size);
	if (!box->io_addr)
		pr_warn("perf uncore: Failed to ioremap for %s.\n", type->name);

	box->hrtimer_duration = UNCORE_SNB_IMC_HRTIMER_INTERVAL;
}

static void snb_uncore_imc_enable_box(struct intel_uncore_box *box)
{}

static void snb_uncore_imc_disable_box(struct intel_uncore_box *box)
{}

static void snb_uncore_imc_enable_event(struct intel_uncore_box *box, struct perf_event *event)
{}

static void snb_uncore_imc_disable_event(struct intel_uncore_box *box, struct perf_event *event)
{}

/*
 * Keep the custom event_init() function compatible with old event
 * encoding for free running counters.
 */
static int snb_uncore_imc_event_init(struct perf_event *event)
{
	struct intel_uncore_pmu *pmu;
	struct intel_uncore_box *box;
	struct hw_perf_event *hwc = &event->hw;
	u64 cfg = event->attr.config & SNB_UNCORE_PCI_IMC_EVENT_MASK;
	int idx, base;

	if (event->attr.type != event->pmu->type)
		return -ENOENT;

	pmu = uncore_event_to_pmu(event);
	/* no device found for this pmu */
	if (pmu->func_id < 0)
		return -ENOENT;

	/* Sampling not supported yet */
	if (hwc->sample_period)
		return -EINVAL;

	/* unsupported modes and filters */
	if (event->attr.sample_period) /* no sampling */
		return -EINVAL;

	/*
	 * Place all uncore events for a particular physical package
	 * onto a single cpu
	 */
	if (event->cpu < 0)
		return -EINVAL;

	/* check only supported bits are set */
	if (event->attr.config & ~SNB_UNCORE_PCI_IMC_EVENT_MASK)
		return -EINVAL;

	box = uncore_pmu_to_box(pmu, event->cpu);
	if (!box || box->cpu < 0)
		return -EINVAL;

	event->cpu = box->cpu;
	event->pmu_private = box;

	event->event_caps |= PERF_EV_CAP_READ_ACTIVE_PKG;

	event->hw.idx = -1;
	event->hw.last_tag = ~0ULL;
	event->hw.extra_reg.idx = EXTRA_REG_NONE;
	event->hw.branch_reg.idx = EXTRA_REG_NONE;
	/*
	 * check event is known (whitelist, determines counter)
	 */
	switch (cfg) {
	case SNB_UNCORE_PCI_IMC_DATA_READS:
		base = SNB_UNCORE_PCI_IMC_DATA_READS_BASE;
		idx = UNCORE_PMC_IDX_FREERUNNING;
		break;
	case SNB_UNCORE_PCI_IMC_DATA_WRITES:
		base = SNB_UNCORE_PCI_IMC_DATA_WRITES_BASE;
		idx = UNCORE_PMC_IDX_FREERUNNING;
		break;
	case SNB_UNCORE_PCI_IMC_GT_REQUESTS:
		base = SNB_UNCORE_PCI_IMC_GT_REQUESTS_BASE;
		idx = UNCORE_PMC_IDX_FREERUNNING;
		break;
	case SNB_UNCORE_PCI_IMC_IA_REQUESTS:
		base = SNB_UNCORE_PCI_IMC_IA_REQUESTS_BASE;
		idx = UNCORE_PMC_IDX_FREERUNNING;
		break;
	case SNB_UNCORE_PCI_IMC_IO_REQUESTS:
		base = SNB_UNCORE_PCI_IMC_IO_REQUESTS_BASE;
		idx = UNCORE_PMC_IDX_FREERUNNING;
		break;
	default:
		return -EINVAL;
	}

	/* must be done before validate_group */
	event->hw.event_base = base;
	event->hw.idx = idx;

	/* Convert to standard encoding format for freerunning counters */
	event->hw.config = ((cfg - 1) << 8) | 0x10ff;

	/* no group validation needed, we have free running counters */

	return 0;
}

static int snb_uncore_imc_hw_config(struct intel_uncore_box *box, struct perf_event *event)
{
	return 0;
}

int snb_pci2phy_map_init(int devid)
{
	struct pci_dev *dev = NULL;
	struct pci2phy_map *map;
	int bus, segment;

	dev = pci_get_device(PCI_VENDOR_ID_INTEL, devid, dev);
	if (!dev)
		return -ENOTTY;

	bus = dev->bus->number;
	segment = pci_domain_nr(dev->bus);

	raw_spin_lock(&pci2phy_map_lock);
	map = __find_pci2phy_map(segment);
	if (!map) {
		raw_spin_unlock(&pci2phy_map_lock);
		pci_dev_put(dev);
		return -ENOMEM;
	}
	map->pbus_to_dieid[bus] = 0;
	raw_spin_unlock(&pci2phy_map_lock);

	pci_dev_put(dev);

	return 0;
}

static struct pmu snb_uncore_imc_pmu = {
	.task_ctx_nr	= perf_invalid_context,
	.event_init	= snb_uncore_imc_event_init,
	.add		= uncore_pmu_event_add,
	.del		= uncore_pmu_event_del,
	.start		= uncore_pmu_event_start,
	.stop		= uncore_pmu_event_stop,
	.read		= uncore_pmu_event_read,
	.capabilities	= PERF_PMU_CAP_NO_EXCLUDE,
};

static struct intel_uncore_ops snb_uncore_imc_ops = {
	.init_box	= snb_uncore_imc_init_box,
	.exit_box	= uncore_mmio_exit_box,
	.enable_box	= snb_uncore_imc_enable_box,
	.disable_box	= snb_uncore_imc_disable_box,
	.disable_event	= snb_uncore_imc_disable_event,
	.enable_event	= snb_uncore_imc_enable_event,
	.hw_config	= snb_uncore_imc_hw_config,
	.read_counter	= uncore_mmio_read_counter,
};

static struct intel_uncore_type snb_uncore_imc = {
	.name		= "imc",
	.num_counters   = 5,
	.num_boxes	= 1,
	.num_freerunning_types	= SNB_PCI_UNCORE_IMC_FREERUNNING_TYPE_MAX,
	.mmio_map_size	= SNB_UNCORE_PCI_IMC_MAP_SIZE,
	.freerunning	= snb_uncore_imc_freerunning,
	.event_descs	= snb_uncore_imc_events,
	.format_group	= &snb_uncore_imc_format_group,
	.ops		= &snb_uncore_imc_ops,
	.pmu		= &snb_uncore_imc_pmu,
};

static struct intel_uncore_type *snb_pci_uncores[] = {
	[SNB_PCI_UNCORE_IMC]	= &snb_uncore_imc,
	NULL,
};

static const struct pci_device_id snb_uncore_pci_ids[] = {
	IMC_UNCORE_DEV(SNB),
	{ /* end: all zeroes */ },
};

static const struct pci_device_id ivb_uncore_pci_ids[] = {
	IMC_UNCORE_DEV(IVB),
	IMC_UNCORE_DEV(IVB_E3),
	{ /* end: all zeroes */ },
};

static const struct pci_device_id hsw_uncore_pci_ids[] = {
	IMC_UNCORE_DEV(HSW),
	IMC_UNCORE_DEV(HSW_U),
	{ /* end: all zeroes */ },
};

static const struct pci_device_id bdw_uncore_pci_ids[] = {
	IMC_UNCORE_DEV(BDW),
	{ /* end: all zeroes */ },
};

static const struct pci_device_id skl_uncore_pci_ids[] = {
	IMC_UNCORE_DEV(SKL_Y),
	IMC_UNCORE_DEV(SKL_U),
	IMC_UNCORE_DEV(SKL_HD),
	IMC_UNCORE_DEV(SKL_HQ),
	IMC_UNCORE_DEV(SKL_SD),
	IMC_UNCORE_DEV(SKL_SQ),
	IMC_UNCORE_DEV(SKL_E3),
	IMC_UNCORE_DEV(KBL_Y),
	IMC_UNCORE_DEV(KBL_U),
	IMC_UNCORE_DEV(KBL_UQ),
	IMC_UNCORE_DEV(KBL_SD),
	IMC_UNCORE_DEV(KBL_SQ),
	IMC_UNCORE_DEV(KBL_HQ),
	IMC_UNCORE_DEV(KBL_WQ),
	IMC_UNCORE_DEV(CFL_2U),
	IMC_UNCORE_DEV(CFL_4U),
	IMC_UNCORE_DEV(CFL_4H),
	IMC_UNCORE_DEV(CFL_6H),
	IMC_UNCORE_DEV(CFL_2S_D),
	IMC_UNCORE_DEV(CFL_4S_D),
	IMC_UNCORE_DEV(CFL_6S_D),
	IMC_UNCORE_DEV(CFL_8S_D),
	IMC_UNCORE_DEV(CFL_4S_W),
	IMC_UNCORE_DEV(CFL_6S_W),
	IMC_UNCORE_DEV(CFL_8S_W),
	IMC_UNCORE_DEV(CFL_4S_S),
	IMC_UNCORE_DEV(CFL_6S_S),
	IMC_UNCORE_DEV(CFL_8S_S),
	IMC_UNCORE_DEV(AML_YD),
	IMC_UNCORE_DEV(AML_YQ),
	IMC_UNCORE_DEV(WHL_UQ),
	IMC_UNCORE_DEV(WHL_4_UQ),
	IMC_UNCORE_DEV(WHL_UD),
	IMC_UNCORE_DEV(CML_H1),
	IMC_UNCORE_DEV(CML_H2),
	IMC_UNCORE_DEV(CML_H3),
	IMC_UNCORE_DEV(CML_U1),
	IMC_UNCORE_DEV(CML_U2),
	IMC_UNCORE_DEV(CML_U3),
	IMC_UNCORE_DEV(CML_S1),
	IMC_UNCORE_DEV(CML_S2),
	IMC_UNCORE_DEV(CML_S3),
	IMC_UNCORE_DEV(CML_S4),
	IMC_UNCORE_DEV(CML_S5),
	{ /* end: all zeroes */ },
};

static const struct pci_device_id icl_uncore_pci_ids[] = {
	IMC_UNCORE_DEV(ICL_U),
	IMC_UNCORE_DEV(ICL_U2),
	IMC_UNCORE_DEV(RKL_1),
	IMC_UNCORE_DEV(RKL_2),
	{ /* end: all zeroes */ },
};

static struct pci_driver snb_uncore_pci_driver = {
	.name		= "snb_uncore",
	.id_table	= snb_uncore_pci_ids,
};

static struct pci_driver ivb_uncore_pci_driver = {
	.name		= "ivb_uncore",
	.id_table	= ivb_uncore_pci_ids,
};

static struct pci_driver hsw_uncore_pci_driver = {
	.name		= "hsw_uncore",
	.id_table	= hsw_uncore_pci_ids,
};

static struct pci_driver bdw_uncore_pci_driver = {
	.name		= "bdw_uncore",
	.id_table	= bdw_uncore_pci_ids,
};

static struct pci_driver skl_uncore_pci_driver = {
	.name		= "skl_uncore",
	.id_table	= skl_uncore_pci_ids,
};

static struct pci_driver icl_uncore_pci_driver = {
	.name		= "icl_uncore",
	.id_table	= icl_uncore_pci_ids,
};

struct imc_uncore_pci_dev {
	__u32 pci_id;
	struct pci_driver *driver;
};
#define IMC_DEV(a, d) \
	{ .pci_id = PCI_DEVICE_ID_INTEL_##a, .driver = (d) }

static const struct imc_uncore_pci_dev desktop_imc_pci_ids[] = {
	IMC_DEV(SNB_IMC, &snb_uncore_pci_driver),
	IMC_DEV(IVB_IMC, &ivb_uncore_pci_driver),    /* 3rd Gen Core processor */
	IMC_DEV(IVB_E3_IMC, &ivb_uncore_pci_driver), /* Xeon E3-1200 v2/3rd Gen Core processor */
	IMC_DEV(HSW_IMC, &hsw_uncore_pci_driver),    /* 4th Gen Core Processor */
	IMC_DEV(HSW_U_IMC, &hsw_uncore_pci_driver),  /* 4th Gen Core ULT Mobile Processor */
	IMC_DEV(BDW_IMC, &bdw_uncore_pci_driver),    /* 5th Gen Core U */
	IMC_DEV(SKL_Y_IMC, &skl_uncore_pci_driver),  /* 6th Gen Core Y */
	IMC_DEV(SKL_U_IMC, &skl_uncore_pci_driver),  /* 6th Gen Core U */
	IMC_DEV(SKL_HD_IMC, &skl_uncore_pci_driver),  /* 6th Gen Core H Dual Core */
	IMC_DEV(SKL_HQ_IMC, &skl_uncore_pci_driver),  /* 6th Gen Core H Quad Core */
	IMC_DEV(SKL_SD_IMC, &skl_uncore_pci_driver),  /* 6th Gen Core S Dual Core */
	IMC_DEV(SKL_SQ_IMC, &skl_uncore_pci_driver),  /* 6th Gen Core S Quad Core */
	IMC_DEV(SKL_E3_IMC, &skl_uncore_pci_driver),  /* Xeon E3 V5 Gen Core processor */
	IMC_DEV(KBL_Y_IMC, &skl_uncore_pci_driver),  /* 7th Gen Core Y */
	IMC_DEV(KBL_U_IMC, &skl_uncore_pci_driver),  /* 7th Gen Core U */
	IMC_DEV(KBL_UQ_IMC, &skl_uncore_pci_driver),  /* 7th Gen Core U Quad Core */
	IMC_DEV(KBL_SD_IMC, &skl_uncore_pci_driver),  /* 7th Gen Core S Dual Core */
	IMC_DEV(KBL_SQ_IMC, &skl_uncore_pci_driver),  /* 7th Gen Core S Quad Core */
	IMC_DEV(KBL_HQ_IMC, &skl_uncore_pci_driver),  /* 7th Gen Core H Quad Core */
	IMC_DEV(KBL_WQ_IMC, &skl_uncore_pci_driver),  /* 7th Gen Core S 4 cores Work Station */
	IMC_DEV(CFL_2U_IMC, &skl_uncore_pci_driver),  /* 8th Gen Core U 2 Cores */
	IMC_DEV(CFL_4U_IMC, &skl_uncore_pci_driver),  /* 8th Gen Core U 4 Cores */
	IMC_DEV(CFL_4H_IMC, &skl_uncore_pci_driver),  /* 8th Gen Core H 4 Cores */
	IMC_DEV(CFL_6H_IMC, &skl_uncore_pci_driver),  /* 8th Gen Core H 6 Cores */
	IMC_DEV(CFL_2S_D_IMC, &skl_uncore_pci_driver),  /* 8th Gen Core S 2 Cores Desktop */
	IMC_DEV(CFL_4S_D_IMC, &skl_uncore_pci_driver),  /* 8th Gen Core S 4 Cores Desktop */
	IMC_DEV(CFL_6S_D_IMC, &skl_uncore_pci_driver),  /* 8th Gen Core S 6 Cores Desktop */
	IMC_DEV(CFL_8S_D_IMC, &skl_uncore_pci_driver),  /* 8th Gen Core S 8 Cores Desktop */
	IMC_DEV(CFL_4S_W_IMC, &skl_uncore_pci_driver),  /* 8th Gen Core S 4 Cores Work Station */
	IMC_DEV(CFL_6S_W_IMC, &skl_uncore_pci_driver),  /* 8th Gen Core S 6 Cores Work Station */
	IMC_DEV(CFL_8S_W_IMC, &skl_uncore_pci_driver),  /* 8th Gen Core S 8 Cores Work Station */
	IMC_DEV(CFL_4S_S_IMC, &skl_uncore_pci_driver),  /* 8th Gen Core S 4 Cores Server */
	IMC_DEV(CFL_6S_S_IMC, &skl_uncore_pci_driver),  /* 8th Gen Core S 6 Cores Server */
	IMC_DEV(CFL_8S_S_IMC, &skl_uncore_pci_driver),  /* 8th Gen Core S 8 Cores Server */
	IMC_DEV(AML_YD_IMC, &skl_uncore_pci_driver),	/* 8th Gen Core Y Mobile Dual Core */
	IMC_DEV(AML_YQ_IMC, &skl_uncore_pci_driver),	/* 8th Gen Core Y Mobile Quad Core */
	IMC_DEV(WHL_UQ_IMC, &skl_uncore_pci_driver),	/* 8th Gen Core U Mobile Quad Core */
	IMC_DEV(WHL_4_UQ_IMC, &skl_uncore_pci_driver),	/* 8th Gen Core U Mobile Quad Core */
	IMC_DEV(WHL_UD_IMC, &skl_uncore_pci_driver),	/* 8th Gen Core U Mobile Dual Core */
	IMC_DEV(CML_H1_IMC, &skl_uncore_pci_driver),
	IMC_DEV(CML_H2_IMC, &skl_uncore_pci_driver),
	IMC_DEV(CML_H3_IMC, &skl_uncore_pci_driver),
	IMC_DEV(CML_U1_IMC, &skl_uncore_pci_driver),
	IMC_DEV(CML_U2_IMC, &skl_uncore_pci_driver),
	IMC_DEV(CML_U3_IMC, &skl_uncore_pci_driver),
	IMC_DEV(CML_S1_IMC, &skl_uncore_pci_driver),
	IMC_DEV(CML_S2_IMC, &skl_uncore_pci_driver),
	IMC_DEV(CML_S3_IMC, &skl_uncore_pci_driver),
	IMC_DEV(CML_S4_IMC, &skl_uncore_pci_driver),
	IMC_DEV(CML_S5_IMC, &skl_uncore_pci_driver),
	IMC_DEV(ICL_U_IMC, &icl_uncore_pci_driver),	/* 10th Gen Core Mobile */
	IMC_DEV(ICL_U2_IMC, &icl_uncore_pci_driver),	/* 10th Gen Core Mobile */
	IMC_DEV(RKL_1_IMC, &icl_uncore_pci_driver),
	IMC_DEV(RKL_2_IMC, &icl_uncore_pci_driver),
	{  /* end marker */ }
};


#define for_each_imc_pci_id(x, t) \
	for (x = (t); (x)->pci_id; x++)

static struct pci_driver *imc_uncore_find_dev(void)
{
	const struct imc_uncore_pci_dev *p;
	int ret;

	for_each_imc_pci_id(p, desktop_imc_pci_ids) {
		ret = snb_pci2phy_map_init(p->pci_id);
		if (ret == 0)
			return p->driver;
	}
	return NULL;
}

static int imc_uncore_pci_init(void)
{
	struct pci_driver *imc_drv = imc_uncore_find_dev();

	if (!imc_drv)
		return -ENODEV;

	uncore_pci_uncores = snb_pci_uncores;
	uncore_pci_driver = imc_drv;

	return 0;
}

int snb_uncore_pci_init(void)
{
	return imc_uncore_pci_init();
}

int ivb_uncore_pci_init(void)
{
	return imc_uncore_pci_init();
}
int hsw_uncore_pci_init(void)
{
	return imc_uncore_pci_init();
}

int bdw_uncore_pci_init(void)
{
	return imc_uncore_pci_init();
}

int skl_uncore_pci_init(void)
{
	return imc_uncore_pci_init();
}

/* end of Sandy Bridge uncore support */

/* Nehalem uncore support */
static void nhm_uncore_msr_disable_box(struct intel_uncore_box *box)
{
	wrmsrl(NHM_UNC_PERF_GLOBAL_CTL, 0);
}

static void nhm_uncore_msr_enable_box(struct intel_uncore_box *box)
{
	wrmsrl(NHM_UNC_PERF_GLOBAL_CTL, NHM_UNC_GLOBAL_CTL_EN_PC_ALL | NHM_UNC_GLOBAL_CTL_EN_FC);
}

static void nhm_uncore_msr_enable_event(struct intel_uncore_box *box, struct perf_event *event)
{
	struct hw_perf_event *hwc = &event->hw;

	if (hwc->idx < UNCORE_PMC_IDX_FIXED)
		wrmsrl(hwc->config_base, hwc->config | SNB_UNC_CTL_EN);
	else
		wrmsrl(hwc->config_base, NHM_UNC_FIXED_CTR_CTL_EN);
}

static struct attribute *nhm_uncore_formats_attr[] = {
	&format_attr_event.attr,
	&format_attr_umask.attr,
	&format_attr_edge.attr,
	&format_attr_inv.attr,
	&format_attr_cmask8.attr,
	NULL,
};

static const struct attribute_group nhm_uncore_format_group = {
	.name = "format",
	.attrs = nhm_uncore_formats_attr,
};

static struct uncore_event_desc nhm_uncore_events[] = {
	INTEL_UNCORE_EVENT_DESC(clockticks,                "event=0xff,umask=0x00"),
	INTEL_UNCORE_EVENT_DESC(qmc_writes_full_any,       "event=0x2f,umask=0x0f"),
	INTEL_UNCORE_EVENT_DESC(qmc_normal_reads_any,      "event=0x2c,umask=0x0f"),
	INTEL_UNCORE_EVENT_DESC(qhl_request_ioh_reads,     "event=0x20,umask=0x01"),
	INTEL_UNCORE_EVENT_DESC(qhl_request_ioh_writes,    "event=0x20,umask=0x02"),
	INTEL_UNCORE_EVENT_DESC(qhl_request_remote_reads,  "event=0x20,umask=0x04"),
	INTEL_UNCORE_EVENT_DESC(qhl_request_remote_writes, "event=0x20,umask=0x08"),
	INTEL_UNCORE_EVENT_DESC(qhl_request_local_reads,   "event=0x20,umask=0x10"),
	INTEL_UNCORE_EVENT_DESC(qhl_request_local_writes,  "event=0x20,umask=0x20"),
	{ /* end: all zeroes */ },
};

static struct intel_uncore_ops nhm_uncore_msr_ops = {
	.disable_box	= nhm_uncore_msr_disable_box,
	.enable_box	= nhm_uncore_msr_enable_box,
	.disable_event	= snb_uncore_msr_disable_event,
	.enable_event	= nhm_uncore_msr_enable_event,
	.read_counter	= uncore_msr_read_counter,
};

static struct intel_uncore_type nhm_uncore = {
	.name		= "",
	.num_counters   = 8,
	.num_boxes	= 1,
	.perf_ctr_bits	= 48,
	.fixed_ctr_bits	= 48,
	.event_ctl	= NHM_UNC_PERFEVTSEL0,
	.perf_ctr	= NHM_UNC_UNCORE_PMC0,
	.fixed_ctr	= NHM_UNC_FIXED_CTR,
	.fixed_ctl	= NHM_UNC_FIXED_CTR_CTRL,
	.event_mask	= NHM_UNC_RAW_EVENT_MASK,
	.event_descs	= nhm_uncore_events,
	.ops		= &nhm_uncore_msr_ops,
	.format_group	= &nhm_uncore_format_group,
};

static struct intel_uncore_type *nhm_msr_uncores[] = {
	&nhm_uncore,
	NULL,
};

void nhm_uncore_cpu_init(void)
{
	uncore_msr_uncores = nhm_msr_uncores;
}

/* end of Nehalem uncore support */

/* Tiger Lake MMIO uncore support */

static const struct pci_device_id tgl_uncore_pci_ids[] = {
<<<<<<< HEAD
	{ /* IMC */
		PCI_DEVICE(PCI_VENDOR_ID_INTEL, PCI_DEVICE_ID_INTEL_TGL_U1_IMC),
		.driver_data = UNCORE_PCI_DEV_DATA(SNB_PCI_UNCORE_IMC, 0),
	},
	{ /* IMC */
		PCI_DEVICE(PCI_VENDOR_ID_INTEL, PCI_DEVICE_ID_INTEL_TGL_U2_IMC),
		.driver_data = UNCORE_PCI_DEV_DATA(SNB_PCI_UNCORE_IMC, 0),
	},
	{ /* IMC */
		PCI_DEVICE(PCI_VENDOR_ID_INTEL, PCI_DEVICE_ID_INTEL_TGL_U3_IMC),
		.driver_data = UNCORE_PCI_DEV_DATA(SNB_PCI_UNCORE_IMC, 0),
	},
	{ /* IMC */
		PCI_DEVICE(PCI_VENDOR_ID_INTEL, PCI_DEVICE_ID_INTEL_TGL_U4_IMC),
		.driver_data = UNCORE_PCI_DEV_DATA(SNB_PCI_UNCORE_IMC, 0),
	},
	{ /* IMC */
		PCI_DEVICE(PCI_VENDOR_ID_INTEL, PCI_DEVICE_ID_INTEL_TGL_H_IMC),
		.driver_data = UNCORE_PCI_DEV_DATA(SNB_PCI_UNCORE_IMC, 0),
	},
	{ /* IMC */
		PCI_DEVICE(PCI_VENDOR_ID_INTEL, PCI_DEVICE_ID_INTEL_ADL_1_IMC),
		.driver_data = UNCORE_PCI_DEV_DATA(SNB_PCI_UNCORE_IMC, 0),
	},
	{ /* IMC */
		PCI_DEVICE(PCI_VENDOR_ID_INTEL, PCI_DEVICE_ID_INTEL_ADL_2_IMC),
		.driver_data = UNCORE_PCI_DEV_DATA(SNB_PCI_UNCORE_IMC, 0),
	},
	{ /* IMC */
		PCI_DEVICE(PCI_VENDOR_ID_INTEL, PCI_DEVICE_ID_INTEL_ADL_3_IMC),
		.driver_data = UNCORE_PCI_DEV_DATA(SNB_PCI_UNCORE_IMC, 0),
	},
	{ /* IMC */
		PCI_DEVICE(PCI_VENDOR_ID_INTEL, PCI_DEVICE_ID_INTEL_ADL_4_IMC),
		.driver_data = UNCORE_PCI_DEV_DATA(SNB_PCI_UNCORE_IMC, 0),
	},
	{ /* IMC */
		PCI_DEVICE(PCI_VENDOR_ID_INTEL, PCI_DEVICE_ID_INTEL_ADL_5_IMC),
		.driver_data = UNCORE_PCI_DEV_DATA(SNB_PCI_UNCORE_IMC, 0),
	},
	{ /* IMC */
		PCI_DEVICE(PCI_VENDOR_ID_INTEL, PCI_DEVICE_ID_INTEL_ADL_6_IMC),
		.driver_data = UNCORE_PCI_DEV_DATA(SNB_PCI_UNCORE_IMC, 0),
	},
	{ /* IMC */
		PCI_DEVICE(PCI_VENDOR_ID_INTEL, PCI_DEVICE_ID_INTEL_ADL_7_IMC),
		.driver_data = UNCORE_PCI_DEV_DATA(SNB_PCI_UNCORE_IMC, 0),
	},
	{ /* IMC */
		PCI_DEVICE(PCI_VENDOR_ID_INTEL, PCI_DEVICE_ID_INTEL_ADL_8_IMC),
		.driver_data = UNCORE_PCI_DEV_DATA(SNB_PCI_UNCORE_IMC, 0),
	},
	{ /* IMC */
		PCI_DEVICE(PCI_VENDOR_ID_INTEL, PCI_DEVICE_ID_INTEL_ADL_9_IMC),
		.driver_data = UNCORE_PCI_DEV_DATA(SNB_PCI_UNCORE_IMC, 0),
	},
	{ /* IMC */
		PCI_DEVICE(PCI_VENDOR_ID_INTEL, PCI_DEVICE_ID_INTEL_ADL_10_IMC),
		.driver_data = UNCORE_PCI_DEV_DATA(SNB_PCI_UNCORE_IMC, 0),
	},
	{ /* IMC */
		PCI_DEVICE(PCI_VENDOR_ID_INTEL, PCI_DEVICE_ID_INTEL_ADL_11_IMC),
		.driver_data = UNCORE_PCI_DEV_DATA(SNB_PCI_UNCORE_IMC, 0),
	},
	{ /* IMC */
		PCI_DEVICE(PCI_VENDOR_ID_INTEL, PCI_DEVICE_ID_INTEL_ADL_12_IMC),
		.driver_data = UNCORE_PCI_DEV_DATA(SNB_PCI_UNCORE_IMC, 0),
	},
	{ /* IMC */
		PCI_DEVICE(PCI_VENDOR_ID_INTEL, PCI_DEVICE_ID_INTEL_ADL_13_IMC),
		.driver_data = UNCORE_PCI_DEV_DATA(SNB_PCI_UNCORE_IMC, 0),
	},
	{ /* IMC */
		PCI_DEVICE(PCI_VENDOR_ID_INTEL, PCI_DEVICE_ID_INTEL_ADL_14_IMC),
		.driver_data = UNCORE_PCI_DEV_DATA(SNB_PCI_UNCORE_IMC, 0),
	},
	{ /* IMC */
		PCI_DEVICE(PCI_VENDOR_ID_INTEL, PCI_DEVICE_ID_INTEL_ADL_15_IMC),
		.driver_data = UNCORE_PCI_DEV_DATA(SNB_PCI_UNCORE_IMC, 0),
	},
	{ /* IMC */
		PCI_DEVICE(PCI_VENDOR_ID_INTEL, PCI_DEVICE_ID_INTEL_ADL_16_IMC),
		.driver_data = UNCORE_PCI_DEV_DATA(SNB_PCI_UNCORE_IMC, 0),
	},
	{ /* IMC */
		PCI_DEVICE(PCI_VENDOR_ID_INTEL, PCI_DEVICE_ID_INTEL_RPL_1_IMC),
		.driver_data = UNCORE_PCI_DEV_DATA(SNB_PCI_UNCORE_IMC, 0),
	},
	{ /* IMC */
		PCI_DEVICE(PCI_VENDOR_ID_INTEL, PCI_DEVICE_ID_INTEL_RPL_2_IMC),
		.driver_data = UNCORE_PCI_DEV_DATA(SNB_PCI_UNCORE_IMC, 0),
	},
	{ /* IMC */
		PCI_DEVICE(PCI_VENDOR_ID_INTEL, PCI_DEVICE_ID_INTEL_RPL_3_IMC),
		.driver_data = UNCORE_PCI_DEV_DATA(SNB_PCI_UNCORE_IMC, 0),
	},
	{ /* IMC */
		PCI_DEVICE(PCI_VENDOR_ID_INTEL, PCI_DEVICE_ID_INTEL_RPL_4_IMC),
		.driver_data = UNCORE_PCI_DEV_DATA(SNB_PCI_UNCORE_IMC, 0),
	},
=======
	IMC_UNCORE_DEV(TGL_U1),
	IMC_UNCORE_DEV(TGL_U2),
	IMC_UNCORE_DEV(TGL_U3),
	IMC_UNCORE_DEV(TGL_U4),
	IMC_UNCORE_DEV(TGL_H),
	IMC_UNCORE_DEV(ADL_1),
	IMC_UNCORE_DEV(ADL_2),
	IMC_UNCORE_DEV(ADL_3),
	IMC_UNCORE_DEV(ADL_4),
	IMC_UNCORE_DEV(ADL_5),
	IMC_UNCORE_DEV(ADL_6),
	IMC_UNCORE_DEV(ADL_7),
	IMC_UNCORE_DEV(ADL_8),
	IMC_UNCORE_DEV(ADL_9),
	IMC_UNCORE_DEV(ADL_10),
	IMC_UNCORE_DEV(ADL_11),
	IMC_UNCORE_DEV(ADL_12),
	IMC_UNCORE_DEV(ADL_13),
	IMC_UNCORE_DEV(ADL_14),
	IMC_UNCORE_DEV(ADL_15),
	IMC_UNCORE_DEV(ADL_16),
	IMC_UNCORE_DEV(ADL_17),
	IMC_UNCORE_DEV(ADL_18),
	IMC_UNCORE_DEV(ADL_19),
	IMC_UNCORE_DEV(ADL_20),
	IMC_UNCORE_DEV(ADL_21),
	IMC_UNCORE_DEV(RPL_1),
	IMC_UNCORE_DEV(RPL_2),
	IMC_UNCORE_DEV(RPL_3),
	IMC_UNCORE_DEV(RPL_4),
	IMC_UNCORE_DEV(RPL_5),
	IMC_UNCORE_DEV(RPL_6),
	IMC_UNCORE_DEV(RPL_7),
	IMC_UNCORE_DEV(RPL_8),
	IMC_UNCORE_DEV(RPL_9),
	IMC_UNCORE_DEV(RPL_10),
	IMC_UNCORE_DEV(RPL_11),
	IMC_UNCORE_DEV(RPL_12),
	IMC_UNCORE_DEV(RPL_13),
	IMC_UNCORE_DEV(RPL_14),
	IMC_UNCORE_DEV(RPL_15),
	IMC_UNCORE_DEV(RPL_16),
	IMC_UNCORE_DEV(RPL_17),
	IMC_UNCORE_DEV(RPL_18),
	IMC_UNCORE_DEV(RPL_19),
	IMC_UNCORE_DEV(RPL_20),
	IMC_UNCORE_DEV(RPL_21),
	IMC_UNCORE_DEV(RPL_22),
	IMC_UNCORE_DEV(RPL_23),
	IMC_UNCORE_DEV(RPL_24),
	IMC_UNCORE_DEV(RPL_25),
>>>>>>> 88084a3d
	{ /* end: all zeroes */ }
};

enum perf_tgl_uncore_imc_freerunning_types {
	TGL_MMIO_UNCORE_IMC_DATA_TOTAL,
	TGL_MMIO_UNCORE_IMC_DATA_READ,
	TGL_MMIO_UNCORE_IMC_DATA_WRITE,
	TGL_MMIO_UNCORE_IMC_FREERUNNING_TYPE_MAX
};

static struct freerunning_counters tgl_l_uncore_imc_freerunning[] = {
	[TGL_MMIO_UNCORE_IMC_DATA_TOTAL]	= { 0x5040, 0x0, 0x0, 1, 64 },
	[TGL_MMIO_UNCORE_IMC_DATA_READ]		= { 0x5058, 0x0, 0x0, 1, 64 },
	[TGL_MMIO_UNCORE_IMC_DATA_WRITE]	= { 0x50A0, 0x0, 0x0, 1, 64 },
};

static struct freerunning_counters tgl_uncore_imc_freerunning[] = {
	[TGL_MMIO_UNCORE_IMC_DATA_TOTAL]	= { 0xd840, 0x0, 0x0, 1, 64 },
	[TGL_MMIO_UNCORE_IMC_DATA_READ]		= { 0xd858, 0x0, 0x0, 1, 64 },
	[TGL_MMIO_UNCORE_IMC_DATA_WRITE]	= { 0xd8A0, 0x0, 0x0, 1, 64 },
};

static struct uncore_event_desc tgl_uncore_imc_events[] = {
	INTEL_UNCORE_EVENT_DESC(data_total,         "event=0xff,umask=0x10"),
	INTEL_UNCORE_EVENT_DESC(data_total.scale,   "6.103515625e-5"),
	INTEL_UNCORE_EVENT_DESC(data_total.unit,    "MiB"),

	INTEL_UNCORE_EVENT_DESC(data_read,         "event=0xff,umask=0x20"),
	INTEL_UNCORE_EVENT_DESC(data_read.scale,   "6.103515625e-5"),
	INTEL_UNCORE_EVENT_DESC(data_read.unit,    "MiB"),

	INTEL_UNCORE_EVENT_DESC(data_write,        "event=0xff,umask=0x30"),
	INTEL_UNCORE_EVENT_DESC(data_write.scale,  "6.103515625e-5"),
	INTEL_UNCORE_EVENT_DESC(data_write.unit,   "MiB"),

	{ /* end: all zeroes */ }
};

static struct pci_dev *tgl_uncore_get_mc_dev(void)
{
	const struct pci_device_id *ids = tgl_uncore_pci_ids;
	struct pci_dev *mc_dev = NULL;

	while (ids && ids->vendor) {
		mc_dev = pci_get_device(PCI_VENDOR_ID_INTEL, ids->device, NULL);
		if (mc_dev)
			return mc_dev;
		ids++;
	}

	return mc_dev;
}

#define TGL_UNCORE_MMIO_IMC_MEM_OFFSET		0x10000
#define TGL_UNCORE_PCI_IMC_MAP_SIZE		0xe000

static void __uncore_imc_init_box(struct intel_uncore_box *box,
				  unsigned int base_offset)
{
	struct pci_dev *pdev = tgl_uncore_get_mc_dev();
	struct intel_uncore_pmu *pmu = box->pmu;
	struct intel_uncore_type *type = pmu->type;
	resource_size_t addr;
	u32 mch_bar;

	if (!pdev) {
		pr_warn("perf uncore: Cannot find matched IMC device.\n");
		return;
	}

	pci_read_config_dword(pdev, SNB_UNCORE_PCI_IMC_BAR_OFFSET, &mch_bar);
	/* MCHBAR is disabled */
	if (!(mch_bar & BIT(0))) {
		pr_warn("perf uncore: MCHBAR is disabled. Failed to map IMC free-running counters.\n");
		return;
	}
	mch_bar &= ~BIT(0);
	addr = (resource_size_t)(mch_bar + TGL_UNCORE_MMIO_IMC_MEM_OFFSET * pmu->pmu_idx);

#ifdef CONFIG_PHYS_ADDR_T_64BIT
	pci_read_config_dword(pdev, SNB_UNCORE_PCI_IMC_BAR_OFFSET + 4, &mch_bar);
	addr |= ((resource_size_t)mch_bar << 32);
#endif

	addr += base_offset;
	box->io_addr = ioremap(addr, type->mmio_map_size);
	if (!box->io_addr)
		pr_warn("perf uncore: Failed to ioremap for %s.\n", type->name);
}

static void tgl_uncore_imc_freerunning_init_box(struct intel_uncore_box *box)
{
	__uncore_imc_init_box(box, 0);
}

static struct intel_uncore_ops tgl_uncore_imc_freerunning_ops = {
	.init_box	= tgl_uncore_imc_freerunning_init_box,
	.exit_box	= uncore_mmio_exit_box,
	.read_counter	= uncore_mmio_read_counter,
	.hw_config	= uncore_freerunning_hw_config,
};

static struct attribute *tgl_uncore_imc_formats_attr[] = {
	&format_attr_event.attr,
	&format_attr_umask.attr,
	NULL
};

static const struct attribute_group tgl_uncore_imc_format_group = {
	.name = "format",
	.attrs = tgl_uncore_imc_formats_attr,
};

static struct intel_uncore_type tgl_uncore_imc_free_running = {
	.name			= "imc_free_running",
	.num_counters		= 3,
	.num_boxes		= 2,
	.num_freerunning_types	= TGL_MMIO_UNCORE_IMC_FREERUNNING_TYPE_MAX,
	.mmio_map_size		= TGL_UNCORE_PCI_IMC_MAP_SIZE,
	.freerunning		= tgl_uncore_imc_freerunning,
	.ops			= &tgl_uncore_imc_freerunning_ops,
	.event_descs		= tgl_uncore_imc_events,
	.format_group		= &tgl_uncore_imc_format_group,
};

static struct intel_uncore_type *tgl_mmio_uncores[] = {
	&tgl_uncore_imc_free_running,
	NULL
};

void tgl_l_uncore_mmio_init(void)
{
	tgl_uncore_imc_free_running.freerunning = tgl_l_uncore_imc_freerunning;
	uncore_mmio_uncores = tgl_mmio_uncores;
}

void tgl_uncore_mmio_init(void)
{
	uncore_mmio_uncores = tgl_mmio_uncores;
}

/* end of Tiger Lake MMIO uncore support */

/* Alder Lake MMIO uncore support */
#define ADL_UNCORE_IMC_BASE			0xd900
#define ADL_UNCORE_IMC_MAP_SIZE			0x200
#define ADL_UNCORE_IMC_CTR			0xe8
#define ADL_UNCORE_IMC_CTRL			0xd0
#define ADL_UNCORE_IMC_GLOBAL_CTL		0xc0
#define ADL_UNCORE_IMC_BOX_CTL			0xc4
#define ADL_UNCORE_IMC_FREERUNNING_BASE		0xd800
#define ADL_UNCORE_IMC_FREERUNNING_MAP_SIZE	0x100

#define ADL_UNCORE_IMC_CTL_FRZ			(1 << 0)
#define ADL_UNCORE_IMC_CTL_RST_CTRL		(1 << 1)
#define ADL_UNCORE_IMC_CTL_RST_CTRS		(1 << 2)
#define ADL_UNCORE_IMC_CTL_INT			(ADL_UNCORE_IMC_CTL_RST_CTRL | \
						ADL_UNCORE_IMC_CTL_RST_CTRS)

static void adl_uncore_imc_init_box(struct intel_uncore_box *box)
{
	__uncore_imc_init_box(box, ADL_UNCORE_IMC_BASE);

	/* The global control in MC1 can control both MCs. */
	if (box->io_addr && (box->pmu->pmu_idx == 1))
		writel(ADL_UNCORE_IMC_CTL_INT, box->io_addr + ADL_UNCORE_IMC_GLOBAL_CTL);
}

static void adl_uncore_mmio_disable_box(struct intel_uncore_box *box)
{
	if (!box->io_addr)
		return;

	writel(ADL_UNCORE_IMC_CTL_FRZ, box->io_addr + uncore_mmio_box_ctl(box));
}

static void adl_uncore_mmio_enable_box(struct intel_uncore_box *box)
{
	if (!box->io_addr)
		return;

	writel(0, box->io_addr + uncore_mmio_box_ctl(box));
}

static struct intel_uncore_ops adl_uncore_mmio_ops = {
	.init_box	= adl_uncore_imc_init_box,
	.exit_box	= uncore_mmio_exit_box,
	.disable_box	= adl_uncore_mmio_disable_box,
	.enable_box	= adl_uncore_mmio_enable_box,
	.disable_event	= intel_generic_uncore_mmio_disable_event,
	.enable_event	= intel_generic_uncore_mmio_enable_event,
	.read_counter	= uncore_mmio_read_counter,
};

#define ADL_UNC_CTL_CHMASK_MASK			0x00000f00
#define ADL_UNC_IMC_EVENT_MASK			(SNB_UNC_CTL_EV_SEL_MASK | \
						 ADL_UNC_CTL_CHMASK_MASK | \
						 SNB_UNC_CTL_EDGE_DET)

static struct attribute *adl_uncore_imc_formats_attr[] = {
	&format_attr_event.attr,
	&format_attr_chmask.attr,
	&format_attr_edge.attr,
	NULL,
};

static const struct attribute_group adl_uncore_imc_format_group = {
	.name		= "format",
	.attrs		= adl_uncore_imc_formats_attr,
};

static struct intel_uncore_type adl_uncore_imc = {
	.name		= "imc",
	.num_counters   = 5,
	.num_boxes	= 2,
	.perf_ctr_bits	= 64,
	.perf_ctr	= ADL_UNCORE_IMC_CTR,
	.event_ctl	= ADL_UNCORE_IMC_CTRL,
	.event_mask	= ADL_UNC_IMC_EVENT_MASK,
	.box_ctl	= ADL_UNCORE_IMC_BOX_CTL,
	.mmio_offset	= 0,
	.mmio_map_size	= ADL_UNCORE_IMC_MAP_SIZE,
	.ops		= &adl_uncore_mmio_ops,
	.format_group	= &adl_uncore_imc_format_group,
};

enum perf_adl_uncore_imc_freerunning_types {
	ADL_MMIO_UNCORE_IMC_DATA_TOTAL,
	ADL_MMIO_UNCORE_IMC_DATA_READ,
	ADL_MMIO_UNCORE_IMC_DATA_WRITE,
	ADL_MMIO_UNCORE_IMC_FREERUNNING_TYPE_MAX
};

static struct freerunning_counters adl_uncore_imc_freerunning[] = {
	[ADL_MMIO_UNCORE_IMC_DATA_TOTAL]	= { 0x40, 0x0, 0x0, 1, 64 },
	[ADL_MMIO_UNCORE_IMC_DATA_READ]		= { 0x58, 0x0, 0x0, 1, 64 },
	[ADL_MMIO_UNCORE_IMC_DATA_WRITE]	= { 0xA0, 0x0, 0x0, 1, 64 },
};

static void adl_uncore_imc_freerunning_init_box(struct intel_uncore_box *box)
{
	__uncore_imc_init_box(box, ADL_UNCORE_IMC_FREERUNNING_BASE);
}

static struct intel_uncore_ops adl_uncore_imc_freerunning_ops = {
	.init_box	= adl_uncore_imc_freerunning_init_box,
	.exit_box	= uncore_mmio_exit_box,
	.read_counter	= uncore_mmio_read_counter,
	.hw_config	= uncore_freerunning_hw_config,
};

static struct intel_uncore_type adl_uncore_imc_free_running = {
	.name			= "imc_free_running",
	.num_counters		= 3,
	.num_boxes		= 2,
	.num_freerunning_types	= ADL_MMIO_UNCORE_IMC_FREERUNNING_TYPE_MAX,
	.mmio_map_size		= ADL_UNCORE_IMC_FREERUNNING_MAP_SIZE,
	.freerunning		= adl_uncore_imc_freerunning,
	.ops			= &adl_uncore_imc_freerunning_ops,
	.event_descs		= tgl_uncore_imc_events,
	.format_group		= &tgl_uncore_imc_format_group,
};

static struct intel_uncore_type *adl_mmio_uncores[] = {
	&adl_uncore_imc,
	&adl_uncore_imc_free_running,
	NULL
};

void adl_uncore_mmio_init(void)
{
	uncore_mmio_uncores = adl_mmio_uncores;
}

/* end of Alder Lake MMIO uncore support */<|MERGE_RESOLUTION|>--- conflicted
+++ resolved
@@ -79,20 +79,15 @@
 #define PCI_DEVICE_ID_INTEL_ADL_14_IMC		0x4650
 #define PCI_DEVICE_ID_INTEL_ADL_15_IMC		0x4668
 #define PCI_DEVICE_ID_INTEL_ADL_16_IMC		0x4670
-<<<<<<< HEAD
-=======
 #define PCI_DEVICE_ID_INTEL_ADL_17_IMC		0x4614
 #define PCI_DEVICE_ID_INTEL_ADL_18_IMC		0x4617
 #define PCI_DEVICE_ID_INTEL_ADL_19_IMC		0x4618
 #define PCI_DEVICE_ID_INTEL_ADL_20_IMC		0x461B
 #define PCI_DEVICE_ID_INTEL_ADL_21_IMC		0x461C
->>>>>>> 88084a3d
 #define PCI_DEVICE_ID_INTEL_RPL_1_IMC		0xA700
 #define PCI_DEVICE_ID_INTEL_RPL_2_IMC		0xA702
 #define PCI_DEVICE_ID_INTEL_RPL_3_IMC		0xA706
 #define PCI_DEVICE_ID_INTEL_RPL_4_IMC		0xA709
-<<<<<<< HEAD
-=======
 #define PCI_DEVICE_ID_INTEL_RPL_5_IMC		0xA701
 #define PCI_DEVICE_ID_INTEL_RPL_6_IMC		0xA703
 #define PCI_DEVICE_ID_INTEL_RPL_7_IMC		0xA704
@@ -121,7 +116,6 @@
 	PCI_DEVICE(PCI_VENDOR_ID_INTEL, PCI_DEVICE_ID_INTEL_##a##_IMC),	\
 	.driver_data = UNCORE_PCI_DEV_DATA(SNB_PCI_UNCORE_IMC, 0),	\
 }
->>>>>>> 88084a3d
 
 /* SNB event control */
 #define SNB_UNC_CTL_EV_SEL_MASK			0x000000ff
@@ -1203,108 +1197,6 @@
 /* Tiger Lake MMIO uncore support */
 
 static const struct pci_device_id tgl_uncore_pci_ids[] = {
-<<<<<<< HEAD
-	{ /* IMC */
-		PCI_DEVICE(PCI_VENDOR_ID_INTEL, PCI_DEVICE_ID_INTEL_TGL_U1_IMC),
-		.driver_data = UNCORE_PCI_DEV_DATA(SNB_PCI_UNCORE_IMC, 0),
-	},
-	{ /* IMC */
-		PCI_DEVICE(PCI_VENDOR_ID_INTEL, PCI_DEVICE_ID_INTEL_TGL_U2_IMC),
-		.driver_data = UNCORE_PCI_DEV_DATA(SNB_PCI_UNCORE_IMC, 0),
-	},
-	{ /* IMC */
-		PCI_DEVICE(PCI_VENDOR_ID_INTEL, PCI_DEVICE_ID_INTEL_TGL_U3_IMC),
-		.driver_data = UNCORE_PCI_DEV_DATA(SNB_PCI_UNCORE_IMC, 0),
-	},
-	{ /* IMC */
-		PCI_DEVICE(PCI_VENDOR_ID_INTEL, PCI_DEVICE_ID_INTEL_TGL_U4_IMC),
-		.driver_data = UNCORE_PCI_DEV_DATA(SNB_PCI_UNCORE_IMC, 0),
-	},
-	{ /* IMC */
-		PCI_DEVICE(PCI_VENDOR_ID_INTEL, PCI_DEVICE_ID_INTEL_TGL_H_IMC),
-		.driver_data = UNCORE_PCI_DEV_DATA(SNB_PCI_UNCORE_IMC, 0),
-	},
-	{ /* IMC */
-		PCI_DEVICE(PCI_VENDOR_ID_INTEL, PCI_DEVICE_ID_INTEL_ADL_1_IMC),
-		.driver_data = UNCORE_PCI_DEV_DATA(SNB_PCI_UNCORE_IMC, 0),
-	},
-	{ /* IMC */
-		PCI_DEVICE(PCI_VENDOR_ID_INTEL, PCI_DEVICE_ID_INTEL_ADL_2_IMC),
-		.driver_data = UNCORE_PCI_DEV_DATA(SNB_PCI_UNCORE_IMC, 0),
-	},
-	{ /* IMC */
-		PCI_DEVICE(PCI_VENDOR_ID_INTEL, PCI_DEVICE_ID_INTEL_ADL_3_IMC),
-		.driver_data = UNCORE_PCI_DEV_DATA(SNB_PCI_UNCORE_IMC, 0),
-	},
-	{ /* IMC */
-		PCI_DEVICE(PCI_VENDOR_ID_INTEL, PCI_DEVICE_ID_INTEL_ADL_4_IMC),
-		.driver_data = UNCORE_PCI_DEV_DATA(SNB_PCI_UNCORE_IMC, 0),
-	},
-	{ /* IMC */
-		PCI_DEVICE(PCI_VENDOR_ID_INTEL, PCI_DEVICE_ID_INTEL_ADL_5_IMC),
-		.driver_data = UNCORE_PCI_DEV_DATA(SNB_PCI_UNCORE_IMC, 0),
-	},
-	{ /* IMC */
-		PCI_DEVICE(PCI_VENDOR_ID_INTEL, PCI_DEVICE_ID_INTEL_ADL_6_IMC),
-		.driver_data = UNCORE_PCI_DEV_DATA(SNB_PCI_UNCORE_IMC, 0),
-	},
-	{ /* IMC */
-		PCI_DEVICE(PCI_VENDOR_ID_INTEL, PCI_DEVICE_ID_INTEL_ADL_7_IMC),
-		.driver_data = UNCORE_PCI_DEV_DATA(SNB_PCI_UNCORE_IMC, 0),
-	},
-	{ /* IMC */
-		PCI_DEVICE(PCI_VENDOR_ID_INTEL, PCI_DEVICE_ID_INTEL_ADL_8_IMC),
-		.driver_data = UNCORE_PCI_DEV_DATA(SNB_PCI_UNCORE_IMC, 0),
-	},
-	{ /* IMC */
-		PCI_DEVICE(PCI_VENDOR_ID_INTEL, PCI_DEVICE_ID_INTEL_ADL_9_IMC),
-		.driver_data = UNCORE_PCI_DEV_DATA(SNB_PCI_UNCORE_IMC, 0),
-	},
-	{ /* IMC */
-		PCI_DEVICE(PCI_VENDOR_ID_INTEL, PCI_DEVICE_ID_INTEL_ADL_10_IMC),
-		.driver_data = UNCORE_PCI_DEV_DATA(SNB_PCI_UNCORE_IMC, 0),
-	},
-	{ /* IMC */
-		PCI_DEVICE(PCI_VENDOR_ID_INTEL, PCI_DEVICE_ID_INTEL_ADL_11_IMC),
-		.driver_data = UNCORE_PCI_DEV_DATA(SNB_PCI_UNCORE_IMC, 0),
-	},
-	{ /* IMC */
-		PCI_DEVICE(PCI_VENDOR_ID_INTEL, PCI_DEVICE_ID_INTEL_ADL_12_IMC),
-		.driver_data = UNCORE_PCI_DEV_DATA(SNB_PCI_UNCORE_IMC, 0),
-	},
-	{ /* IMC */
-		PCI_DEVICE(PCI_VENDOR_ID_INTEL, PCI_DEVICE_ID_INTEL_ADL_13_IMC),
-		.driver_data = UNCORE_PCI_DEV_DATA(SNB_PCI_UNCORE_IMC, 0),
-	},
-	{ /* IMC */
-		PCI_DEVICE(PCI_VENDOR_ID_INTEL, PCI_DEVICE_ID_INTEL_ADL_14_IMC),
-		.driver_data = UNCORE_PCI_DEV_DATA(SNB_PCI_UNCORE_IMC, 0),
-	},
-	{ /* IMC */
-		PCI_DEVICE(PCI_VENDOR_ID_INTEL, PCI_DEVICE_ID_INTEL_ADL_15_IMC),
-		.driver_data = UNCORE_PCI_DEV_DATA(SNB_PCI_UNCORE_IMC, 0),
-	},
-	{ /* IMC */
-		PCI_DEVICE(PCI_VENDOR_ID_INTEL, PCI_DEVICE_ID_INTEL_ADL_16_IMC),
-		.driver_data = UNCORE_PCI_DEV_DATA(SNB_PCI_UNCORE_IMC, 0),
-	},
-	{ /* IMC */
-		PCI_DEVICE(PCI_VENDOR_ID_INTEL, PCI_DEVICE_ID_INTEL_RPL_1_IMC),
-		.driver_data = UNCORE_PCI_DEV_DATA(SNB_PCI_UNCORE_IMC, 0),
-	},
-	{ /* IMC */
-		PCI_DEVICE(PCI_VENDOR_ID_INTEL, PCI_DEVICE_ID_INTEL_RPL_2_IMC),
-		.driver_data = UNCORE_PCI_DEV_DATA(SNB_PCI_UNCORE_IMC, 0),
-	},
-	{ /* IMC */
-		PCI_DEVICE(PCI_VENDOR_ID_INTEL, PCI_DEVICE_ID_INTEL_RPL_3_IMC),
-		.driver_data = UNCORE_PCI_DEV_DATA(SNB_PCI_UNCORE_IMC, 0),
-	},
-	{ /* IMC */
-		PCI_DEVICE(PCI_VENDOR_ID_INTEL, PCI_DEVICE_ID_INTEL_RPL_4_IMC),
-		.driver_data = UNCORE_PCI_DEV_DATA(SNB_PCI_UNCORE_IMC, 0),
-	},
-=======
 	IMC_UNCORE_DEV(TGL_U1),
 	IMC_UNCORE_DEV(TGL_U2),
 	IMC_UNCORE_DEV(TGL_U3),
@@ -1356,7 +1248,6 @@
 	IMC_UNCORE_DEV(RPL_23),
 	IMC_UNCORE_DEV(RPL_24),
 	IMC_UNCORE_DEV(RPL_25),
->>>>>>> 88084a3d
 	{ /* end: all zeroes */ }
 };
 
