--- conflicted
+++ resolved
@@ -241,11 +241,7 @@
 {
 	perf_evsel__init(&evsel->core, attr, idx);
 	evsel->tracking	   = !idx;
-<<<<<<< HEAD
-	evsel->unit	   = "";
-=======
 	evsel->unit	   = strdup("");
->>>>>>> df0cc57e
 	evsel->scale	   = 1.0;
 	evsel->max_events  = ULONG_MAX;
 	evsel->evlist	   = NULL;
@@ -1846,19 +1842,6 @@
 	if (perf_missing_features.sample_id_all)
 		evsel->core.attr.sample_id_all = 0;
 }
-<<<<<<< HEAD
-
-int evsel__prepare_open(struct evsel *evsel, struct perf_cpu_map *cpus,
-			struct perf_thread_map *threads)
-{
-	int err;
-
-	err = __evsel__prepare_open(evsel, cpus, threads);
-	if (err)
-		return err;
-
-	evsel__disable_missing_features(evsel);
-=======
 
 int evsel__prepare_open(struct evsel *evsel, struct perf_cpu_map *cpus,
 			struct perf_thread_map *threads)
@@ -2128,255 +2111,10 @@
 	 */
 	if (err == -EMFILE && evsel__increase_rlimit(&set_rlimit))
 		goto retry_open;
->>>>>>> df0cc57e
-
-	return err;
-}
-
-<<<<<<< HEAD
-bool evsel__detect_missing_features(struct evsel *evsel)
-{
-	/*
-	 * Must probe features in the order they were added to the
-	 * perf_event_attr interface.
-	 */
-	if (!perf_missing_features.weight_struct &&
-	    (evsel->core.attr.sample_type & PERF_SAMPLE_WEIGHT_STRUCT)) {
-		perf_missing_features.weight_struct = true;
-		pr_debug2("switching off weight struct support\n");
-		return true;
-	} else if (!perf_missing_features.code_page_size &&
-	    (evsel->core.attr.sample_type & PERF_SAMPLE_CODE_PAGE_SIZE)) {
-		perf_missing_features.code_page_size = true;
-		pr_debug2_peo("Kernel has no PERF_SAMPLE_CODE_PAGE_SIZE support, bailing out\n");
-		return false;
-	} else if (!perf_missing_features.data_page_size &&
-	    (evsel->core.attr.sample_type & PERF_SAMPLE_DATA_PAGE_SIZE)) {
-		perf_missing_features.data_page_size = true;
-		pr_debug2_peo("Kernel has no PERF_SAMPLE_DATA_PAGE_SIZE support, bailing out\n");
-		return false;
-	} else if (!perf_missing_features.cgroup && evsel->core.attr.cgroup) {
-		perf_missing_features.cgroup = true;
-		pr_debug2_peo("Kernel has no cgroup sampling support, bailing out\n");
-		return false;
-	} else if (!perf_missing_features.branch_hw_idx &&
-	    (evsel->core.attr.branch_sample_type & PERF_SAMPLE_BRANCH_HW_INDEX)) {
-		perf_missing_features.branch_hw_idx = true;
-		pr_debug2("switching off branch HW index support\n");
-		return true;
-	} else if (!perf_missing_features.aux_output && evsel->core.attr.aux_output) {
-		perf_missing_features.aux_output = true;
-		pr_debug2_peo("Kernel has no attr.aux_output support, bailing out\n");
-		return false;
-	} else if (!perf_missing_features.bpf && evsel->core.attr.bpf_event) {
-		perf_missing_features.bpf = true;
-		pr_debug2_peo("switching off bpf_event\n");
-		return true;
-	} else if (!perf_missing_features.ksymbol && evsel->core.attr.ksymbol) {
-		perf_missing_features.ksymbol = true;
-		pr_debug2_peo("switching off ksymbol\n");
-		return true;
-	} else if (!perf_missing_features.write_backward && evsel->core.attr.write_backward) {
-		perf_missing_features.write_backward = true;
-		pr_debug2_peo("switching off write_backward\n");
-		return false;
-	} else if (!perf_missing_features.clockid_wrong && evsel->core.attr.use_clockid) {
-		perf_missing_features.clockid_wrong = true;
-		pr_debug2_peo("switching off clockid\n");
-		return true;
-	} else if (!perf_missing_features.clockid && evsel->core.attr.use_clockid) {
-		perf_missing_features.clockid = true;
-		pr_debug2_peo("switching off use_clockid\n");
-		return true;
-	} else if (!perf_missing_features.cloexec && (evsel->open_flags & PERF_FLAG_FD_CLOEXEC)) {
-		perf_missing_features.cloexec = true;
-		pr_debug2_peo("switching off cloexec flag\n");
-		return true;
-	} else if (!perf_missing_features.mmap2 && evsel->core.attr.mmap2) {
-		perf_missing_features.mmap2 = true;
-		pr_debug2_peo("switching off mmap2\n");
-		return true;
-	} else if (!perf_missing_features.exclude_guest &&
-		   (evsel->core.attr.exclude_guest || evsel->core.attr.exclude_host)) {
-		perf_missing_features.exclude_guest = true;
-		pr_debug2_peo("switching off exclude_guest, exclude_host\n");
-		return true;
-	} else if (!perf_missing_features.sample_id_all) {
-		perf_missing_features.sample_id_all = true;
-		pr_debug2_peo("switching off sample_id_all\n");
-		return true;
-	} else if (!perf_missing_features.lbr_flags &&
-			(evsel->core.attr.branch_sample_type &
-			 (PERF_SAMPLE_BRANCH_NO_CYCLES |
-			  PERF_SAMPLE_BRANCH_NO_FLAGS))) {
-		perf_missing_features.lbr_flags = true;
-		pr_debug2_peo("switching off branch sample type no (cycles/flags)\n");
-		return true;
-	} else if (!perf_missing_features.group_read &&
-		    evsel->core.attr.inherit &&
-		   (evsel->core.attr.read_format & PERF_FORMAT_GROUP) &&
-		   evsel__is_group_leader(evsel)) {
-		perf_missing_features.group_read = true;
-		pr_debug2_peo("switching off group read\n");
-		return true;
-	} else {
-		return false;
-	}
-}
-
-bool evsel__increase_rlimit(enum rlimit_action *set_rlimit)
-{
-	int old_errno;
-	struct rlimit l;
-
-	if (*set_rlimit < INCREASED_MAX) {
-		old_errno = errno;
-
-		if (getrlimit(RLIMIT_NOFILE, &l) == 0) {
-			if (*set_rlimit == NO_CHANGE) {
-				l.rlim_cur = l.rlim_max;
-			} else {
-				l.rlim_cur = l.rlim_max + 1000;
-				l.rlim_max = l.rlim_cur;
-			}
-			if (setrlimit(RLIMIT_NOFILE, &l) == 0) {
-				(*set_rlimit) += 1;
-				errno = old_errno;
-				return true;
-			}
-		}
-		errno = old_errno;
-	}
-
-	return false;
-}
-
-static int evsel__open_cpu(struct evsel *evsel, struct perf_cpu_map *cpus,
-		struct perf_thread_map *threads,
-		int start_cpu, int end_cpu)
-{
-	int cpu, thread, nthreads;
-	int pid = -1, err, old_errno;
-	enum rlimit_action set_rlimit = NO_CHANGE;
-
-	err = __evsel__prepare_open(evsel, cpus, threads);
-	if (err)
-		return err;
-
-	if (cpus == NULL)
-		cpus = empty_cpu_map;
-
-	if (threads == NULL)
-		threads = empty_thread_map;
-
-	if (evsel->core.system_wide)
-		nthreads = 1;
-	else
-		nthreads = threads->nr;
-
-	if (evsel->cgrp)
-		pid = evsel->cgrp->fd;
-
-fallback_missing_features:
-	evsel__disable_missing_features(evsel);
-
-	display_attr(&evsel->core.attr);
-
-	for (cpu = start_cpu; cpu < end_cpu; cpu++) {
-
-		for (thread = 0; thread < nthreads; thread++) {
-			int fd, group_fd;
-retry_open:
-			if (thread >= nthreads)
-				break;
-
-			if (!evsel->cgrp && !evsel->core.system_wide)
-				pid = perf_thread_map__pid(threads, thread);
-
-			group_fd = get_group_fd(evsel, cpu, thread);
-
-			test_attr__ready();
-
-			pr_debug2_peo("sys_perf_event_open: pid %d  cpu %d  group_fd %d  flags %#lx",
-				pid, cpus->map[cpu], group_fd, evsel->open_flags);
-
-			fd = sys_perf_event_open(&evsel->core.attr, pid, cpus->map[cpu],
-						group_fd, evsel->open_flags);
-
-			FD(evsel, cpu, thread) = fd;
-
-			if (fd < 0) {
-				err = -errno;
-
-				pr_debug2_peo("\nsys_perf_event_open failed, error %d\n",
-					  err);
-				goto try_fallback;
-			}
-
-			bpf_counter__install_pe(evsel, cpu, fd);
-
-			if (unlikely(test_attr__enabled)) {
-				test_attr__open(&evsel->core.attr, pid, cpus->map[cpu],
-						fd, group_fd, evsel->open_flags);
-			}
-
-			pr_debug2_peo(" = %d\n", fd);
-
-			if (evsel->bpf_fd >= 0) {
-				int evt_fd = fd;
-				int bpf_fd = evsel->bpf_fd;
-
-				err = ioctl(evt_fd,
-					    PERF_EVENT_IOC_SET_BPF,
-					    bpf_fd);
-				if (err && errno != EEXIST) {
-					pr_err("failed to attach bpf fd %d: %s\n",
-					       bpf_fd, strerror(errno));
-					err = -EINVAL;
-					goto out_close;
-				}
-			}
-
-			set_rlimit = NO_CHANGE;
-
-			/*
-			 * If we succeeded but had to kill clockid, fail and
-			 * have evsel__open_strerror() print us a nice error.
-			 */
-			if (perf_missing_features.clockid ||
-			    perf_missing_features.clockid_wrong) {
-				err = -EINVAL;
-				goto out_close;
-			}
-		}
-	}
-
-	return 0;
-
-try_fallback:
-	if (evsel__precise_ip_fallback(evsel))
-		goto retry_open;
-
-	if (evsel__ignore_missing_thread(evsel, cpus->nr, cpu, threads, thread, err)) {
-		/* We just removed 1 thread, so lower the upper nthreads limit. */
-		nthreads--;
-
-		/* ... and pretend like nothing have happened. */
-		err = 0;
-		goto retry_open;
-	}
-	/*
-	 * perf stat needs between 5 and 22 fds per CPU. When we run out
-	 * of them try to increase the limits.
-	 */
-	if (err == -EMFILE && evsel__increase_rlimit(&set_rlimit))
-		goto retry_open;
 
 	if (err != -EINVAL || cpu > 0 || thread > 0)
 		goto out_close;
 
-=======
->>>>>>> df0cc57e
 	if (evsel__detect_missing_features(evsel))
 		goto fallback_missing_features;
 out_close:
@@ -3298,8 +3036,6 @@
 void evsel__set_leader(struct evsel *evsel, struct evsel *leader)
 {
 	evsel->core.leader = &leader->core;
-<<<<<<< HEAD
-=======
 }
 
 int evsel__source_count(const struct evsel *evsel)
@@ -3312,5 +3048,4 @@
 			count++;
 	}
 	return count;
->>>>>>> df0cc57e
 }