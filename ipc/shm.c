/*
 * linux/ipc/shm.c
 * Copyright (C) 1992, 1993 Krishna Balasubramanian
 *	 Many improvements/fixes by Bruno Haible.
 * Replaced `struct shm_desc' by `struct vm_area_struct', July 1994.
 * Fixed the shm swap deallocation (shm_unuse()), August 1998 Andrea Arcangeli.
 *
 * /proc/sysvipc/shm support (c) 1999 Dragos Acostachioaie <dragos@iname.com>
 * BIGMEM support, Andrea Arcangeli <andrea@suse.de>
 * SMP thread shm, Jean-Luc Boyard <jean-luc.boyard@siemens.fr>
 * HIGHMEM support, Ingo Molnar <mingo@redhat.com>
 * Make shmmax, shmall, shmmni sysctl'able, Christoph Rohland <cr@sap.com>
 * Shared /dev/zero support, Kanoj Sarcar <kanoj@sgi.com>
 * Move the mm functionality over to mm/shmem.c, Christoph Rohland <cr@sap.com>
 *
 * support for audit of ipc object properties and permission changes
 * Dustin Kirkland <dustin.kirkland@us.ibm.com>
 *
 * namespaces support
 * OpenVZ, SWsoft Inc.
 * Pavel Emelianov <xemul@openvz.org>
 *
 * Better ipc lock (kern_ipc_perm.lock) handling
 * Davidlohr Bueso <davidlohr.bueso@hp.com>, June 2013.
 */

#include <linux/slab.h>
#include <linux/mm.h>
#include <linux/hugetlb.h>
#include <linux/shm.h>
#include <linux/init.h>
#include <linux/file.h>
#include <linux/mman.h>
#include <linux/shmem_fs.h>
#include <linux/security.h>
#include <linux/syscalls.h>
#include <linux/audit.h>
#include <linux/capability.h>
#include <linux/ptrace.h>
#include <linux/seq_file.h>
#include <linux/rwsem.h>
#include <linux/nsproxy.h>
#include <linux/mount.h>
#include <linux/ipc_namespace.h>

#include <linux/uaccess.h>

#include "util.h"

struct shm_file_data {
	int id;
	struct ipc_namespace *ns;
	struct file *file;
	const struct vm_operations_struct *vm_ops;
};

#define shm_file_data(file) (*((struct shm_file_data **)&(file)->private_data))

static const struct file_operations shm_file_operations;
static const struct vm_operations_struct shm_vm_ops;

#define shm_ids(ns)	((ns)->ids[IPC_SHM_IDS])

#define shm_unlock(shp)			\
	ipc_unlock(&(shp)->shm_perm)

static int newseg(struct ipc_namespace *, struct ipc_params *);
static void shm_open(struct vm_area_struct *vma);
static void shm_close(struct vm_area_struct *vma);
static void shm_destroy(struct ipc_namespace *ns, struct shmid_kernel *shp);
#ifdef CONFIG_PROC_FS
static int sysvipc_shm_proc_show(struct seq_file *s, void *it);
#endif

void shm_init_ns(struct ipc_namespace *ns)
{
	ns->shm_ctlmax = SHMMAX;
	ns->shm_ctlall = SHMALL;
	ns->shm_ctlmni = SHMMNI;
	ns->shm_rmid_forced = 0;
	ns->shm_tot = 0;
	ipc_init_ids(&shm_ids(ns));
}

/*
 * Called with shm_ids.rwsem (writer) and the shp structure locked.
 * Only shm_ids.rwsem remains locked on exit.
 */
static void do_shm_rmid(struct ipc_namespace *ns, struct kern_ipc_perm *ipcp)
{
	struct shmid_kernel *shp;
	shp = container_of(ipcp, struct shmid_kernel, shm_perm);

	if (shp->shm_nattch) {
		shp->shm_perm.mode |= SHM_DEST;
		/* Do not find it any more */
		shp->shm_perm.key = IPC_PRIVATE;
		shm_unlock(shp);
	} else
		shm_destroy(ns, shp);
}

#ifdef CONFIG_IPC_NS
void shm_exit_ns(struct ipc_namespace *ns)
{
	free_ipcs(ns, &shm_ids(ns), do_shm_rmid);
	idr_destroy(&ns->ids[IPC_SHM_IDS].ipcs_idr);
}
#endif

static int __init ipc_ns_init(void)
{
	shm_init_ns(&init_ipc_ns);
	return 0;
}

pure_initcall(ipc_ns_init);

void __init shm_init(void)
{
	ipc_init_proc_interface("sysvipc/shm",
#if BITS_PER_LONG <= 32
				"       key      shmid perms       size  cpid  lpid nattch   uid   gid  cuid  cgid      atime      dtime      ctime        rss       swap\n",
#else
				"       key      shmid perms                  size  cpid  lpid nattch   uid   gid  cuid  cgid      atime      dtime      ctime                   rss                  swap\n",
#endif
				IPC_SHM_IDS, sysvipc_shm_proc_show);
}

static inline struct shmid_kernel *shm_obtain_object(struct ipc_namespace *ns, int id)
{
	struct kern_ipc_perm *ipcp = ipc_obtain_object_idr(&shm_ids(ns), id);

	if (IS_ERR(ipcp))
		return ERR_CAST(ipcp);

	return container_of(ipcp, struct shmid_kernel, shm_perm);
}

static inline struct shmid_kernel *shm_obtain_object_check(struct ipc_namespace *ns, int id)
{
	struct kern_ipc_perm *ipcp = ipc_obtain_object_check(&shm_ids(ns), id);

	if (IS_ERR(ipcp))
		return ERR_CAST(ipcp);

	return container_of(ipcp, struct shmid_kernel, shm_perm);
}

/*
 * shm_lock_(check_) routines are called in the paths where the rwsem
 * is not necessarily held.
 */
static inline struct shmid_kernel *shm_lock(struct ipc_namespace *ns, int id)
{
	struct kern_ipc_perm *ipcp = ipc_lock(&shm_ids(ns), id);

	/*
	 * We raced in the idr lookup or with shm_destroy().  Either way, the
	 * ID is busted.
	 */
	BUG_ON(IS_ERR(ipcp));

	return container_of(ipcp, struct shmid_kernel, shm_perm);
}

static inline void shm_lock_by_ptr(struct shmid_kernel *ipcp)
{
	rcu_read_lock();
	ipc_lock_object(&ipcp->shm_perm);
}

static void shm_rcu_free(struct rcu_head *head)
{
	struct ipc_rcu *p = container_of(head, struct ipc_rcu, rcu);
	struct shmid_kernel *shp = ipc_rcu_to_struct(p);

	security_shm_free(shp);
	ipc_rcu_free(head);
}

static inline void shm_rmid(struct ipc_namespace *ns, struct shmid_kernel *s)
{
	list_del(&s->shm_clist);
	ipc_rmid(&shm_ids(ns), &s->shm_perm);
}


/* This is called by fork, once for every shm attach. */
static void shm_open(struct vm_area_struct *vma)
{
	struct file *file = vma->vm_file;
	struct shm_file_data *sfd = shm_file_data(file);
	struct shmid_kernel *shp;

	shp = shm_lock(sfd->ns, sfd->id);
	shp->shm_atim = get_seconds();
	shp->shm_lprid = task_tgid_vnr(current);
	shp->shm_nattch++;
	shm_unlock(shp);
}

/*
 * shm_destroy - free the struct shmid_kernel
 *
 * @ns: namespace
 * @shp: struct to free
 *
 * It has to be called with shp and shm_ids.rwsem (writer) locked,
 * but returns with shp unlocked and freed.
 */
static void shm_destroy(struct ipc_namespace *ns, struct shmid_kernel *shp)
{
	struct file *shm_file;

	shm_file = shp->shm_file;
	shp->shm_file = NULL;
	ns->shm_tot -= (shp->shm_segsz + PAGE_SIZE - 1) >> PAGE_SHIFT;
	shm_rmid(ns, shp);
	shm_unlock(shp);
	if (!is_file_hugepages(shm_file))
		shmem_lock(shm_file, 0, shp->mlock_user);
	else if (shp->mlock_user)
		user_shm_unlock(i_size_read(file_inode(shm_file)),
				shp->mlock_user);
	fput(shm_file);
	ipc_rcu_putref(shp, shm_rcu_free);
}

/*
 * shm_may_destroy - identifies whether shm segment should be destroyed now
 *
 * Returns true if and only if there are no active users of the segment and
 * one of the following is true:
 *
 * 1) shmctl(id, IPC_RMID, NULL) was called for this shp
 *
 * 2) sysctl kernel.shm_rmid_forced is set to 1.
 */
static bool shm_may_destroy(struct ipc_namespace *ns, struct shmid_kernel *shp)
{
	return (shp->shm_nattch == 0) &&
	       (ns->shm_rmid_forced ||
		(shp->shm_perm.mode & SHM_DEST));
}

/*
 * remove the attach descriptor vma.
 * free memory for segment if it is marked destroyed.
 * The descriptor has already been removed from the current->mm->mmap list
 * and will later be kfree()d.
 */
static void shm_close(struct vm_area_struct *vma)
{
	struct file *file = vma->vm_file;
	struct shm_file_data *sfd = shm_file_data(file);
	struct shmid_kernel *shp;
	struct ipc_namespace *ns = sfd->ns;

	down_write(&shm_ids(ns).rwsem);
	/* remove from the list of attaches of the shm segment */
	shp = shm_lock(ns, sfd->id);
	shp->shm_lprid = task_tgid_vnr(current);
	shp->shm_dtim = get_seconds();
	shp->shm_nattch--;
	if (shm_may_destroy(ns, shp))
		shm_destroy(ns, shp);
	else
		shm_unlock(shp);
	up_write(&shm_ids(ns).rwsem);
}

/* Called with ns->shm_ids(ns).rwsem locked */
static int shm_try_destroy_orphaned(int id, void *p, void *data)
{
	struct ipc_namespace *ns = data;
	struct kern_ipc_perm *ipcp = p;
	struct shmid_kernel *shp = container_of(ipcp, struct shmid_kernel, shm_perm);

	/*
	 * We want to destroy segments without users and with already
	 * exit'ed originating process.
	 *
	 * As shp->* are changed under rwsem, it's safe to skip shp locking.
	 */
	if (shp->shm_creator != NULL)
		return 0;

	if (shm_may_destroy(ns, shp)) {
		shm_lock_by_ptr(shp);
		shm_destroy(ns, shp);
	}
	return 0;
}

void shm_destroy_orphaned(struct ipc_namespace *ns)
{
	down_write(&shm_ids(ns).rwsem);
	if (shm_ids(ns).in_use)
		idr_for_each(&shm_ids(ns).ipcs_idr, &shm_try_destroy_orphaned, ns);
	up_write(&shm_ids(ns).rwsem);
}

/* Locking assumes this will only be called with task == current */
void exit_shm(struct task_struct *task)
{
	struct ipc_namespace *ns = task->nsproxy->ipc_ns;
	struct shmid_kernel *shp, *n;

	if (list_empty(&task->sysvshm.shm_clist))
		return;

	/*
	 * If kernel.shm_rmid_forced is not set then only keep track of
	 * which shmids are orphaned, so that a later set of the sysctl
	 * can clean them up.
	 */
	if (!ns->shm_rmid_forced) {
		down_read(&shm_ids(ns).rwsem);
		list_for_each_entry(shp, &task->sysvshm.shm_clist, shm_clist)
			shp->shm_creator = NULL;
		/*
		 * Only under read lock but we are only called on current
		 * so no entry on the list will be shared.
		 */
		list_del(&task->sysvshm.shm_clist);
		up_read(&shm_ids(ns).rwsem);
		return;
	}

	/*
	 * Destroy all already created segments, that were not yet mapped,
	 * and mark any mapped as orphan to cover the sysctl toggling.
	 * Destroy is skipped if shm_may_destroy() returns false.
	 */
	down_write(&shm_ids(ns).rwsem);
	list_for_each_entry_safe(shp, n, &task->sysvshm.shm_clist, shm_clist) {
		shp->shm_creator = NULL;

		if (shm_may_destroy(ns, shp)) {
			shm_lock_by_ptr(shp);
			shm_destroy(ns, shp);
		}
	}

	/* Remove the list head from any segments still attached. */
	list_del(&task->sysvshm.shm_clist);
	up_write(&shm_ids(ns).rwsem);
}

static int shm_fault(struct vm_area_struct *vma, struct vm_fault *vmf)
{
	struct file *file = vma->vm_file;
	struct shm_file_data *sfd = shm_file_data(file);

	return sfd->vm_ops->fault(vma, vmf);
}

#ifdef CONFIG_NUMA
static int shm_set_policy(struct vm_area_struct *vma, struct mempolicy *new)
{
	struct file *file = vma->vm_file;
	struct shm_file_data *sfd = shm_file_data(file);
	int err = 0;
	if (sfd->vm_ops->set_policy)
		err = sfd->vm_ops->set_policy(vma, new);
	return err;
}

static struct mempolicy *shm_get_policy(struct vm_area_struct *vma,
					unsigned long addr)
{
	struct file *file = vma->vm_file;
	struct shm_file_data *sfd = shm_file_data(file);
	struct mempolicy *pol = NULL;

	if (sfd->vm_ops->get_policy)
		pol = sfd->vm_ops->get_policy(vma, addr);
	else if (vma->vm_policy)
		pol = vma->vm_policy;

	return pol;
}
#endif

static int shm_mmap(struct file *file, struct vm_area_struct *vma)
{
	struct shm_file_data *sfd = shm_file_data(file);
	int ret;

	ret = sfd->file->f_op->mmap(sfd->file, vma);
	if (ret != 0)
		return ret;
	sfd->vm_ops = vma->vm_ops;
#ifdef CONFIG_MMU
	BUG_ON(!sfd->vm_ops->fault);
#endif
	vma->vm_ops = &shm_vm_ops;
	shm_open(vma);

	return ret;
}

static int shm_release(struct inode *ino, struct file *file)
{
	struct shm_file_data *sfd = shm_file_data(file);

	put_ipc_ns(sfd->ns);
	shm_file_data(file) = NULL;
	kfree(sfd);
	return 0;
}

static int shm_fsync(struct file *file, loff_t start, loff_t end, int datasync)
{
	struct shm_file_data *sfd = shm_file_data(file);

	if (!sfd->file->f_op->fsync)
		return -EINVAL;
	return sfd->file->f_op->fsync(sfd->file, start, end, datasync);
}

static long shm_fallocate(struct file *file, int mode, loff_t offset,
			  loff_t len)
{
	struct shm_file_data *sfd = shm_file_data(file);

	if (!sfd->file->f_op->fallocate)
		return -EOPNOTSUPP;
	return sfd->file->f_op->fallocate(file, mode, offset, len);
}

static unsigned long shm_get_unmapped_area(struct file *file,
	unsigned long addr, unsigned long len, unsigned long pgoff,
	unsigned long flags)
{
	struct shm_file_data *sfd = shm_file_data(file);
	return sfd->file->f_op->get_unmapped_area(sfd->file, addr, len,
						pgoff, flags);
}

static const struct file_operations shm_file_operations = {
	.mmap		= shm_mmap,
	.fsync		= shm_fsync,
	.release	= shm_release,
#ifndef CONFIG_MMU
	.get_unmapped_area	= shm_get_unmapped_area,
#endif
	.llseek		= noop_llseek,
	.fallocate	= shm_fallocate,
};

static const struct file_operations shm_file_operations_huge = {
	.mmap		= shm_mmap,
	.fsync		= shm_fsync,
	.release	= shm_release,
	.get_unmapped_area	= shm_get_unmapped_area,
	.llseek		= noop_llseek,
	.fallocate	= shm_fallocate,
};

int is_file_shm_hugepages(struct file *file)
{
	return file->f_op == &shm_file_operations_huge;
}

static const struct vm_operations_struct shm_vm_ops = {
	.open	= shm_open,	/* callback for a new vm-area open */
	.close	= shm_close,	/* callback for when the vm-area is released */
	.fault	= shm_fault,
#if defined(CONFIG_NUMA)
	.set_policy = shm_set_policy,
	.get_policy = shm_get_policy,
#endif
};

/**
 * newseg - Create a new shared memory segment
 * @ns: namespace
 * @params: ptr to the structure that contains key, size and shmflg
 *
 * Called with shm_ids.rwsem held as a writer.
 */
static int newseg(struct ipc_namespace *ns, struct ipc_params *params)
{
	key_t key = params->key;
	int shmflg = params->flg;
	size_t size = params->u.size;
	int error;
	struct shmid_kernel *shp;
	size_t numpages = (size + PAGE_SIZE - 1) >> PAGE_SHIFT;
	struct file *file;
	char name[13];
	int id;
	vm_flags_t acctflag = 0;

	if (size < SHMMIN || size > ns->shm_ctlmax)
		return -EINVAL;

	if (numpages << PAGE_SHIFT < size)
		return -ENOSPC;

	if (ns->shm_tot + numpages < ns->shm_tot ||
			ns->shm_tot + numpages > ns->shm_ctlall)
		return -ENOSPC;

	shp = ipc_rcu_alloc(sizeof(*shp));
	if (!shp)
		return -ENOMEM;

	shp->shm_perm.key = key;
	shp->shm_perm.mode = (shmflg & S_IRWXUGO);
	shp->mlock_user = NULL;

	shp->shm_perm.security = NULL;
	error = security_shm_alloc(shp);
	if (error) {
		ipc_rcu_putref(shp, ipc_rcu_free);
		return error;
	}

	sprintf(name, "SYSV%08x", key);
	if (shmflg & SHM_HUGETLB) {
		struct hstate *hs;
		size_t hugesize;

		hs = hstate_sizelog((shmflg >> SHM_HUGE_SHIFT) & SHM_HUGE_MASK);
		if (!hs) {
			error = -EINVAL;
			goto no_file;
		}
		hugesize = ALIGN(size, huge_page_size(hs));

		/* hugetlb_file_setup applies strict accounting */
		if (shmflg & SHM_NORESERVE)
			acctflag = VM_NORESERVE;
		file = hugetlb_file_setup(name, hugesize, acctflag,
				  &shp->mlock_user, HUGETLB_SHMFS_INODE,
				(shmflg >> SHM_HUGE_SHIFT) & SHM_HUGE_MASK);
	} else {
		/*
		 * Do not allow no accounting for OVERCOMMIT_NEVER, even
		 * if it's asked for.
		 */
		if  ((shmflg & SHM_NORESERVE) &&
				sysctl_overcommit_memory != OVERCOMMIT_NEVER)
			acctflag = VM_NORESERVE;
<<<<<<< HEAD
		file = shmem_file_setup(name, size, acctflag, 0);
=======
		file = shmem_kernel_file_setup(name, size, acctflag);
>>>>>>> f7644cbf
	}
	error = PTR_ERR(file);
	if (IS_ERR(file))
		goto no_file;

	id = ipc_addid(&shm_ids(ns), &shp->shm_perm, ns->shm_ctlmni);
	if (id < 0) {
		error = id;
		goto no_id;
	}

	shp->shm_cprid = task_tgid_vnr(current);
	shp->shm_lprid = 0;
	shp->shm_atim = shp->shm_dtim = 0;
	shp->shm_ctim = get_seconds();
	shp->shm_segsz = size;
	shp->shm_nattch = 0;
	shp->shm_file = file;
	shp->shm_creator = current;
	list_add(&shp->shm_clist, &current->sysvshm.shm_clist);

	/*
	 * shmid gets reported as "inode#" in /proc/pid/maps.
	 * proc-ps tools use this. Changing this will break them.
	 */
	file_inode(file)->i_ino = shp->shm_perm.id;

	ns->shm_tot += numpages;
	error = shp->shm_perm.id;

	ipc_unlock_object(&shp->shm_perm);
	rcu_read_unlock();
	return error;

no_id:
	if (is_file_hugepages(file) && shp->mlock_user)
		user_shm_unlock(size, shp->mlock_user);
	fput(file);
no_file:
	ipc_rcu_putref(shp, shm_rcu_free);
	return error;
}

/*
 * Called with shm_ids.rwsem and ipcp locked.
 */
static inline int shm_security(struct kern_ipc_perm *ipcp, int shmflg)
{
	struct shmid_kernel *shp;

	shp = container_of(ipcp, struct shmid_kernel, shm_perm);
	return security_shm_associate(shp, shmflg);
}

/*
 * Called with shm_ids.rwsem and ipcp locked.
 */
static inline int shm_more_checks(struct kern_ipc_perm *ipcp,
				struct ipc_params *params)
{
	struct shmid_kernel *shp;

	shp = container_of(ipcp, struct shmid_kernel, shm_perm);
	if (shp->shm_segsz < params->u.size)
		return -EINVAL;

	return 0;
}

SYSCALL_DEFINE3(shmget, key_t, key, size_t, size, int, shmflg)
{
	struct ipc_namespace *ns;
	static const struct ipc_ops shm_ops = {
		.getnew = newseg,
		.associate = shm_security,
		.more_checks = shm_more_checks,
	};
	struct ipc_params shm_params;

	ns = current->nsproxy->ipc_ns;

	shm_params.key = key;
	shm_params.flg = shmflg;
	shm_params.u.size = size;

	return ipcget(ns, &shm_ids(ns), &shm_ops, &shm_params);
}

static inline unsigned long copy_shmid_to_user(void __user *buf, struct shmid64_ds *in, int version)
{
	switch (version) {
	case IPC_64:
		return copy_to_user(buf, in, sizeof(*in));
	case IPC_OLD:
	    {
		struct shmid_ds out;

		memset(&out, 0, sizeof(out));
		ipc64_perm_to_ipc_perm(&in->shm_perm, &out.shm_perm);
		out.shm_segsz	= in->shm_segsz;
		out.shm_atime	= in->shm_atime;
		out.shm_dtime	= in->shm_dtime;
		out.shm_ctime	= in->shm_ctime;
		out.shm_cpid	= in->shm_cpid;
		out.shm_lpid	= in->shm_lpid;
		out.shm_nattch	= in->shm_nattch;

		return copy_to_user(buf, &out, sizeof(out));
	    }
	default:
		return -EINVAL;
	}
}

static inline unsigned long
copy_shmid_from_user(struct shmid64_ds *out, void __user *buf, int version)
{
	switch (version) {
	case IPC_64:
		if (copy_from_user(out, buf, sizeof(*out)))
			return -EFAULT;
		return 0;
	case IPC_OLD:
	    {
		struct shmid_ds tbuf_old;

		if (copy_from_user(&tbuf_old, buf, sizeof(tbuf_old)))
			return -EFAULT;

		out->shm_perm.uid	= tbuf_old.shm_perm.uid;
		out->shm_perm.gid	= tbuf_old.shm_perm.gid;
		out->shm_perm.mode	= tbuf_old.shm_perm.mode;

		return 0;
	    }
	default:
		return -EINVAL;
	}
}

static inline unsigned long copy_shminfo_to_user(void __user *buf, struct shminfo64 *in, int version)
{
	switch (version) {
	case IPC_64:
		return copy_to_user(buf, in, sizeof(*in));
	case IPC_OLD:
	    {
		struct shminfo out;

		if (in->shmmax > INT_MAX)
			out.shmmax = INT_MAX;
		else
			out.shmmax = (int)in->shmmax;

		out.shmmin	= in->shmmin;
		out.shmmni	= in->shmmni;
		out.shmseg	= in->shmseg;
		out.shmall	= in->shmall;

		return copy_to_user(buf, &out, sizeof(out));
	    }
	default:
		return -EINVAL;
	}
}

/*
 * Calculate and add used RSS and swap pages of a shm.
 * Called with shm_ids.rwsem held as a reader
 */
static void shm_add_rss_swap(struct shmid_kernel *shp,
	unsigned long *rss_add, unsigned long *swp_add)
{
	struct inode *inode;

	inode = file_inode(shp->shm_file);

	if (is_file_hugepages(shp->shm_file)) {
		struct address_space *mapping = inode->i_mapping;
		struct hstate *h = hstate_file(shp->shm_file);
		*rss_add += pages_per_huge_page(h) * mapping->nrpages;
	} else {
#ifdef CONFIG_SHMEM
		struct shmem_inode_info *info = SHMEM_I(inode);
		spin_lock(&info->lock);
		*rss_add += inode->i_mapping->nrpages;
		*swp_add += info->swapped;
		spin_unlock(&info->lock);
#else
		*rss_add += inode->i_mapping->nrpages;
#endif
	}
}

/*
 * Called with shm_ids.rwsem held as a reader
 */
static void shm_get_stat(struct ipc_namespace *ns, unsigned long *rss,
		unsigned long *swp)
{
	int next_id;
	int total, in_use;

	*rss = 0;
	*swp = 0;

	in_use = shm_ids(ns).in_use;

	for (total = 0, next_id = 0; total < in_use; next_id++) {
		struct kern_ipc_perm *ipc;
		struct shmid_kernel *shp;

		ipc = idr_find(&shm_ids(ns).ipcs_idr, next_id);
		if (ipc == NULL)
			continue;
		shp = container_of(ipc, struct shmid_kernel, shm_perm);

		shm_add_rss_swap(shp, rss, swp);

		total++;
	}
}

/*
 * This function handles some shmctl commands which require the rwsem
 * to be held in write mode.
 * NOTE: no locks must be held, the rwsem is taken inside this function.
 */
static int shmctl_down(struct ipc_namespace *ns, int shmid, int cmd,
		       struct shmid_ds __user *buf, int version)
{
	struct kern_ipc_perm *ipcp;
	struct shmid64_ds shmid64;
	struct shmid_kernel *shp;
	int err;

	if (cmd == IPC_SET) {
		if (copy_shmid_from_user(&shmid64, buf, version))
			return -EFAULT;
	}

	down_write(&shm_ids(ns).rwsem);
	rcu_read_lock();

	ipcp = ipcctl_pre_down_nolock(ns, &shm_ids(ns), shmid, cmd,
				      &shmid64.shm_perm, 0);
	if (IS_ERR(ipcp)) {
		err = PTR_ERR(ipcp);
		goto out_unlock1;
	}

	shp = container_of(ipcp, struct shmid_kernel, shm_perm);

	err = security_shm_shmctl(shp, cmd);
	if (err)
		goto out_unlock1;

	switch (cmd) {
	case IPC_RMID:
		ipc_lock_object(&shp->shm_perm);
		/* do_shm_rmid unlocks the ipc object and rcu */
		do_shm_rmid(ns, ipcp);
		goto out_up;
	case IPC_SET:
		ipc_lock_object(&shp->shm_perm);
		err = ipc_update_perm(&shmid64.shm_perm, ipcp);
		if (err)
			goto out_unlock0;
		shp->shm_ctim = get_seconds();
		break;
	default:
		err = -EINVAL;
		goto out_unlock1;
	}

out_unlock0:
	ipc_unlock_object(&shp->shm_perm);
out_unlock1:
	rcu_read_unlock();
out_up:
	up_write(&shm_ids(ns).rwsem);
	return err;
}

static int shmctl_nolock(struct ipc_namespace *ns, int shmid,
			 int cmd, int version, void __user *buf)
{
	int err;
	struct shmid_kernel *shp;

	/* preliminary security checks for *_INFO */
	if (cmd == IPC_INFO || cmd == SHM_INFO) {
		err = security_shm_shmctl(NULL, cmd);
		if (err)
			return err;
	}

	switch (cmd) {
	case IPC_INFO:
	{
		struct shminfo64 shminfo;

		memset(&shminfo, 0, sizeof(shminfo));
		shminfo.shmmni = shminfo.shmseg = ns->shm_ctlmni;
		shminfo.shmmax = ns->shm_ctlmax;
		shminfo.shmall = ns->shm_ctlall;

		shminfo.shmmin = SHMMIN;
		if (copy_shminfo_to_user(buf, &shminfo, version))
			return -EFAULT;

		down_read(&shm_ids(ns).rwsem);
		err = ipc_get_maxid(&shm_ids(ns));
		up_read(&shm_ids(ns).rwsem);

		if (err < 0)
			err = 0;
		goto out;
	}
	case SHM_INFO:
	{
		struct shm_info shm_info;

		memset(&shm_info, 0, sizeof(shm_info));
		down_read(&shm_ids(ns).rwsem);
		shm_info.used_ids = shm_ids(ns).in_use;
		shm_get_stat(ns, &shm_info.shm_rss, &shm_info.shm_swp);
		shm_info.shm_tot = ns->shm_tot;
		shm_info.swap_attempts = 0;
		shm_info.swap_successes = 0;
		err = ipc_get_maxid(&shm_ids(ns));
		up_read(&shm_ids(ns).rwsem);
		if (copy_to_user(buf, &shm_info, sizeof(shm_info))) {
			err = -EFAULT;
			goto out;
		}

		err = err < 0 ? 0 : err;
		goto out;
	}
	case SHM_STAT:
	case IPC_STAT:
	{
		struct shmid64_ds tbuf;
		int result;

		rcu_read_lock();
		if (cmd == SHM_STAT) {
			shp = shm_obtain_object(ns, shmid);
			if (IS_ERR(shp)) {
				err = PTR_ERR(shp);
				goto out_unlock;
			}
			result = shp->shm_perm.id;
		} else {
			shp = shm_obtain_object_check(ns, shmid);
			if (IS_ERR(shp)) {
				err = PTR_ERR(shp);
				goto out_unlock;
			}
			result = 0;
		}

		err = -EACCES;
		if (ipcperms(ns, &shp->shm_perm, S_IRUGO))
			goto out_unlock;

		err = security_shm_shmctl(shp, cmd);
		if (err)
			goto out_unlock;

		memset(&tbuf, 0, sizeof(tbuf));
		kernel_to_ipc64_perm(&shp->shm_perm, &tbuf.shm_perm);
		tbuf.shm_segsz	= shp->shm_segsz;
		tbuf.shm_atime	= shp->shm_atim;
		tbuf.shm_dtime	= shp->shm_dtim;
		tbuf.shm_ctime	= shp->shm_ctim;
		tbuf.shm_cpid	= shp->shm_cprid;
		tbuf.shm_lpid	= shp->shm_lprid;
		tbuf.shm_nattch	= shp->shm_nattch;
		rcu_read_unlock();

		if (copy_shmid_to_user(buf, &tbuf, version))
			err = -EFAULT;
		else
			err = result;
		goto out;
	}
	default:
		return -EINVAL;
	}

out_unlock:
	rcu_read_unlock();
out:
	return err;
}

SYSCALL_DEFINE3(shmctl, int, shmid, int, cmd, struct shmid_ds __user *, buf)
{
	struct shmid_kernel *shp;
	int err, version;
	struct ipc_namespace *ns;

	if (cmd < 0 || shmid < 0)
		return -EINVAL;

	version = ipc_parse_version(&cmd);
	ns = current->nsproxy->ipc_ns;

	switch (cmd) {
	case IPC_INFO:
	case SHM_INFO:
	case SHM_STAT:
	case IPC_STAT:
		return shmctl_nolock(ns, shmid, cmd, version, buf);
	case IPC_RMID:
	case IPC_SET:
		return shmctl_down(ns, shmid, cmd, buf, version);
	case SHM_LOCK:
	case SHM_UNLOCK:
	{
		struct file *shm_file;

		rcu_read_lock();
		shp = shm_obtain_object_check(ns, shmid);
		if (IS_ERR(shp)) {
			err = PTR_ERR(shp);
			goto out_unlock1;
		}

		audit_ipc_obj(&(shp->shm_perm));
		err = security_shm_shmctl(shp, cmd);
		if (err)
			goto out_unlock1;

		ipc_lock_object(&shp->shm_perm);

		/* check if shm_destroy() is tearing down shp */
		if (!ipc_valid_object(&shp->shm_perm)) {
			err = -EIDRM;
			goto out_unlock0;
		}

		if (!ns_capable(ns->user_ns, CAP_IPC_LOCK)) {
			kuid_t euid = current_euid();
			if (!uid_eq(euid, shp->shm_perm.uid) &&
			    !uid_eq(euid, shp->shm_perm.cuid)) {
				err = -EPERM;
				goto out_unlock0;
			}
			if (cmd == SHM_LOCK && !rlimit(RLIMIT_MEMLOCK)) {
				err = -EPERM;
				goto out_unlock0;
			}
		}

		shm_file = shp->shm_file;
		if (is_file_hugepages(shm_file))
			goto out_unlock0;

		if (cmd == SHM_LOCK) {
			struct user_struct *user = current_user();
			err = shmem_lock(shm_file, 1, user);
			if (!err && !(shp->shm_perm.mode & SHM_LOCKED)) {
				shp->shm_perm.mode |= SHM_LOCKED;
				shp->mlock_user = user;
			}
			goto out_unlock0;
		}

		/* SHM_UNLOCK */
		if (!(shp->shm_perm.mode & SHM_LOCKED))
			goto out_unlock0;
		shmem_lock(shm_file, 0, shp->mlock_user);
		shp->shm_perm.mode &= ~SHM_LOCKED;
		shp->mlock_user = NULL;
		get_file(shm_file);
		ipc_unlock_object(&shp->shm_perm);
		rcu_read_unlock();
		shmem_unlock_mapping(shm_file->f_mapping);

		fput(shm_file);
		return err;
	}
	default:
		return -EINVAL;
	}

out_unlock0:
	ipc_unlock_object(&shp->shm_perm);
out_unlock1:
	rcu_read_unlock();
	return err;
}

/*
 * Fix shmaddr, allocate descriptor, map shm, add attach descriptor to lists.
 *
 * NOTE! Despite the name, this is NOT a direct system call entrypoint. The
 * "raddr" thing points to kernel space, and there has to be a wrapper around
 * this.
 */
long do_shmat(int shmid, char __user *shmaddr, int shmflg, ulong *raddr,
	      unsigned long shmlba)
{
	struct shmid_kernel *shp;
	unsigned long addr;
	unsigned long size;
	struct file *file;
	int    err;
	unsigned long flags;
	unsigned long prot;
	int acc_mode;
	struct ipc_namespace *ns;
	struct shm_file_data *sfd;
	struct path path;
	fmode_t f_mode;
	unsigned long populate = 0;

	err = -EINVAL;
	if (shmid < 0)
		goto out;
	else if ((addr = (ulong)shmaddr)) {
		if (addr & (shmlba - 1)) {
			if (shmflg & SHM_RND)
				addr &= ~(shmlba - 1);	   /* round down */
			else
#ifndef __ARCH_FORCE_SHMLBA
				if (addr & ~PAGE_MASK)
#endif
					goto out;
		}
		flags = MAP_SHARED | MAP_FIXED;
	} else {
		if ((shmflg & SHM_REMAP))
			goto out;

		flags = MAP_SHARED;
	}

	if (shmflg & SHM_RDONLY) {
		prot = PROT_READ;
		acc_mode = S_IRUGO;
		f_mode = FMODE_READ;
	} else {
		prot = PROT_READ | PROT_WRITE;
		acc_mode = S_IRUGO | S_IWUGO;
		f_mode = FMODE_READ | FMODE_WRITE;
	}
	if (shmflg & SHM_EXEC) {
		prot |= PROT_EXEC;
		acc_mode |= S_IXUGO;
	}

	/*
	 * We cannot rely on the fs check since SYSV IPC does have an
	 * additional creator id...
	 */
	ns = current->nsproxy->ipc_ns;
	rcu_read_lock();
	shp = shm_obtain_object_check(ns, shmid);
	if (IS_ERR(shp)) {
		err = PTR_ERR(shp);
		goto out_unlock;
	}

	err = -EACCES;
	if (ipcperms(ns, &shp->shm_perm, acc_mode))
		goto out_unlock;

	err = security_shm_shmat(shp, shmaddr, shmflg);
	if (err)
		goto out_unlock;

	ipc_lock_object(&shp->shm_perm);

	/* check if shm_destroy() is tearing down shp */
	if (!ipc_valid_object(&shp->shm_perm)) {
		ipc_unlock_object(&shp->shm_perm);
		err = -EIDRM;
		goto out_unlock;
	}

	path = shp->shm_file->f_path;
	path_get(&path);
	shp->shm_nattch++;
	size = i_size_read(d_inode(path.dentry));
	ipc_unlock_object(&shp->shm_perm);
	rcu_read_unlock();

	err = -ENOMEM;
	sfd = kzalloc(sizeof(*sfd), GFP_KERNEL);
	if (!sfd) {
		path_put(&path);
		goto out_nattch;
	}

	file = alloc_file(&path, f_mode,
			  is_file_hugepages(shp->shm_file) ?
				&shm_file_operations_huge :
				&shm_file_operations);
	err = PTR_ERR(file);
	if (IS_ERR(file)) {
		kfree(sfd);
		path_put(&path);
		goto out_nattch;
	}

	file->private_data = sfd;
	file->f_mapping = shp->shm_file->f_mapping;
	sfd->id = shp->shm_perm.id;
	sfd->ns = get_ipc_ns(ns);
	sfd->file = shp->shm_file;
	sfd->vm_ops = NULL;

	err = security_mmap_file(file, prot, flags);
	if (err)
		goto out_fput;

	down_write(&current->mm->mmap_sem);
	if (addr && !(shmflg & SHM_REMAP)) {
		err = -EINVAL;
		if (addr + size < addr)
			goto invalid;

		if (find_vma_intersection(current->mm, addr, addr + size))
			goto invalid;
	}

	addr = do_mmap_pgoff(file, addr, size, prot, flags, 0, &populate);
	*raddr = addr;
	err = 0;
	if (IS_ERR_VALUE(addr))
		err = (long)addr;
invalid:
	up_write(&current->mm->mmap_sem);
	if (populate)
		mm_populate(addr, populate);

out_fput:
	fput(file);

out_nattch:
	down_write(&shm_ids(ns).rwsem);
	shp = shm_lock(ns, shmid);
	shp->shm_nattch--;
	if (shm_may_destroy(ns, shp))
		shm_destroy(ns, shp);
	else
		shm_unlock(shp);
	up_write(&shm_ids(ns).rwsem);
	return err;

out_unlock:
	rcu_read_unlock();
out:
	return err;
}

SYSCALL_DEFINE3(shmat, int, shmid, char __user *, shmaddr, int, shmflg)
{
	unsigned long ret;
	long err;

	err = do_shmat(shmid, shmaddr, shmflg, &ret, SHMLBA);
	if (err)
		return err;
	force_successful_syscall_return();
	return (long)ret;
}

/*
 * detach and kill segment if marked destroyed.
 * The work is done in shm_close.
 */
SYSCALL_DEFINE1(shmdt, char __user *, shmaddr)
{
	struct mm_struct *mm = current->mm;
	struct vm_area_struct *vma;
	unsigned long addr = (unsigned long)shmaddr;
	int retval = -EINVAL;
#ifdef CONFIG_MMU
	loff_t size = 0;
	struct file *file;
	struct vm_area_struct *next;
#endif

	if (addr & ~PAGE_MASK)
		return retval;

	down_write(&mm->mmap_sem);

	/*
	 * This function tries to be smart and unmap shm segments that
	 * were modified by partial mlock or munmap calls:
	 * - It first determines the size of the shm segment that should be
	 *   unmapped: It searches for a vma that is backed by shm and that
	 *   started at address shmaddr. It records it's size and then unmaps
	 *   it.
	 * - Then it unmaps all shm vmas that started at shmaddr and that
	 *   are within the initially determined size and that are from the
	 *   same shm segment from which we determined the size.
	 * Errors from do_munmap are ignored: the function only fails if
	 * it's called with invalid parameters or if it's called to unmap
	 * a part of a vma. Both calls in this function are for full vmas,
	 * the parameters are directly copied from the vma itself and always
	 * valid - therefore do_munmap cannot fail. (famous last words?)
	 */
	/*
	 * If it had been mremap()'d, the starting address would not
	 * match the usual checks anyway. So assume all vma's are
	 * above the starting address given.
	 */
	vma = find_vma(mm, addr);

#ifdef CONFIG_MMU
	while (vma) {
		next = vma->vm_next;

		/*
		 * Check if the starting address would match, i.e. it's
		 * a fragment created by mprotect() and/or munmap(), or it
		 * otherwise it starts at this address with no hassles.
		 */
		if ((vma->vm_ops == &shm_vm_ops) &&
			(vma->vm_start - addr)/PAGE_SIZE == vma->vm_pgoff) {

			/*
			 * Record the file of the shm segment being
			 * unmapped.  With mremap(), someone could place
			 * page from another segment but with equal offsets
			 * in the range we are unmapping.
			 */
			file = vma->vm_file;
			size = i_size_read(file_inode(vma->vm_file));
			do_munmap(mm, vma->vm_start, vma->vm_end - vma->vm_start);
			/*
			 * We discovered the size of the shm segment, so
			 * break out of here and fall through to the next
			 * loop that uses the size information to stop
			 * searching for matching vma's.
			 */
			retval = 0;
			vma = next;
			break;
		}
		vma = next;
	}

	/*
	 * We need look no further than the maximum address a fragment
	 * could possibly have landed at. Also cast things to loff_t to
	 * prevent overflows and make comparisons vs. equal-width types.
	 */
	size = PAGE_ALIGN(size);
	while (vma && (loff_t)(vma->vm_end - addr) <= size) {
		next = vma->vm_next;

		/* finding a matching vma now does not alter retval */
		if ((vma->vm_ops == &shm_vm_ops) &&
		    ((vma->vm_start - addr)/PAGE_SIZE == vma->vm_pgoff) &&
		    (vma->vm_file == file))
			do_munmap(mm, vma->vm_start, vma->vm_end - vma->vm_start);
		vma = next;
	}

#else /* CONFIG_MMU */
	/* under NOMMU conditions, the exact address to be destroyed must be
	 * given */
	if (vma && vma->vm_start == addr && vma->vm_ops == &shm_vm_ops) {
		do_munmap(mm, vma->vm_start, vma->vm_end - vma->vm_start);
		retval = 0;
	}

#endif

	up_write(&mm->mmap_sem);
	return retval;
}

#ifdef CONFIG_PROC_FS
static int sysvipc_shm_proc_show(struct seq_file *s, void *it)
{
	struct user_namespace *user_ns = seq_user_ns(s);
	struct shmid_kernel *shp = it;
	unsigned long rss = 0, swp = 0;

	shm_add_rss_swap(shp, &rss, &swp);

#if BITS_PER_LONG <= 32
#define SIZE_SPEC "%10lu"
#else
#define SIZE_SPEC "%21lu"
#endif

	seq_printf(s,
		   "%10d %10d  %4o " SIZE_SPEC " %5u %5u  "
		   "%5lu %5u %5u %5u %5u %10lu %10lu %10lu "
		   SIZE_SPEC " " SIZE_SPEC "\n",
		   shp->shm_perm.key,
		   shp->shm_perm.id,
		   shp->shm_perm.mode,
		   shp->shm_segsz,
		   shp->shm_cprid,
		   shp->shm_lprid,
		   shp->shm_nattch,
		   from_kuid_munged(user_ns, shp->shm_perm.uid),
		   from_kgid_munged(user_ns, shp->shm_perm.gid),
		   from_kuid_munged(user_ns, shp->shm_perm.cuid),
		   from_kgid_munged(user_ns, shp->shm_perm.cgid),
		   shp->shm_atim,
		   shp->shm_dtim,
		   shp->shm_ctim,
		   rss * PAGE_SIZE,
		   swp * PAGE_SIZE);

	return 0;
}
#endif<|MERGE_RESOLUTION|>--- conflicted
+++ resolved
@@ -545,11 +545,7 @@
 		if  ((shmflg & SHM_NORESERVE) &&
 				sysctl_overcommit_memory != OVERCOMMIT_NEVER)
 			acctflag = VM_NORESERVE;
-<<<<<<< HEAD
-		file = shmem_file_setup(name, size, acctflag, 0);
-=======
-		file = shmem_kernel_file_setup(name, size, acctflag);
->>>>>>> f7644cbf
+		file = shmem_kernel_file_setup(name, size, acctflag, 0);
 	}
 	error = PTR_ERR(file);
 	if (IS_ERR(file))
