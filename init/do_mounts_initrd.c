#include <linux/unistd.h>
#include <linux/kernel.h>
#include <linux/fs.h>
#include <linux/minix_fs.h>
#include <linux/ext2_fs.h>
#include <linux/romfs_fs.h>
#include <linux/initrd.h>
#include <linux/sched.h>
#include <linux/suspend.h>
#include <linux/freezer.h>

#include "do_mounts.h"

unsigned long initrd_start, initrd_end;
int initrd_below_start_ok;
unsigned int real_root_dev;	/* do_proc_dointvec cannot handle kdev_t */
static int __initdata old_fd, root_fd;
static int __initdata mount_initrd = 1;

static int __init no_initrd(char *str)
{
	mount_initrd = 0;
	return 1;
}

__setup("noinitrd", no_initrd);

static int __init do_linuxrc(void * shell)
{
	static char *argv[] = { "linuxrc", NULL, };
	extern char * envp_init[];

	sys_close(old_fd);sys_close(root_fd);
	sys_close(0);sys_close(1);sys_close(2);
	sys_setsid();
	(void) sys_open("/dev/console",O_RDWR,0);
	(void) sys_dup(0);
	(void) sys_dup(0);
	return kernel_execve(shell, argv, envp_init);
}

static void __init handle_initrd(void)
{
	int error;
	int pid;

	real_root_dev = new_encode_dev(ROOT_DEV);
	create_dev("/dev/root.old", Root_RAM0);
	/* mount initrd on rootfs' /root */
	mount_block_root("/dev/root.old", root_mountflags & ~MS_RDONLY);
	sys_mkdir("/old", 0700);
	root_fd = sys_open("/", 0, 0);
	old_fd = sys_open("/old", 0, 0);
	/* move initrd over / and chdir/chroot in initrd root */
	sys_chdir("/root");
	sys_mount(".", "/", NULL, MS_MOVE, NULL);
	sys_chroot(".");

	/*
<<<<<<< HEAD
	 * In case that a resume from disk is carreid out by linuxrc or one of
	 * its children, we need to tell the freezer not to wait for us
=======
	 * In case that a resume from disk is carried out by linuxrc or one of
	 * its children, we need to tell the freezer not to wait for us.
>>>>>>> f194d132
	 */
	current->flags |= PF_FREEZER_SKIP;

	pid = kernel_thread(do_linuxrc, "/linuxrc", SIGCHLD);
	if (pid > 0)
		while (pid != sys_wait4(-1, NULL, 0, NULL))
			yield();

	current->flags &= ~PF_FREEZER_SKIP;
<<<<<<< HEAD

	if (!resume_attempted)
		printk(KERN_ERR "TuxOnIce: No attempt was made to resume from "
				"any image that might exist.\n");
	clear_toi_state(TOI_BOOT_TIME);
=======
>>>>>>> f194d132

	/* move initrd to rootfs' /old */
	sys_fchdir(old_fd);
	sys_mount("/", ".", NULL, MS_MOVE, NULL);
	/* switch root and cwd back to / of rootfs */
	sys_fchdir(root_fd);
	sys_chroot(".");
	sys_close(old_fd);
	sys_close(root_fd);

	if (new_decode_dev(real_root_dev) == Root_RAM0) {
		sys_chdir("/old");
		return;
	}

	ROOT_DEV = new_decode_dev(real_root_dev);
	mount_root();

	printk(KERN_NOTICE "Trying to move old root to /initrd ... ");
	error = sys_mount("/old", "/root/initrd", NULL, MS_MOVE, NULL);
	if (!error)
		printk("okay\n");
	else {
		int fd = sys_open("/dev/root.old", O_RDWR, 0);
		if (error == -ENOENT)
			printk("/initrd does not exist. Ignored.\n");
		else
			printk("failed\n");
		printk(KERN_NOTICE "Unmounting old root\n");
		sys_umount("/old", MNT_DETACH);
		printk(KERN_NOTICE "Trying to free ramdisk memory ... ");
		if (fd < 0) {
			error = fd;
		} else {
			error = sys_ioctl(fd, BLKFLSBUF, 0);
			sys_close(fd);
		}
		printk(!error ? "okay\n" : "failed\n");
	}
}

int __init initrd_load(void)
{
	if (mount_initrd) {
		create_dev("/dev/ram", Root_RAM0);
		/*
		 * Load the initrd data into /dev/ram0. Execute it as initrd
		 * unless /dev/ram0 is supposed to be our actual root device,
		 * in that case the ram disk is just set up here, and gets
		 * mounted in the normal path.
		 */
		if (rd_load_image("/initrd.image") && ROOT_DEV != Root_RAM0) {
			sys_unlink("/initrd.image");
			handle_initrd();
			return 1;
		}
	}
	sys_unlink("/initrd.image");
	return 0;
}<|MERGE_RESOLUTION|>--- conflicted
+++ resolved
@@ -57,13 +57,8 @@
 	sys_chroot(".");
 
 	/*
-<<<<<<< HEAD
-	 * In case that a resume from disk is carreid out by linuxrc or one of
-	 * its children, we need to tell the freezer not to wait for us
-=======
 	 * In case that a resume from disk is carried out by linuxrc or one of
 	 * its children, we need to tell the freezer not to wait for us.
->>>>>>> f194d132
 	 */
 	current->flags |= PF_FREEZER_SKIP;
 
@@ -73,14 +68,11 @@
 			yield();
 
 	current->flags &= ~PF_FREEZER_SKIP;
-<<<<<<< HEAD
 
 	if (!resume_attempted)
 		printk(KERN_ERR "TuxOnIce: No attempt was made to resume from "
 				"any image that might exist.\n");
 	clear_toi_state(TOI_BOOT_TIME);
-=======
->>>>>>> f194d132
 
 	/* move initrd to rootfs' /old */
 	sys_fchdir(old_fd);
