--- conflicted
+++ resolved
@@ -3398,17 +3398,13 @@
 	struct file *file;
 	loff_t size = vma->vm_end - vma->vm_start;
 
-<<<<<<< HEAD
-	file = shmem_file_setup("dev/zero", size, vma->vm_flags, 0);
-=======
 	/*
 	 * Cloning a new file under mmap_sem leads to a lock ordering conflict
 	 * between XFS directory reading and selinux: since this file is only
 	 * accessible to the user through its mapping, use S_PRIVATE flag to
 	 * bypass file security, in the same way as shmem_kernel_file_setup().
 	 */
-	file = __shmem_file_setup("dev/zero", size, vma->vm_flags, S_PRIVATE);
->>>>>>> c13c8100
+	file = __shmem_file_setup("dev/zero", size, vma->vm_flags, S_PRIVATE, 0);
 	if (IS_ERR(file))
 		return PTR_ERR(file);
 
