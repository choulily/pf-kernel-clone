/*
 * Memory merging support.
 *
 * This code enables dynamic sharing of identical pages found in different
 * memory areas, even if they are not shared by fork()
 *
 * Copyright (C) 2008-2009 Red Hat, Inc.
 * Authors:
 *	Izik Eidus
 *	Andrea Arcangeli
 *	Chris Wright
 *	Hugh Dickins
 *
 * This work is licensed under the terms of the GNU GPL, version 2.
 */

#include <linux/errno.h>
#include <linux/mm.h>
#include <linux/fs.h>
#include <linux/mman.h>
#include <linux/sched.h>
#include <linux/rwsem.h>
#include <linux/pagemap.h>
#include <linux/rmap.h>
#include <linux/spinlock.h>
#include <linux/jhash.h>
#include <linux/delay.h>
#include <linux/kthread.h>
#include <linux/wait.h>
#include <linux/slab.h>
#include <linux/rbtree.h>
#include <linux/memory.h>
#include <linux/mmu_notifier.h>
#include <linux/swap.h>
#include <linux/ksm.h>
#include <linux/hashtable.h>
#include <linux/freezer.h>
#include <linux/oom.h>
#include <linux/numa.h>

#include <asm/tlbflush.h>
#include "internal.h"

#ifdef CONFIG_NUMA
#define NUMA(x)		(x)
#define DO_NUMA(x)	do { (x); } while (0)
#else
#define NUMA(x)		(0)
#define DO_NUMA(x)	do { } while (0)
#endif

/*
 * A few notes about the KSM scanning process,
 * to make it easier to understand the data structures below:
 *
 * In order to reduce excessive scanning, KSM sorts the memory pages by their
 * contents into a data structure that holds pointers to the pages' locations.
 *
 * Since the contents of the pages may change at any moment, KSM cannot just
 * insert the pages into a normal sorted tree and expect it to find anything.
 * Therefore KSM uses two data structures - the stable and the unstable tree.
 *
 * The stable tree holds pointers to all the merged pages (ksm pages), sorted
 * by their contents.  Because each such page is write-protected, searching on
 * this tree is fully assured to be working (except when pages are unmapped),
 * and therefore this tree is called the stable tree.
 *
 * In addition to the stable tree, KSM uses a second data structure called the
 * unstable tree: this tree holds pointers to pages which have been found to
 * be "unchanged for a period of time".  The unstable tree sorts these pages
 * by their contents, but since they are not write-protected, KSM cannot rely
 * upon the unstable tree to work correctly - the unstable tree is liable to
 * be corrupted as its contents are modified, and so it is called unstable.
 *
 * KSM solves this problem by several techniques:
 *
 * 1) The unstable tree is flushed every time KSM completes scanning all
 *    memory areas, and then the tree is rebuilt again from the beginning.
 * 2) KSM will only insert into the unstable tree, pages whose hash value
 *    has not changed since the previous scan of all memory areas.
 * 3) The unstable tree is a RedBlack Tree - so its balancing is based on the
 *    colors of the nodes and not on their contents, assuring that even when
 *    the tree gets "corrupted" it won't get out of balance, so scanning time
 *    remains the same (also, searching and inserting nodes in an rbtree uses
 *    the same algorithm, so we have no overhead when we flush and rebuild).
 * 4) KSM never flushes the stable tree, which means that even if it were to
 *    take 10 attempts to find a page in the unstable tree, once it is found,
 *    it is secured in the stable tree.  (When we scan a new page, we first
 *    compare it against the stable tree, and then against the unstable tree.)
 *
 * If the merge_across_nodes tunable is unset, then KSM maintains multiple
 * stable trees and multiple unstable trees: one of each for each NUMA node.
 */

/**
 * struct mm_slot - ksm information per mm that is being scanned
 * @link: link to the mm_slots hash list
 * @mm_list: link into the mm_slots list, rooted in ksm_mm_head
 * @rmap_list: head for this mm_slot's singly-linked list of rmap_items
 * @mm: the mm that this information is valid for
 */
struct mm_slot {
	struct hlist_node link;
	struct list_head mm_list;
	struct rmap_item *rmap_list;
	struct mm_struct *mm;
};

/**
 * struct ksm_scan - cursor for scanning
 * @mm_slot: the current mm_slot we are scanning
 * @address: the next address inside that to be scanned
 * @rmap_list: link to the next rmap to be scanned in the rmap_list
 * @seqnr: count of completed full scans (needed when removing unstable node)
 *
 * There is only the one ksm_scan instance of this cursor structure.
 */
struct ksm_scan {
	struct mm_slot *mm_slot;
	unsigned long address;
	struct rmap_item **rmap_list;
	unsigned long seqnr;
};

/**
 * struct stable_node - node of the stable rbtree
 * @node: rb node of this ksm page in the stable tree
 * @head: (overlaying parent) &migrate_nodes indicates temporarily on that list
 * @list: linked into migrate_nodes, pending placement in the proper node tree
 * @hlist: hlist head of rmap_items using this ksm page
 * @kpfn: page frame number of this ksm page (perhaps temporarily on wrong nid)
 * @nid: NUMA node id of stable tree in which linked (may not match kpfn)
 */
struct stable_node {
	union {
		struct rb_node node;	/* when node of stable tree */
		struct {		/* when listed for migration */
			struct list_head *head;
			struct list_head list;
		};
	};
	struct hlist_head hlist;
	unsigned long kpfn;
#ifdef CONFIG_NUMA
	int nid;
#endif
};

/**
 * struct rmap_item - reverse mapping item for virtual addresses
 * @rmap_list: next rmap_item in mm_slot's singly-linked rmap_list
 * @anon_vma: pointer to anon_vma for this mm,address, when in stable tree
 * @nid: NUMA node id of unstable tree in which linked (may not match page)
 * @mm: the memory structure this rmap_item is pointing into
 * @address: the virtual address this rmap_item tracks (+ flags in low bits)
 * @oldchecksum: previous checksum of the page at that virtual address
 * @node: rb node of this rmap_item in the unstable tree
 * @head: pointer to stable_node heading this list in the stable tree
 * @hlist: link into hlist of rmap_items hanging off that stable_node
 */
struct rmap_item {
	struct rmap_item *rmap_list;
	union {
		struct anon_vma *anon_vma;	/* when stable */
#ifdef CONFIG_NUMA
		int nid;		/* when node of unstable tree */
#endif
	};
	struct mm_struct *mm;
	unsigned long address;		/* + low bits used for flags below */
	unsigned int oldchecksum;	/* when unstable */
	union {
		struct rb_node node;	/* when node of unstable tree */
		struct {		/* when listed from stable tree */
			struct stable_node *head;
			struct hlist_node hlist;
		};
	};
};

#define SEQNR_MASK	0x0ff	/* low bits of unstable tree seqnr */
#define UNSTABLE_FLAG	0x100	/* is a node of the unstable tree */
#define STABLE_FLAG	0x200	/* is listed from the stable tree */

/* The stable and unstable tree heads */
static struct rb_root one_stable_tree[1] = { RB_ROOT };
static struct rb_root one_unstable_tree[1] = { RB_ROOT };
static struct rb_root *root_stable_tree = one_stable_tree;
static struct rb_root *root_unstable_tree = one_unstable_tree;

/* Recently migrated nodes of stable tree, pending proper placement */
static LIST_HEAD(migrate_nodes);

#define MM_SLOTS_HASH_BITS 10
static DEFINE_HASHTABLE(mm_slots_hash, MM_SLOTS_HASH_BITS);

static struct mm_slot ksm_mm_head = {
	.mm_list = LIST_HEAD_INIT(ksm_mm_head.mm_list),
};
static struct ksm_scan ksm_scan = {
	.mm_slot = &ksm_mm_head,
};

static struct kmem_cache *rmap_item_cache;
static struct kmem_cache *stable_node_cache;
static struct kmem_cache *mm_slot_cache;

/* The number of nodes in the stable tree */
static unsigned long ksm_pages_shared;

/* The number of page slots additionally sharing those nodes */
static unsigned long ksm_pages_sharing;

/* The number of nodes in the unstable tree */
static unsigned long ksm_pages_unshared;

/* The number of rmap_items in use: to calculate pages_volatile */
static unsigned long ksm_rmap_items;

/* Number of pages ksmd should scan in one batch */
static unsigned int ksm_thread_pages_to_scan = 100;

/* Milliseconds ksmd should sleep between batches */
static unsigned int ksm_thread_sleep_millisecs = 20;

#ifdef CONFIG_NUMA
/* Zeroed when merging across nodes is not allowed */
static unsigned int ksm_merge_across_nodes = 1;
static int ksm_nr_node_ids = 1;
#else
#define ksm_merge_across_nodes	1U
#define ksm_nr_node_ids		1
#endif

#define KSM_RUN_STOP	0
#define KSM_RUN_MERGE	1
#define KSM_RUN_UNMERGE	2
#define KSM_RUN_OFFLINE	4
static unsigned long ksm_run = KSM_RUN_STOP;
static void wait_while_offlining(void);

static DECLARE_WAIT_QUEUE_HEAD(ksm_thread_wait);
static DEFINE_MUTEX(ksm_thread_mutex);
static DEFINE_SPINLOCK(ksm_mmlist_lock);

#define KSM_KMEM_CACHE(__struct, __flags) kmem_cache_create("ksm_"#__struct,\
		sizeof(struct __struct), __alignof__(struct __struct),\
		(__flags), NULL)

static int __init ksm_slab_init(void)
{
	rmap_item_cache = KSM_KMEM_CACHE(rmap_item, 0);
	if (!rmap_item_cache)
		goto out;

	stable_node_cache = KSM_KMEM_CACHE(stable_node, 0);
	if (!stable_node_cache)
		goto out_free1;

	mm_slot_cache = KSM_KMEM_CACHE(mm_slot, 0);
	if (!mm_slot_cache)
		goto out_free2;

	return 0;

out_free2:
	kmem_cache_destroy(stable_node_cache);
out_free1:
	kmem_cache_destroy(rmap_item_cache);
out:
	return -ENOMEM;
}

static void __init ksm_slab_free(void)
{
	kmem_cache_destroy(mm_slot_cache);
	kmem_cache_destroy(stable_node_cache);
	kmem_cache_destroy(rmap_item_cache);
	mm_slot_cache = NULL;
}

static inline struct rmap_item *alloc_rmap_item(void)
{
	struct rmap_item *rmap_item;

	rmap_item = kmem_cache_zalloc(rmap_item_cache, GFP_KERNEL);
	if (rmap_item)
		ksm_rmap_items++;
	return rmap_item;
}

static inline void free_rmap_item(struct rmap_item *rmap_item)
{
	ksm_rmap_items--;
	rmap_item->mm = NULL;	/* debug safety */
	kmem_cache_free(rmap_item_cache, rmap_item);
}

static inline struct stable_node *alloc_stable_node(void)
{
	return kmem_cache_alloc(stable_node_cache, GFP_KERNEL);
}

static inline void free_stable_node(struct stable_node *stable_node)
{
	kmem_cache_free(stable_node_cache, stable_node);
}

static inline struct mm_slot *alloc_mm_slot(void)
{
	if (!mm_slot_cache)	/* initialization failed */
		return NULL;
	return kmem_cache_zalloc(mm_slot_cache, GFP_KERNEL);
}

static inline void free_mm_slot(struct mm_slot *mm_slot)
{
	kmem_cache_free(mm_slot_cache, mm_slot);
}

static struct mm_slot *get_mm_slot(struct mm_struct *mm)
{
	struct mm_slot *slot;

	hash_for_each_possible(mm_slots_hash, slot, link, (unsigned long)mm)
		if (slot->mm == mm)
			return slot;

	return NULL;
}

static void insert_to_mm_slots_hash(struct mm_struct *mm,
				    struct mm_slot *mm_slot)
{
	mm_slot->mm = mm;
	hash_add(mm_slots_hash, &mm_slot->link, (unsigned long)mm);
}

/*
 * ksmd, and unmerge_and_remove_all_rmap_items(), must not touch an mm's
 * page tables after it has passed through ksm_exit() - which, if necessary,
 * takes mmap_sem briefly to serialize against them.  ksm_exit() does not set
 * a special flag: they can just back out as soon as mm_users goes to zero.
 * ksm_test_exit() is used throughout to make this test for exit: in some
 * places for correctness, in some places just to avoid unnecessary work.
 */
static inline bool ksm_test_exit(struct mm_struct *mm)
{
	return atomic_read(&mm->mm_users) == 0;
}

/*
 * We use break_ksm to break COW on a ksm page: it's a stripped down
 *
 *	if (get_user_pages(current, mm, addr, 1, 1, 1, &page, NULL) == 1)
 *		put_page(page);
 *
 * but taking great care only to touch a ksm page, in a VM_MERGEABLE vma,
 * in case the application has unmapped and remapped mm,addr meanwhile.
 * Could a ksm page appear anywhere else?  Actually yes, in a VM_PFNMAP
 * mmap of /dev/mem or /dev/kmem, where we would not want to touch it.
 */
static int break_ksm(struct vm_area_struct *vma, unsigned long addr)
{
	struct page *page;
	int ret = 0;

	do {
		cond_resched();
		page = follow_page(vma, addr, FOLL_GET | FOLL_MIGRATION);
		if (IS_ERR_OR_NULL(page))
			break;
		if (PageKsm(page))
			ret = handle_mm_fault(vma->vm_mm, vma, addr,
							FAULT_FLAG_WRITE);
		else
			ret = VM_FAULT_WRITE;
		put_page(page);
	} while (!(ret & (VM_FAULT_WRITE | VM_FAULT_SIGBUS | VM_FAULT_OOM)));
	/*
	 * We must loop because handle_mm_fault() may back out if there's
	 * any difficulty e.g. if pte accessed bit gets updated concurrently.
	 *
	 * VM_FAULT_WRITE is what we have been hoping for: it indicates that
	 * COW has been broken, even if the vma does not permit VM_WRITE;
	 * but note that a concurrent fault might break PageKsm for us.
	 *
	 * VM_FAULT_SIGBUS could occur if we race with truncation of the
	 * backing file, which also invalidates anonymous pages: that's
	 * okay, that truncation will have unmapped the PageKsm for us.
	 *
	 * VM_FAULT_OOM: at the time of writing (late July 2009), setting
	 * aside mem_cgroup limits, VM_FAULT_OOM would only be set if the
	 * current task has TIF_MEMDIE set, and will be OOM killed on return
	 * to user; and ksmd, having no mm, would never be chosen for that.
	 *
	 * But if the mm is in a limited mem_cgroup, then the fault may fail
	 * with VM_FAULT_OOM even if the current task is not TIF_MEMDIE; and
	 * even ksmd can fail in this way - though it's usually breaking ksm
	 * just to undo a merge it made a moment before, so unlikely to oom.
	 *
	 * That's a pity: we might therefore have more kernel pages allocated
	 * than we're counting as nodes in the stable tree; but ksm_do_scan
	 * will retry to break_cow on each pass, so should recover the page
	 * in due course.  The important thing is to not let VM_MERGEABLE
	 * be cleared while any such pages might remain in the area.
	 */
	return (ret & VM_FAULT_OOM) ? -ENOMEM : 0;
}

static struct vm_area_struct *find_mergeable_vma(struct mm_struct *mm,
		unsigned long addr)
{
	struct vm_area_struct *vma;
	if (ksm_test_exit(mm))
		return NULL;
	vma = find_vma(mm, addr);
	if (!vma || vma->vm_start > addr)
		return NULL;
	if (!(vma->vm_flags & VM_MERGEABLE) || !vma->anon_vma)
		return NULL;
	return vma;
}

static void break_cow(struct rmap_item *rmap_item)
{
	struct mm_struct *mm = rmap_item->mm;
	unsigned long addr = rmap_item->address;
	struct vm_area_struct *vma;

	/*
	 * It is not an accident that whenever we want to break COW
	 * to undo, we also need to drop a reference to the anon_vma.
	 */
	put_anon_vma(rmap_item->anon_vma);

	down_read(&mm->mmap_sem);
	vma = find_mergeable_vma(mm, addr);
	if (vma)
		break_ksm(vma, addr);
	up_read(&mm->mmap_sem);
}

static struct page *page_trans_compound_anon(struct page *page)
{
	if (PageTransCompound(page)) {
		struct page *head = compound_trans_head(page);
		/*
		 * head may actually be splitted and freed from under
		 * us but it's ok here.
		 */
		if (PageAnon(head))
			return head;
	}
	return NULL;
}

static struct page *get_mergeable_page(struct rmap_item *rmap_item)
{
	struct mm_struct *mm = rmap_item->mm;
	unsigned long addr = rmap_item->address;
	struct vm_area_struct *vma;
	struct page *page;

	down_read(&mm->mmap_sem);
	vma = find_mergeable_vma(mm, addr);
	if (!vma)
		goto out;

	page = follow_page(vma, addr, FOLL_GET);
	if (IS_ERR_OR_NULL(page))
		goto out;
	if (PageAnon(page) || page_trans_compound_anon(page)) {
		flush_anon_page(vma, page, addr);
		flush_dcache_page(page);
	} else {
		put_page(page);
out:		page = NULL;
	}
	up_read(&mm->mmap_sem);
	return page;
}

/*
 * This helper is used for getting right index into array of tree roots.
 * When merge_across_nodes knob is set to 1, there are only two rb-trees for
 * stable and unstable pages from all nodes with roots in index 0. Otherwise,
 * every node has its own stable and unstable tree.
 */
static inline int get_kpfn_nid(unsigned long kpfn)
{
<<<<<<< HEAD
	return ksm_merge_across_nodes ? 0 : pfn_to_nid(kpfn);
=======
	return ksm_merge_across_nodes ? 0 : NUMA(pfn_to_nid(kpfn));
>>>>>>> 3da889b6
}

static void remove_node_from_stable_tree(struct stable_node *stable_node)
{
	struct rmap_item *rmap_item;

	hlist_for_each_entry(rmap_item, &stable_node->hlist, hlist) {
		if (rmap_item->hlist.next)
			ksm_pages_sharing--;
		else
			ksm_pages_shared--;
		put_anon_vma(rmap_item->anon_vma);
		rmap_item->address &= PAGE_MASK;
		cond_resched();
	}

	if (stable_node->head == &migrate_nodes)
		list_del(&stable_node->list);
	else
		rb_erase(&stable_node->node,
			 root_stable_tree + NUMA(stable_node->nid));
	free_stable_node(stable_node);
}

/*
 * get_ksm_page: checks if the page indicated by the stable node
 * is still its ksm page, despite having held no reference to it.
 * In which case we can trust the content of the page, and it
 * returns the gotten page; but if the page has now been zapped,
 * remove the stale node from the stable tree and return NULL.
 * But beware, the stable node's page might be being migrated.
 *
 * You would expect the stable_node to hold a reference to the ksm page.
 * But if it increments the page's count, swapping out has to wait for
 * ksmd to come around again before it can free the page, which may take
 * seconds or even minutes: much too unresponsive.  So instead we use a
 * "keyhole reference": access to the ksm page from the stable node peeps
 * out through its keyhole to see if that page still holds the right key,
 * pointing back to this stable node.  This relies on freeing a PageAnon
 * page to reset its page->mapping to NULL, and relies on no other use of
 * a page to put something that might look like our key in page->mapping.
 * is on its way to being freed; but it is an anomaly to bear in mind.
 */
static struct page *get_ksm_page(struct stable_node *stable_node, bool lock_it)
{
	struct page *page;
	void *expected_mapping;
	unsigned long kpfn;

	expected_mapping = (void *)stable_node +
				(PAGE_MAPPING_ANON | PAGE_MAPPING_KSM);
again:
	kpfn = ACCESS_ONCE(stable_node->kpfn);
	page = pfn_to_page(kpfn);

	/*
	 * page is computed from kpfn, so on most architectures reading
	 * page->mapping is naturally ordered after reading node->kpfn,
	 * but on Alpha we need to be more careful.
	 */
	smp_read_barrier_depends();
	if (ACCESS_ONCE(page->mapping) != expected_mapping)
		goto stale;

	/*
	 * We cannot do anything with the page while its refcount is 0.
	 * Usually 0 means free, or tail of a higher-order page: in which
	 * case this node is no longer referenced, and should be freed;
	 * however, it might mean that the page is under page_freeze_refs().
	 * The __remove_mapping() case is easy, again the node is now stale;
	 * but if page is swapcache in migrate_page_move_mapping(), it might
	 * still be our page, in which case it's essential to keep the node.
	 */
	while (!get_page_unless_zero(page)) {
		/*
		 * Another check for page->mapping != expected_mapping would
		 * work here too.  We have chosen the !PageSwapCache test to
		 * optimize the common case, when the page is or is about to
		 * be freed: PageSwapCache is cleared (under spin_lock_irq)
		 * in the freeze_refs section of __remove_mapping(); but Anon
		 * page->mapping reset to NULL later, in free_pages_prepare().
		 */
		if (!PageSwapCache(page))
			goto stale;
		cpu_relax();
	}

	if (ACCESS_ONCE(page->mapping) != expected_mapping) {
		put_page(page);
		goto stale;
	}

	if (lock_it) {
		lock_page(page);
		if (ACCESS_ONCE(page->mapping) != expected_mapping) {
			unlock_page(page);
			put_page(page);
			goto stale;
		}
	}
	return page;

stale:
	/*
	 * We come here from above when page->mapping or !PageSwapCache
	 * suggests that the node is stale; but it might be under migration.
	 * We need smp_rmb(), matching the smp_wmb() in ksm_migrate_page(),
	 * before checking whether node->kpfn has been changed.
	 */
	smp_rmb();
	if (ACCESS_ONCE(stable_node->kpfn) != kpfn)
		goto again;
	remove_node_from_stable_tree(stable_node);
	return NULL;
}

/*
 * Removing rmap_item from stable or unstable tree.
 * This function will clean the information from the stable/unstable tree.
 */
static void remove_rmap_item_from_tree(struct rmap_item *rmap_item)
{
	if (rmap_item->address & STABLE_FLAG) {
		struct stable_node *stable_node;
		struct page *page;

		stable_node = rmap_item->head;
		page = get_ksm_page(stable_node, true);
		if (!page)
			goto out;

		hlist_del(&rmap_item->hlist);
		unlock_page(page);
		put_page(page);

		if (stable_node->hlist.first)
			ksm_pages_sharing--;
		else
			ksm_pages_shared--;

		put_anon_vma(rmap_item->anon_vma);
		rmap_item->address &= PAGE_MASK;

	} else if (rmap_item->address & UNSTABLE_FLAG) {
		unsigned char age;
		/*
		 * Usually ksmd can and must skip the rb_erase, because
		 * root_unstable_tree was already reset to RB_ROOT.
		 * But be careful when an mm is exiting: do the rb_erase
		 * if this rmap_item was inserted by this scan, rather
		 * than left over from before.
		 */
		age = (unsigned char)(ksm_scan.seqnr - rmap_item->address);
		BUG_ON(age > 1);
		if (!age)
			rb_erase(&rmap_item->node,
				 root_unstable_tree + NUMA(rmap_item->nid));
		ksm_pages_unshared--;
		rmap_item->address &= PAGE_MASK;
	}
out:
	cond_resched();		/* we're called from many long loops */
}

static void remove_trailing_rmap_items(struct mm_slot *mm_slot,
				       struct rmap_item **rmap_list)
{
	while (*rmap_list) {
		struct rmap_item *rmap_item = *rmap_list;
		*rmap_list = rmap_item->rmap_list;
		remove_rmap_item_from_tree(rmap_item);
		free_rmap_item(rmap_item);
	}
}

/*
 * Though it's very tempting to unmerge rmap_items from stable tree rather
 * than check every pte of a given vma, the locking doesn't quite work for
 * that - an rmap_item is assigned to the stable tree after inserting ksm
 * page and upping mmap_sem.  Nor does it fit with the way we skip dup'ing
 * rmap_items from parent to child at fork time (so as not to waste time
 * if exit comes before the next scan reaches it).
 *
 * Similarly, although we'd like to remove rmap_items (so updating counts
 * and freeing memory) when unmerging an area, it's easier to leave that
 * to the next pass of ksmd - consider, for example, how ksmd might be
 * in cmp_and_merge_page on one of the rmap_items we would be removing.
 */
static int unmerge_ksm_pages(struct vm_area_struct *vma,
			     unsigned long start, unsigned long end)
{
	unsigned long addr;
	int err = 0;

	for (addr = start; addr < end && !err; addr += PAGE_SIZE) {
		if (ksm_test_exit(vma->vm_mm))
			break;
		if (signal_pending(current))
			err = -ERESTARTSYS;
		else
			err = break_ksm(vma, addr);
	}
	return err;
}

#ifdef CONFIG_SYSFS
/*
 * Only called through the sysfs control interface:
 */
static int remove_stable_node(struct stable_node *stable_node)
{
	struct page *page;
	int err;

	page = get_ksm_page(stable_node, true);
	if (!page) {
		/*
		 * get_ksm_page did remove_node_from_stable_tree itself.
		 */
		return 0;
	}

	if (WARN_ON_ONCE(page_mapped(page))) {
		/*
		 * This should not happen: but if it does, just refuse to let
		 * merge_across_nodes be switched - there is no need to panic.
		 */
		err = -EBUSY;
	} else {
		/*
		 * The stable node did not yet appear stale to get_ksm_page(),
		 * since that allows for an unmapped ksm page to be recognized
		 * right up until it is freed; but the node is safe to remove.
		 * This page might be in a pagevec waiting to be freed,
		 * or it might be PageSwapCache (perhaps under writeback),
		 * or it might have been removed from swapcache a moment ago.
		 */
		set_page_stable_node(page, NULL);
		remove_node_from_stable_tree(stable_node);
		err = 0;
	}

	unlock_page(page);
	put_page(page);
	return err;
}

static int remove_all_stable_nodes(void)
{
	struct stable_node *stable_node;
	struct list_head *this, *next;
	int nid;
	int err = 0;

	for (nid = 0; nid < ksm_nr_node_ids; nid++) {
		while (root_stable_tree[nid].rb_node) {
			stable_node = rb_entry(root_stable_tree[nid].rb_node,
						struct stable_node, node);
			if (remove_stable_node(stable_node)) {
				err = -EBUSY;
				break;	/* proceed to next nid */
			}
			cond_resched();
		}
	}
	list_for_each_safe(this, next, &migrate_nodes) {
		stable_node = list_entry(this, struct stable_node, list);
		if (remove_stable_node(stable_node))
			err = -EBUSY;
		cond_resched();
	}
	return err;
}

static int unmerge_and_remove_all_rmap_items(void)
{
	struct mm_slot *mm_slot;
	struct mm_struct *mm;
	struct vm_area_struct *vma;
	int err = 0;

	spin_lock(&ksm_mmlist_lock);
	ksm_scan.mm_slot = list_entry(ksm_mm_head.mm_list.next,
						struct mm_slot, mm_list);
	spin_unlock(&ksm_mmlist_lock);

	for (mm_slot = ksm_scan.mm_slot;
			mm_slot != &ksm_mm_head; mm_slot = ksm_scan.mm_slot) {
		mm = mm_slot->mm;
		down_read(&mm->mmap_sem);
		for (vma = mm->mmap; vma; vma = vma->vm_next) {
			if (ksm_test_exit(mm))
				break;
			if (!(vma->vm_flags & VM_MERGEABLE) || !vma->anon_vma)
				continue;
			err = unmerge_ksm_pages(vma,
						vma->vm_start, vma->vm_end);
			if (err)
				goto error;
		}

		remove_trailing_rmap_items(mm_slot, &mm_slot->rmap_list);

		spin_lock(&ksm_mmlist_lock);
		ksm_scan.mm_slot = list_entry(mm_slot->mm_list.next,
						struct mm_slot, mm_list);
		if (ksm_test_exit(mm)) {
			hash_del(&mm_slot->link);
			list_del(&mm_slot->mm_list);
			spin_unlock(&ksm_mmlist_lock);

			free_mm_slot(mm_slot);
			clear_bit(MMF_VM_MERGEABLE, &mm->flags);
			up_read(&mm->mmap_sem);
			mmdrop(mm);
		} else {
			spin_unlock(&ksm_mmlist_lock);
			up_read(&mm->mmap_sem);
		}
	}

	/* Clean up stable nodes, but don't worry if some are still busy */
	remove_all_stable_nodes();
	ksm_scan.seqnr = 0;
	return 0;

error:
	up_read(&mm->mmap_sem);
	spin_lock(&ksm_mmlist_lock);
	ksm_scan.mm_slot = &ksm_mm_head;
	spin_unlock(&ksm_mmlist_lock);
	return err;
}
#endif /* CONFIG_SYSFS */

static u32 calc_checksum(struct page *page)
{
	u32 checksum;
	void *addr = kmap_atomic(page);
	checksum = jhash2(addr, PAGE_SIZE / 4, 17);
	kunmap_atomic(addr);
	return checksum;
}

static int memcmp_pages(struct page *page1, struct page *page2)
{
	char *addr1, *addr2;
	int ret;

	addr1 = kmap_atomic(page1);
	addr2 = kmap_atomic(page2);
	ret = memcmp(addr1, addr2, PAGE_SIZE);
	kunmap_atomic(addr2);
	kunmap_atomic(addr1);
	return ret;
}

static inline int pages_identical(struct page *page1, struct page *page2)
{
	return !memcmp_pages(page1, page2);
}

static int write_protect_page(struct vm_area_struct *vma, struct page *page,
			      pte_t *orig_pte)
{
	struct mm_struct *mm = vma->vm_mm;
	unsigned long addr;
	pte_t *ptep;
	spinlock_t *ptl;
	int swapped;
	int err = -EFAULT;
	unsigned long mmun_start;	/* For mmu_notifiers */
	unsigned long mmun_end;		/* For mmu_notifiers */

	addr = page_address_in_vma(page, vma);
	if (addr == -EFAULT)
		goto out;

	BUG_ON(PageTransCompound(page));

	mmun_start = addr;
	mmun_end   = addr + PAGE_SIZE;
	mmu_notifier_invalidate_range_start(mm, mmun_start, mmun_end);

	ptep = page_check_address(page, mm, addr, &ptl, 0);
	if (!ptep)
		goto out_mn;

	if (pte_write(*ptep) || pte_dirty(*ptep)) {
		pte_t entry;

		swapped = PageSwapCache(page);
		flush_cache_page(vma, addr, page_to_pfn(page));
		/*
		 * Ok this is tricky, when get_user_pages_fast() run it doesn't
		 * take any lock, therefore the check that we are going to make
		 * with the pagecount against the mapcount is racey and
		 * O_DIRECT can happen right after the check.
		 * So we clear the pte and flush the tlb before the check
		 * this assure us that no O_DIRECT can happen after the check
		 * or in the middle of the check.
		 */
		entry = ptep_clear_flush(vma, addr, ptep);
		/*
		 * Check that no O_DIRECT or similar I/O is in progress on the
		 * page
		 */
		if (page_mapcount(page) + 1 + swapped != page_count(page)) {
			set_pte_at(mm, addr, ptep, entry);
			goto out_unlock;
		}
		if (pte_dirty(entry))
			set_page_dirty(page);
		entry = pte_mkclean(pte_wrprotect(entry));
		set_pte_at_notify(mm, addr, ptep, entry);
	}
	*orig_pte = *ptep;
	err = 0;

out_unlock:
	pte_unmap_unlock(ptep, ptl);
out_mn:
	mmu_notifier_invalidate_range_end(mm, mmun_start, mmun_end);
out:
	return err;
}

/**
 * replace_page - replace page in vma by new ksm page
 * @vma:      vma that holds the pte pointing to page
 * @page:     the page we are replacing by kpage
 * @kpage:    the ksm page we replace page by
 * @orig_pte: the original value of the pte
 *
 * Returns 0 on success, -EFAULT on failure.
 */
static int replace_page(struct vm_area_struct *vma, struct page *page,
			struct page *kpage, pte_t orig_pte)
{
	struct mm_struct *mm = vma->vm_mm;
	pmd_t *pmd;
	pte_t *ptep;
	spinlock_t *ptl;
	unsigned long addr;
	int err = -EFAULT;
	unsigned long mmun_start;	/* For mmu_notifiers */
	unsigned long mmun_end;		/* For mmu_notifiers */

	addr = page_address_in_vma(page, vma);
	if (addr == -EFAULT)
		goto out;

	pmd = mm_find_pmd(mm, addr);
	if (!pmd)
		goto out;
	BUG_ON(pmd_trans_huge(*pmd));

	mmun_start = addr;
	mmun_end   = addr + PAGE_SIZE;
	mmu_notifier_invalidate_range_start(mm, mmun_start, mmun_end);

	ptep = pte_offset_map_lock(mm, pmd, addr, &ptl);
	if (!pte_same(*ptep, orig_pte)) {
		pte_unmap_unlock(ptep, ptl);
		goto out_mn;
	}

	get_page(kpage);
	page_add_anon_rmap(kpage, vma, addr);

	flush_cache_page(vma, addr, pte_pfn(*ptep));
	ptep_clear_flush(vma, addr, ptep);
	set_pte_at_notify(mm, addr, ptep, mk_pte(kpage, vma->vm_page_prot));

	page_remove_rmap(page);
	if (!page_mapped(page))
		try_to_free_swap(page);
	put_page(page);

	pte_unmap_unlock(ptep, ptl);
	err = 0;
out_mn:
	mmu_notifier_invalidate_range_end(mm, mmun_start, mmun_end);
out:
	return err;
}

static int page_trans_compound_anon_split(struct page *page)
{
	int ret = 0;
	struct page *transhuge_head = page_trans_compound_anon(page);
	if (transhuge_head) {
		/* Get the reference on the head to split it. */
		if (get_page_unless_zero(transhuge_head)) {
			/*
			 * Recheck we got the reference while the head
			 * was still anonymous.
			 */
			if (PageAnon(transhuge_head))
				ret = split_huge_page(transhuge_head);
			else
				/*
				 * Retry later if split_huge_page run
				 * from under us.
				 */
				ret = 1;
			put_page(transhuge_head);
		} else
			/* Retry later if split_huge_page run from under us. */
			ret = 1;
	}
	return ret;
}

/*
 * try_to_merge_one_page - take two pages and merge them into one
 * @vma: the vma that holds the pte pointing to page
 * @page: the PageAnon page that we want to replace with kpage
 * @kpage: the PageKsm page that we want to map instead of page,
 *         or NULL the first time when we want to use page as kpage.
 *
 * This function returns 0 if the pages were merged, -EFAULT otherwise.
 */
static int try_to_merge_one_page(struct vm_area_struct *vma,
				 struct page *page, struct page *kpage)
{
	pte_t orig_pte = __pte(0);
	int err = -EFAULT;

	if (page == kpage)			/* ksm page forked */
		return 0;

	if (!(vma->vm_flags & VM_MERGEABLE))
		goto out;
	if (PageTransCompound(page) && page_trans_compound_anon_split(page))
		goto out;
	BUG_ON(PageTransCompound(page));
	if (!PageAnon(page))
		goto out;

	/*
	 * We need the page lock to read a stable PageSwapCache in
	 * write_protect_page().  We use trylock_page() instead of
	 * lock_page() because we don't want to wait here - we
	 * prefer to continue scanning and merging different pages,
	 * then come back to this page when it is unlocked.
	 */
	if (!trylock_page(page))
		goto out;
	/*
	 * If this anonymous page is mapped only here, its pte may need
	 * to be write-protected.  If it's mapped elsewhere, all of its
	 * ptes are necessarily already write-protected.  But in either
	 * case, we need to lock and check page_count is not raised.
	 */
	if (write_protect_page(vma, page, &orig_pte) == 0) {
		if (!kpage) {
			/*
			 * While we hold page lock, upgrade page from
			 * PageAnon+anon_vma to PageKsm+NULL stable_node:
			 * stable_tree_insert() will update stable_node.
			 */
			set_page_stable_node(page, NULL);
			mark_page_accessed(page);
			err = 0;
		} else if (pages_identical(page, kpage))
			err = replace_page(vma, page, kpage, orig_pte);
	}

	if ((vma->vm_flags & VM_LOCKED) && kpage && !err) {
		munlock_vma_page(page);
		if (!PageMlocked(kpage)) {
			unlock_page(page);
			lock_page(kpage);
			mlock_vma_page(kpage);
			page = kpage;		/* for final unlock */
		}
	}

	unlock_page(page);
out:
	return err;
}

/*
 * try_to_merge_with_ksm_page - like try_to_merge_two_pages,
 * but no new kernel page is allocated: kpage must already be a ksm page.
 *
 * This function returns 0 if the pages were merged, -EFAULT otherwise.
 */
static int try_to_merge_with_ksm_page(struct rmap_item *rmap_item,
				      struct page *page, struct page *kpage)
{
	struct mm_struct *mm = rmap_item->mm;
	struct vm_area_struct *vma;
	int err = -EFAULT;

	down_read(&mm->mmap_sem);
	if (ksm_test_exit(mm))
		goto out;
	vma = find_vma(mm, rmap_item->address);
	if (!vma || vma->vm_start > rmap_item->address)
		goto out;

	err = try_to_merge_one_page(vma, page, kpage);
	if (err)
		goto out;

	/* Unstable nid is in union with stable anon_vma: remove first */
	remove_rmap_item_from_tree(rmap_item);

	/* Must get reference to anon_vma while still holding mmap_sem */
	rmap_item->anon_vma = vma->anon_vma;
	get_anon_vma(vma->anon_vma);
out:
	up_read(&mm->mmap_sem);
	return err;
}

/*
 * try_to_merge_two_pages - take two identical pages and prepare them
 * to be merged into one page.
 *
 * This function returns the kpage if we successfully merged two identical
 * pages into one ksm page, NULL otherwise.
 *
 * Note that this function upgrades page to ksm page: if one of the pages
 * is already a ksm page, try_to_merge_with_ksm_page should be used.
 */
static struct page *try_to_merge_two_pages(struct rmap_item *rmap_item,
					   struct page *page,
					   struct rmap_item *tree_rmap_item,
					   struct page *tree_page)
{
	int err;

	err = try_to_merge_with_ksm_page(rmap_item, page, NULL);
	if (!err) {
		err = try_to_merge_with_ksm_page(tree_rmap_item,
							tree_page, page);
		/*
		 * If that fails, we have a ksm page with only one pte
		 * pointing to it: so break it.
		 */
		if (err)
			break_cow(rmap_item);
	}
	return err ? NULL : page;
}

/*
 * stable_tree_search - search for page inside the stable tree
 *
 * This function checks if there is a page inside the stable tree
 * with identical content to the page that we are scanning right now.
 *
 * This function returns the stable tree node of identical content if found,
 * NULL otherwise.
 */
static struct page *stable_tree_search(struct page *page)
{
	int nid;
	struct rb_root *root;
	struct rb_node **new;
	struct rb_node *parent;
	struct stable_node *stable_node;
	struct stable_node *page_node;

	page_node = page_stable_node(page);
	if (page_node && page_node->head != &migrate_nodes) {
		/* ksm page forked */
		get_page(page);
		return page;
	}

	nid = get_kpfn_nid(page_to_pfn(page));
	root = root_stable_tree + nid;
again:
	new = &root->rb_node;
	parent = NULL;

	while (*new) {
		struct page *tree_page;
		int ret;

		cond_resched();
		stable_node = rb_entry(*new, struct stable_node, node);
		tree_page = get_ksm_page(stable_node, false);
		if (!tree_page)
			return NULL;

		ret = memcmp_pages(page, tree_page);
		put_page(tree_page);

		parent = *new;
		if (ret < 0)
			new = &parent->rb_left;
		else if (ret > 0)
			new = &parent->rb_right;
		else {
			/*
			 * Lock and unlock the stable_node's page (which
			 * might already have been migrated) so that page
			 * migration is sure to notice its raised count.
			 * It would be more elegant to return stable_node
			 * than kpage, but that involves more changes.
			 */
			tree_page = get_ksm_page(stable_node, true);
			if (tree_page) {
				unlock_page(tree_page);
				if (get_kpfn_nid(stable_node->kpfn) !=
						NUMA(stable_node->nid)) {
					put_page(tree_page);
					goto replace;
				}
				return tree_page;
			}
			/*
			 * There is now a place for page_node, but the tree may
			 * have been rebalanced, so re-evaluate parent and new.
			 */
			if (page_node)
				goto again;
			return NULL;
		}
	}

	if (!page_node)
		return NULL;

	list_del(&page_node->list);
	DO_NUMA(page_node->nid = nid);
	rb_link_node(&page_node->node, parent, new);
	rb_insert_color(&page_node->node, root);
	get_page(page);
	return page;

replace:
	if (page_node) {
		list_del(&page_node->list);
		DO_NUMA(page_node->nid = nid);
		rb_replace_node(&stable_node->node, &page_node->node, root);
		get_page(page);
	} else {
		rb_erase(&stable_node->node, root);
		page = NULL;
	}
	stable_node->head = &migrate_nodes;
	list_add(&stable_node->list, stable_node->head);
	return page;
}

/*
 * stable_tree_insert - insert stable tree node pointing to new ksm page
 * into the stable tree.
 *
 * This function returns the stable tree node just allocated on success,
 * NULL otherwise.
 */
static struct stable_node *stable_tree_insert(struct page *kpage)
{
	int nid;
	unsigned long kpfn;
	struct rb_root *root;
	struct rb_node **new;
	struct rb_node *parent = NULL;
	struct stable_node *stable_node;

	kpfn = page_to_pfn(kpage);
	nid = get_kpfn_nid(kpfn);
	root = root_stable_tree + nid;
	new = &root->rb_node;

	while (*new) {
		struct page *tree_page;
		int ret;

		cond_resched();
		stable_node = rb_entry(*new, struct stable_node, node);
		tree_page = get_ksm_page(stable_node, false);
		if (!tree_page)
			return NULL;

		ret = memcmp_pages(kpage, tree_page);
		put_page(tree_page);

		parent = *new;
		if (ret < 0)
			new = &parent->rb_left;
		else if (ret > 0)
			new = &parent->rb_right;
		else {
			/*
			 * It is not a bug that stable_tree_search() didn't
			 * find this node: because at that time our page was
			 * not yet write-protected, so may have changed since.
			 */
			return NULL;
		}
	}

	stable_node = alloc_stable_node();
	if (!stable_node)
		return NULL;

	INIT_HLIST_HEAD(&stable_node->hlist);
	stable_node->kpfn = kpfn;
	set_page_stable_node(kpage, stable_node);
	DO_NUMA(stable_node->nid = nid);
	rb_link_node(&stable_node->node, parent, new);
	rb_insert_color(&stable_node->node, root);

	return stable_node;
}

/*
 * unstable_tree_search_insert - search for identical page,
 * else insert rmap_item into the unstable tree.
 *
 * This function searches for a page in the unstable tree identical to the
 * page currently being scanned; and if no identical page is found in the
 * tree, we insert rmap_item as a new object into the unstable tree.
 *
 * This function returns pointer to rmap_item found to be identical
 * to the currently scanned page, NULL otherwise.
 *
 * This function does both searching and inserting, because they share
 * the same walking algorithm in an rbtree.
 */
static
struct rmap_item *unstable_tree_search_insert(struct rmap_item *rmap_item,
					      struct page *page,
					      struct page **tree_pagep)
{
	struct rb_node **new;
	struct rb_root *root;
	struct rb_node *parent = NULL;
	int nid;

	nid = get_kpfn_nid(page_to_pfn(page));
	root = root_unstable_tree + nid;
	new = &root->rb_node;

	while (*new) {
		struct rmap_item *tree_rmap_item;
		struct page *tree_page;
		int ret;

		cond_resched();
		tree_rmap_item = rb_entry(*new, struct rmap_item, node);
		tree_page = get_mergeable_page(tree_rmap_item);
		if (IS_ERR_OR_NULL(tree_page))
			return NULL;

		/*
		 * Don't substitute a ksm page for a forked page.
		 */
		if (page == tree_page) {
			put_page(tree_page);
			return NULL;
		}

		ret = memcmp_pages(page, tree_page);

		parent = *new;
		if (ret < 0) {
			put_page(tree_page);
			new = &parent->rb_left;
		} else if (ret > 0) {
			put_page(tree_page);
			new = &parent->rb_right;
		} else if (!ksm_merge_across_nodes &&
			   page_to_nid(tree_page) != nid) {
			/*
			 * If tree_page has been migrated to another NUMA node,
			 * it will be flushed out and put in the right unstable
			 * tree next time: only merge with it when across_nodes.
			 */
			put_page(tree_page);
			return NULL;
		} else {
			*tree_pagep = tree_page;
			return tree_rmap_item;
		}
	}

	rmap_item->address |= UNSTABLE_FLAG;
	rmap_item->address |= (ksm_scan.seqnr & SEQNR_MASK);
	DO_NUMA(rmap_item->nid = nid);
	rb_link_node(&rmap_item->node, parent, new);
	rb_insert_color(&rmap_item->node, root);

	ksm_pages_unshared++;
	return NULL;
}

/*
 * stable_tree_append - add another rmap_item to the linked list of
 * rmap_items hanging off a given node of the stable tree, all sharing
 * the same ksm page.
 */
static void stable_tree_append(struct rmap_item *rmap_item,
			       struct stable_node *stable_node)
{
	rmap_item->head = stable_node;
	rmap_item->address |= STABLE_FLAG;
	hlist_add_head(&rmap_item->hlist, &stable_node->hlist);

	if (rmap_item->hlist.next)
		ksm_pages_sharing++;
	else
		ksm_pages_shared++;
}

/*
 * cmp_and_merge_page - first see if page can be merged into the stable tree;
 * if not, compare checksum to previous and if it's the same, see if page can
 * be inserted into the unstable tree, or merged with a page already there and
 * both transferred to the stable tree.
 *
 * @page: the page that we are searching identical page to.
 * @rmap_item: the reverse mapping into the virtual address of this page
 */
static void cmp_and_merge_page(struct page *page, struct rmap_item *rmap_item)
{
	struct rmap_item *tree_rmap_item;
	struct page *tree_page = NULL;
	struct stable_node *stable_node;
	struct page *kpage;
	unsigned int checksum;
	int err;

	stable_node = page_stable_node(page);
	if (stable_node) {
		if (stable_node->head != &migrate_nodes &&
		    get_kpfn_nid(stable_node->kpfn) != NUMA(stable_node->nid)) {
			rb_erase(&stable_node->node,
				 root_stable_tree + NUMA(stable_node->nid));
			stable_node->head = &migrate_nodes;
			list_add(&stable_node->list, stable_node->head);
		}
		if (stable_node->head != &migrate_nodes &&
		    rmap_item->head == stable_node)
			return;
	}

	/* We first start with searching the page inside the stable tree */
	kpage = stable_tree_search(page);
	if (kpage == page && rmap_item->head == stable_node) {
		put_page(kpage);
		return;
	}

	remove_rmap_item_from_tree(rmap_item);

	if (kpage) {
		err = try_to_merge_with_ksm_page(rmap_item, page, kpage);
		if (!err) {
			/*
			 * The page was successfully merged:
			 * add its rmap_item to the stable tree.
			 */
			lock_page(kpage);
			stable_tree_append(rmap_item, page_stable_node(kpage));
			unlock_page(kpage);
		}
		put_page(kpage);
		return;
	}

	/*
	 * If the hash value of the page has changed from the last time
	 * we calculated it, this page is changing frequently: therefore we
	 * don't want to insert it in the unstable tree, and we don't want
	 * to waste our time searching for something identical to it there.
	 */
	checksum = calc_checksum(page);
	if (rmap_item->oldchecksum != checksum) {
		rmap_item->oldchecksum = checksum;
		return;
	}

	tree_rmap_item =
		unstable_tree_search_insert(rmap_item, page, &tree_page);
	if (tree_rmap_item) {
		kpage = try_to_merge_two_pages(rmap_item, page,
						tree_rmap_item, tree_page);
		put_page(tree_page);
		if (kpage) {
			/*
			 * The pages were successfully merged: insert new
			 * node in the stable tree and add both rmap_items.
			 */
			lock_page(kpage);
			stable_node = stable_tree_insert(kpage);
			if (stable_node) {
				stable_tree_append(tree_rmap_item, stable_node);
				stable_tree_append(rmap_item, stable_node);
			}
			unlock_page(kpage);

			/*
			 * If we fail to insert the page into the stable tree,
			 * we will have 2 virtual addresses that are pointing
			 * to a ksm page left outside the stable tree,
			 * in which case we need to break_cow on both.
			 */
			if (!stable_node) {
				break_cow(tree_rmap_item);
				break_cow(rmap_item);
			}
		}
	}
}

static struct rmap_item *get_next_rmap_item(struct mm_slot *mm_slot,
					    struct rmap_item **rmap_list,
					    unsigned long addr)
{
	struct rmap_item *rmap_item;

	while (*rmap_list) {
		rmap_item = *rmap_list;
		if ((rmap_item->address & PAGE_MASK) == addr)
			return rmap_item;
		if (rmap_item->address > addr)
			break;
		*rmap_list = rmap_item->rmap_list;
		remove_rmap_item_from_tree(rmap_item);
		free_rmap_item(rmap_item);
	}

	rmap_item = alloc_rmap_item();
	if (rmap_item) {
		/* It has already been zeroed */
		rmap_item->mm = mm_slot->mm;
		rmap_item->address = addr;
		rmap_item->rmap_list = *rmap_list;
		*rmap_list = rmap_item;
	}
	return rmap_item;
}

static struct rmap_item *scan_get_next_rmap_item(struct page **page)
{
	struct mm_struct *mm;
	struct mm_slot *slot;
	struct vm_area_struct *vma;
	struct rmap_item *rmap_item;
	int nid;

	if (list_empty(&ksm_mm_head.mm_list))
		return NULL;

	slot = ksm_scan.mm_slot;
	if (slot == &ksm_mm_head) {
		/*
		 * A number of pages can hang around indefinitely on per-cpu
		 * pagevecs, raised page count preventing write_protect_page
		 * from merging them.  Though it doesn't really matter much,
		 * it is puzzling to see some stuck in pages_volatile until
		 * other activity jostles them out, and they also prevented
		 * LTP's KSM test from succeeding deterministically; so drain
		 * them here (here rather than on entry to ksm_do_scan(),
		 * so we don't IPI too often when pages_to_scan is set low).
		 */
		lru_add_drain_all();

		/*
		 * Whereas stale stable_nodes on the stable_tree itself
		 * get pruned in the regular course of stable_tree_search(),
		 * those moved out to the migrate_nodes list can accumulate:
		 * so prune them once before each full scan.
		 */
		if (!ksm_merge_across_nodes) {
			struct stable_node *stable_node;
			struct list_head *this, *next;
			struct page *page;

			list_for_each_safe(this, next, &migrate_nodes) {
				stable_node = list_entry(this,
						struct stable_node, list);
				page = get_ksm_page(stable_node, false);
				if (page)
					put_page(page);
				cond_resched();
			}
		}

		for (nid = 0; nid < ksm_nr_node_ids; nid++)
			root_unstable_tree[nid] = RB_ROOT;

		spin_lock(&ksm_mmlist_lock);
		slot = list_entry(slot->mm_list.next, struct mm_slot, mm_list);
		ksm_scan.mm_slot = slot;
		spin_unlock(&ksm_mmlist_lock);
		/*
		 * Although we tested list_empty() above, a racing __ksm_exit
		 * of the last mm on the list may have removed it since then.
		 */
		if (slot == &ksm_mm_head)
			return NULL;
next_mm:
		ksm_scan.address = 0;
		ksm_scan.rmap_list = &slot->rmap_list;
	}

	mm = slot->mm;
	down_read(&mm->mmap_sem);
	if (ksm_test_exit(mm))
		vma = NULL;
	else
		vma = find_vma(mm, ksm_scan.address);

	for (; vma; vma = vma->vm_next) {
		if (!(vma->vm_flags & VM_MERGEABLE))
			continue;
		if (ksm_scan.address < vma->vm_start)
			ksm_scan.address = vma->vm_start;
		if (!vma->anon_vma)
			ksm_scan.address = vma->vm_end;

		while (ksm_scan.address < vma->vm_end) {
			if (ksm_test_exit(mm))
				break;
			*page = follow_page(vma, ksm_scan.address, FOLL_GET);
			if (IS_ERR_OR_NULL(*page)) {
				ksm_scan.address += PAGE_SIZE;
				cond_resched();
				continue;
			}
			if (PageAnon(*page) ||
			    page_trans_compound_anon(*page)) {
				flush_anon_page(vma, *page, ksm_scan.address);
				flush_dcache_page(*page);
				rmap_item = get_next_rmap_item(slot,
					ksm_scan.rmap_list, ksm_scan.address);
				if (rmap_item) {
					ksm_scan.rmap_list =
							&rmap_item->rmap_list;
					ksm_scan.address += PAGE_SIZE;
				} else
					put_page(*page);
				up_read(&mm->mmap_sem);
				return rmap_item;
			}
			put_page(*page);
			ksm_scan.address += PAGE_SIZE;
			cond_resched();
		}
	}

	if (ksm_test_exit(mm)) {
		ksm_scan.address = 0;
		ksm_scan.rmap_list = &slot->rmap_list;
	}
	/*
	 * Nuke all the rmap_items that are above this current rmap:
	 * because there were no VM_MERGEABLE vmas with such addresses.
	 */
	remove_trailing_rmap_items(slot, ksm_scan.rmap_list);

	spin_lock(&ksm_mmlist_lock);
	ksm_scan.mm_slot = list_entry(slot->mm_list.next,
						struct mm_slot, mm_list);
	if (ksm_scan.address == 0) {
		/*
		 * We've completed a full scan of all vmas, holding mmap_sem
		 * throughout, and found no VM_MERGEABLE: so do the same as
		 * __ksm_exit does to remove this mm from all our lists now.
		 * This applies either when cleaning up after __ksm_exit
		 * (but beware: we can reach here even before __ksm_exit),
		 * or when all VM_MERGEABLE areas have been unmapped (and
		 * mmap_sem then protects against race with MADV_MERGEABLE).
		 */
		hash_del(&slot->link);
		list_del(&slot->mm_list);
		spin_unlock(&ksm_mmlist_lock);

		free_mm_slot(slot);
		clear_bit(MMF_VM_MERGEABLE, &mm->flags);
		up_read(&mm->mmap_sem);
		mmdrop(mm);
	} else {
		spin_unlock(&ksm_mmlist_lock);
		up_read(&mm->mmap_sem);
	}

	/* Repeat until we've completed scanning the whole list */
	slot = ksm_scan.mm_slot;
	if (slot != &ksm_mm_head)
		goto next_mm;

	ksm_scan.seqnr++;
	return NULL;
}

/**
 * ksm_do_scan  - the ksm scanner main worker function.
 * @scan_npages - number of pages we want to scan before we return.
 */
static void ksm_do_scan(unsigned int scan_npages)
{
	struct rmap_item *rmap_item;
	struct page *uninitialized_var(page);

	while (scan_npages-- && likely(!freezing(current))) {
		cond_resched();
		rmap_item = scan_get_next_rmap_item(&page);
		if (!rmap_item)
			return;
		cmp_and_merge_page(page, rmap_item);
		put_page(page);
	}
}

static int ksmd_should_run(void)
{
	return (ksm_run & KSM_RUN_MERGE) && !list_empty(&ksm_mm_head.mm_list);
}

static int ksm_scan_thread(void *nothing)
{
	set_freezable();
	set_user_nice(current, 5);

	while (!kthread_should_stop()) {
		mutex_lock(&ksm_thread_mutex);
		wait_while_offlining();
		if (ksmd_should_run())
			ksm_do_scan(ksm_thread_pages_to_scan);
		mutex_unlock(&ksm_thread_mutex);

		try_to_freeze();

		if (ksmd_should_run()) {
			schedule_timeout_interruptible(
				msecs_to_jiffies(ksm_thread_sleep_millisecs));
		} else {
			wait_event_freezable(ksm_thread_wait,
				ksmd_should_run() || kthread_should_stop());
		}
	}
	return 0;
}

int ksm_madvise(struct vm_area_struct *vma, unsigned long start,
		unsigned long end, int advice, unsigned long *vm_flags)
{
	struct mm_struct *mm = vma->vm_mm;
	int err;

	switch (advice) {
	case MADV_MERGEABLE:
		/*
		 * Be somewhat over-protective for now!
		 */
		if (*vm_flags & (VM_MERGEABLE | VM_SHARED  | VM_MAYSHARE   |
				 VM_PFNMAP    | VM_IO      | VM_DONTEXPAND |
				 VM_HUGETLB | VM_NONLINEAR | VM_MIXEDMAP))
			return 0;		/* just ignore the advice */

#ifdef VM_SAO
		if (*vm_flags & VM_SAO)
			return 0;
#endif

		if (!test_bit(MMF_VM_MERGEABLE, &mm->flags)) {
			err = __ksm_enter(mm);
			if (err)
				return err;
		}

		*vm_flags |= VM_MERGEABLE;
		break;

	case MADV_UNMERGEABLE:
		if (!(*vm_flags & VM_MERGEABLE))
			return 0;		/* just ignore the advice */

		if (vma->anon_vma) {
			err = unmerge_ksm_pages(vma, start, end);
			if (err)
				return err;
		}

		*vm_flags &= ~VM_MERGEABLE;
		break;
	}

	return 0;
}

int __ksm_enter(struct mm_struct *mm)
{
	struct mm_slot *mm_slot;
	int needs_wakeup;

	mm_slot = alloc_mm_slot();
	if (!mm_slot)
		return -ENOMEM;

	/* Check ksm_run too?  Would need tighter locking */
	needs_wakeup = list_empty(&ksm_mm_head.mm_list);

	spin_lock(&ksm_mmlist_lock);
	insert_to_mm_slots_hash(mm, mm_slot);
	/*
	 * When KSM_RUN_MERGE (or KSM_RUN_STOP),
	 * insert just behind the scanning cursor, to let the area settle
	 * down a little; when fork is followed by immediate exec, we don't
	 * want ksmd to waste time setting up and tearing down an rmap_list.
	 *
	 * But when KSM_RUN_UNMERGE, it's important to insert ahead of its
	 * scanning cursor, otherwise KSM pages in newly forked mms will be
	 * missed: then we might as well insert at the end of the list.
	 */
	if (ksm_run & KSM_RUN_UNMERGE)
		list_add_tail(&mm_slot->mm_list, &ksm_mm_head.mm_list);
	else
		list_add_tail(&mm_slot->mm_list, &ksm_scan.mm_slot->mm_list);
	spin_unlock(&ksm_mmlist_lock);

	set_bit(MMF_VM_MERGEABLE, &mm->flags);
	atomic_inc(&mm->mm_count);

	if (needs_wakeup)
		wake_up_interruptible(&ksm_thread_wait);

	return 0;
}

void __ksm_exit(struct mm_struct *mm)
{
	struct mm_slot *mm_slot;
	int easy_to_free = 0;

	/*
	 * This process is exiting: if it's straightforward (as is the
	 * case when ksmd was never running), free mm_slot immediately.
	 * But if it's at the cursor or has rmap_items linked to it, use
	 * mmap_sem to synchronize with any break_cows before pagetables
	 * are freed, and leave the mm_slot on the list for ksmd to free.
	 * Beware: ksm may already have noticed it exiting and freed the slot.
	 */

	spin_lock(&ksm_mmlist_lock);
	mm_slot = get_mm_slot(mm);
	if (mm_slot && ksm_scan.mm_slot != mm_slot) {
		if (!mm_slot->rmap_list) {
			hash_del(&mm_slot->link);
			list_del(&mm_slot->mm_list);
			easy_to_free = 1;
		} else {
			list_move(&mm_slot->mm_list,
				  &ksm_scan.mm_slot->mm_list);
		}
	}
	spin_unlock(&ksm_mmlist_lock);

	if (easy_to_free) {
		free_mm_slot(mm_slot);
		clear_bit(MMF_VM_MERGEABLE, &mm->flags);
		mmdrop(mm);
	} else if (mm_slot) {
		down_write(&mm->mmap_sem);
		up_write(&mm->mmap_sem);
	}
}

struct page *ksm_might_need_to_copy(struct page *page,
			struct vm_area_struct *vma, unsigned long address)
{
	struct anon_vma *anon_vma = page_anon_vma(page);
	struct page *new_page;

	if (PageKsm(page)) {
		if (page_stable_node(page) &&
		    !(ksm_run & KSM_RUN_UNMERGE))
			return page;	/* no need to copy it */
	} else if (!anon_vma) {
		return page;		/* no need to copy it */
	} else if (anon_vma->root == vma->anon_vma->root &&
		 page->index == linear_page_index(vma, address)) {
		return page;		/* still no need to copy it */
	}
	if (!PageUptodate(page))
		return page;		/* let do_swap_page report the error */

	new_page = alloc_page_vma(GFP_HIGHUSER_MOVABLE, vma, address);
	if (new_page) {
		copy_user_highpage(new_page, page, address, vma);

		SetPageDirty(new_page);
		__SetPageUptodate(new_page);
		__set_page_locked(new_page);
	}

	return new_page;
}

int page_referenced_ksm(struct page *page, struct mem_cgroup *memcg,
			unsigned long *vm_flags)
{
	struct stable_node *stable_node;
	struct rmap_item *rmap_item;
	unsigned int mapcount = page_mapcount(page);
	int referenced = 0;
	int search_new_forks = 0;

	VM_BUG_ON(!PageKsm(page));
	VM_BUG_ON(!PageLocked(page));

	stable_node = page_stable_node(page);
	if (!stable_node)
		return 0;
again:
	hlist_for_each_entry(rmap_item, &stable_node->hlist, hlist) {
		struct anon_vma *anon_vma = rmap_item->anon_vma;
		struct anon_vma_chain *vmac;
		struct vm_area_struct *vma;

		anon_vma_lock_read(anon_vma);
		anon_vma_interval_tree_foreach(vmac, &anon_vma->rb_root,
					       0, ULONG_MAX) {
			vma = vmac->vma;
			if (rmap_item->address < vma->vm_start ||
			    rmap_item->address >= vma->vm_end)
				continue;
			/*
			 * Initially we examine only the vma which covers this
			 * rmap_item; but later, if there is still work to do,
			 * we examine covering vmas in other mms: in case they
			 * were forked from the original since ksmd passed.
			 */
			if ((rmap_item->mm == vma->vm_mm) == search_new_forks)
				continue;

			if (memcg && !mm_match_cgroup(vma->vm_mm, memcg))
				continue;

			referenced += page_referenced_one(page, vma,
				rmap_item->address, &mapcount, vm_flags);
			if (!search_new_forks || !mapcount)
				break;
		}
		anon_vma_unlock_read(anon_vma);
		if (!mapcount)
			goto out;
	}
	if (!search_new_forks++)
		goto again;
out:
	return referenced;
}

int try_to_unmap_ksm(struct page *page, enum ttu_flags flags)
{
	struct stable_node *stable_node;
	struct rmap_item *rmap_item;
	int ret = SWAP_AGAIN;
	int search_new_forks = 0;

	VM_BUG_ON(!PageKsm(page));
	VM_BUG_ON(!PageLocked(page));

	stable_node = page_stable_node(page);
	if (!stable_node)
		return SWAP_FAIL;
again:
	hlist_for_each_entry(rmap_item, &stable_node->hlist, hlist) {
		struct anon_vma *anon_vma = rmap_item->anon_vma;
		struct anon_vma_chain *vmac;
		struct vm_area_struct *vma;

		anon_vma_lock_read(anon_vma);
		anon_vma_interval_tree_foreach(vmac, &anon_vma->rb_root,
					       0, ULONG_MAX) {
			vma = vmac->vma;
			if (rmap_item->address < vma->vm_start ||
			    rmap_item->address >= vma->vm_end)
				continue;
			/*
			 * Initially we examine only the vma which covers this
			 * rmap_item; but later, if there is still work to do,
			 * we examine covering vmas in other mms: in case they
			 * were forked from the original since ksmd passed.
			 */
			if ((rmap_item->mm == vma->vm_mm) == search_new_forks)
				continue;

			ret = try_to_unmap_one(page, vma,
					rmap_item->address, flags);
			if (ret != SWAP_AGAIN || !page_mapped(page)) {
				anon_vma_unlock_read(anon_vma);
				goto out;
			}
		}
		anon_vma_unlock_read(anon_vma);
	}
	if (!search_new_forks++)
		goto again;
out:
	return ret;
}

#ifdef CONFIG_MIGRATION
int rmap_walk_ksm(struct page *page, int (*rmap_one)(struct page *,
		  struct vm_area_struct *, unsigned long, void *), void *arg)
{
	struct stable_node *stable_node;
	struct rmap_item *rmap_item;
	int ret = SWAP_AGAIN;
	int search_new_forks = 0;

	VM_BUG_ON(!PageKsm(page));
	VM_BUG_ON(!PageLocked(page));

	stable_node = page_stable_node(page);
	if (!stable_node)
		return ret;
again:
	hlist_for_each_entry(rmap_item, &stable_node->hlist, hlist) {
		struct anon_vma *anon_vma = rmap_item->anon_vma;
		struct anon_vma_chain *vmac;
		struct vm_area_struct *vma;

		anon_vma_lock_read(anon_vma);
		anon_vma_interval_tree_foreach(vmac, &anon_vma->rb_root,
					       0, ULONG_MAX) {
			vma = vmac->vma;
			if (rmap_item->address < vma->vm_start ||
			    rmap_item->address >= vma->vm_end)
				continue;
			/*
			 * Initially we examine only the vma which covers this
			 * rmap_item; but later, if there is still work to do,
			 * we examine covering vmas in other mms: in case they
			 * were forked from the original since ksmd passed.
			 */
			if ((rmap_item->mm == vma->vm_mm) == search_new_forks)
				continue;

			ret = rmap_one(page, vma, rmap_item->address, arg);
			if (ret != SWAP_AGAIN) {
				anon_vma_unlock_read(anon_vma);
				goto out;
			}
		}
		anon_vma_unlock_read(anon_vma);
	}
	if (!search_new_forks++)
		goto again;
out:
	return ret;
}

void ksm_migrate_page(struct page *newpage, struct page *oldpage)
{
	struct stable_node *stable_node;

	VM_BUG_ON(!PageLocked(oldpage));
	VM_BUG_ON(!PageLocked(newpage));
	VM_BUG_ON(newpage->mapping != oldpage->mapping);

	stable_node = page_stable_node(newpage);
	if (stable_node) {
		VM_BUG_ON(stable_node->kpfn != page_to_pfn(oldpage));
		stable_node->kpfn = page_to_pfn(newpage);
		/*
		 * newpage->mapping was set in advance; now we need smp_wmb()
		 * to make sure that the new stable_node->kpfn is visible
		 * to get_ksm_page() before it can see that oldpage->mapping
		 * has gone stale (or that PageSwapCache has been cleared).
		 */
		smp_wmb();
		set_page_stable_node(oldpage, NULL);
	}
}
#endif /* CONFIG_MIGRATION */

#ifdef CONFIG_MEMORY_HOTREMOVE
static int just_wait(void *word)
{
	schedule();
	return 0;
}

static void wait_while_offlining(void)
{
	while (ksm_run & KSM_RUN_OFFLINE) {
		mutex_unlock(&ksm_thread_mutex);
		wait_on_bit(&ksm_run, ilog2(KSM_RUN_OFFLINE),
				just_wait, TASK_UNINTERRUPTIBLE);
		mutex_lock(&ksm_thread_mutex);
	}
}

static void ksm_check_stable_tree(unsigned long start_pfn,
				  unsigned long end_pfn)
{
	struct stable_node *stable_node;
	struct list_head *this, *next;
	struct rb_node *node;
	int nid;

	for (nid = 0; nid < ksm_nr_node_ids; nid++) {
		node = rb_first(root_stable_tree + nid);
		while (node) {
			stable_node = rb_entry(node, struct stable_node, node);
			if (stable_node->kpfn >= start_pfn &&
			    stable_node->kpfn < end_pfn) {
				/*
				 * Don't get_ksm_page, page has already gone:
				 * which is why we keep kpfn instead of page*
				 */
				remove_node_from_stable_tree(stable_node);
				node = rb_first(root_stable_tree + nid);
			} else
				node = rb_next(node);
			cond_resched();
		}
	}
	list_for_each_safe(this, next, &migrate_nodes) {
		stable_node = list_entry(this, struct stable_node, list);
		if (stable_node->kpfn >= start_pfn &&
		    stable_node->kpfn < end_pfn)
			remove_node_from_stable_tree(stable_node);
		cond_resched();
	}
}

static int ksm_memory_callback(struct notifier_block *self,
			       unsigned long action, void *arg)
{
	struct memory_notify *mn = arg;

	switch (action) {
	case MEM_GOING_OFFLINE:
		/*
		 * Prevent ksm_do_scan(), unmerge_and_remove_all_rmap_items()
		 * and remove_all_stable_nodes() while memory is going offline:
		 * it is unsafe for them to touch the stable tree at this time.
		 * But unmerge_ksm_pages(), rmap lookups and other entry points
		 * which do not need the ksm_thread_mutex are all safe.
		 */
		mutex_lock(&ksm_thread_mutex);
		ksm_run |= KSM_RUN_OFFLINE;
		mutex_unlock(&ksm_thread_mutex);
		break;

	case MEM_OFFLINE:
		/*
		 * Most of the work is done by page migration; but there might
		 * be a few stable_nodes left over, still pointing to struct
		 * pages which have been offlined: prune those from the tree,
		 * otherwise get_ksm_page() might later try to access a
		 * non-existent struct page.
		 */
		ksm_check_stable_tree(mn->start_pfn,
				      mn->start_pfn + mn->nr_pages);
		/* fallthrough */

	case MEM_CANCEL_OFFLINE:
		mutex_lock(&ksm_thread_mutex);
		ksm_run &= ~KSM_RUN_OFFLINE;
		mutex_unlock(&ksm_thread_mutex);

		smp_mb();	/* wake_up_bit advises this */
		wake_up_bit(&ksm_run, ilog2(KSM_RUN_OFFLINE));
		break;
	}
	return NOTIFY_OK;
}
#else
static void wait_while_offlining(void)
{
}
#endif /* CONFIG_MEMORY_HOTREMOVE */

#ifdef CONFIG_SYSFS
/*
 * This all compiles without CONFIG_SYSFS, but is a waste of space.
 */

#define KSM_ATTR_RO(_name) \
	static struct kobj_attribute _name##_attr = __ATTR_RO(_name)
#define KSM_ATTR(_name) \
	static struct kobj_attribute _name##_attr = \
		__ATTR(_name, 0644, _name##_show, _name##_store)

static ssize_t sleep_millisecs_show(struct kobject *kobj,
				    struct kobj_attribute *attr, char *buf)
{
	return sprintf(buf, "%u\n", ksm_thread_sleep_millisecs);
}

static ssize_t sleep_millisecs_store(struct kobject *kobj,
				     struct kobj_attribute *attr,
				     const char *buf, size_t count)
{
	unsigned long msecs;
	int err;

	err = strict_strtoul(buf, 10, &msecs);
	if (err || msecs > UINT_MAX)
		return -EINVAL;

	ksm_thread_sleep_millisecs = msecs;

	return count;
}
KSM_ATTR(sleep_millisecs);

static ssize_t pages_to_scan_show(struct kobject *kobj,
				  struct kobj_attribute *attr, char *buf)
{
	return sprintf(buf, "%u\n", ksm_thread_pages_to_scan);
}

static ssize_t pages_to_scan_store(struct kobject *kobj,
				   struct kobj_attribute *attr,
				   const char *buf, size_t count)
{
	int err;
	unsigned long nr_pages;

	err = strict_strtoul(buf, 10, &nr_pages);
	if (err || nr_pages > UINT_MAX)
		return -EINVAL;

	ksm_thread_pages_to_scan = nr_pages;

	return count;
}
KSM_ATTR(pages_to_scan);

static ssize_t run_show(struct kobject *kobj, struct kobj_attribute *attr,
			char *buf)
{
	return sprintf(buf, "%lu\n", ksm_run);
}

static ssize_t run_store(struct kobject *kobj, struct kobj_attribute *attr,
			 const char *buf, size_t count)
{
	int err;
	unsigned long flags;

	err = strict_strtoul(buf, 10, &flags);
	if (err || flags > UINT_MAX)
		return -EINVAL;
	if (flags > KSM_RUN_UNMERGE)
		return -EINVAL;

	/*
	 * KSM_RUN_MERGE sets ksmd running, and 0 stops it running.
	 * KSM_RUN_UNMERGE stops it running and unmerges all rmap_items,
	 * breaking COW to free the pages_shared (but leaves mm_slots
	 * on the list for when ksmd may be set running again).
	 */

	mutex_lock(&ksm_thread_mutex);
	wait_while_offlining();
	if (ksm_run != flags) {
		ksm_run = flags;
		if (flags & KSM_RUN_UNMERGE) {
			set_current_oom_origin();
			err = unmerge_and_remove_all_rmap_items();
			clear_current_oom_origin();
			if (err) {
				ksm_run = KSM_RUN_STOP;
				count = err;
			}
		}
	}
	mutex_unlock(&ksm_thread_mutex);

	if (flags & KSM_RUN_MERGE)
		wake_up_interruptible(&ksm_thread_wait);

	return count;
}
KSM_ATTR(run);

#ifdef CONFIG_NUMA
static ssize_t merge_across_nodes_show(struct kobject *kobj,
				struct kobj_attribute *attr, char *buf)
{
	return sprintf(buf, "%u\n", ksm_merge_across_nodes);
}

static ssize_t merge_across_nodes_store(struct kobject *kobj,
				   struct kobj_attribute *attr,
				   const char *buf, size_t count)
{
	int err;
	unsigned long knob;

	err = kstrtoul(buf, 10, &knob);
	if (err)
		return err;
	if (knob > 1)
		return -EINVAL;

	mutex_lock(&ksm_thread_mutex);
	wait_while_offlining();
	if (ksm_merge_across_nodes != knob) {
		if (ksm_pages_shared || remove_all_stable_nodes())
			err = -EBUSY;
		else if (root_stable_tree == one_stable_tree) {
			struct rb_root *buf;
			/*
			 * This is the first time that we switch away from the
			 * default of merging across nodes: must now allocate
			 * a buffer to hold as many roots as may be needed.
			 * Allocate stable and unstable together:
			 * MAXSMP NODES_SHIFT 10 will use 16kB.
			 */
			buf = kcalloc(nr_node_ids + nr_node_ids,
				sizeof(*buf), GFP_KERNEL | __GFP_ZERO);
			/* Let us assume that RB_ROOT is NULL is zero */
			if (!buf)
				err = -ENOMEM;
			else {
				root_stable_tree = buf;
				root_unstable_tree = buf + nr_node_ids;
				/* Stable tree is empty but not the unstable */
				root_unstable_tree[0] = one_unstable_tree[0];
			}
		}
		if (!err) {
			ksm_merge_across_nodes = knob;
			ksm_nr_node_ids = knob ? 1 : nr_node_ids;
		}
	}
	mutex_unlock(&ksm_thread_mutex);

	return err ? err : count;
}
KSM_ATTR(merge_across_nodes);
#endif

static ssize_t pages_shared_show(struct kobject *kobj,
				 struct kobj_attribute *attr, char *buf)
{
	return sprintf(buf, "%lu\n", ksm_pages_shared);
}
KSM_ATTR_RO(pages_shared);

static ssize_t pages_sharing_show(struct kobject *kobj,
				  struct kobj_attribute *attr, char *buf)
{
	return sprintf(buf, "%lu\n", ksm_pages_sharing);
}
KSM_ATTR_RO(pages_sharing);

static ssize_t pages_unshared_show(struct kobject *kobj,
				   struct kobj_attribute *attr, char *buf)
{
	return sprintf(buf, "%lu\n", ksm_pages_unshared);
}
KSM_ATTR_RO(pages_unshared);

static ssize_t pages_volatile_show(struct kobject *kobj,
				   struct kobj_attribute *attr, char *buf)
{
	long ksm_pages_volatile;

	ksm_pages_volatile = ksm_rmap_items - ksm_pages_shared
				- ksm_pages_sharing - ksm_pages_unshared;
	/*
	 * It was not worth any locking to calculate that statistic,
	 * but it might therefore sometimes be negative: conceal that.
	 */
	if (ksm_pages_volatile < 0)
		ksm_pages_volatile = 0;
	return sprintf(buf, "%ld\n", ksm_pages_volatile);
}
KSM_ATTR_RO(pages_volatile);

static ssize_t full_scans_show(struct kobject *kobj,
			       struct kobj_attribute *attr, char *buf)
{
	return sprintf(buf, "%lu\n", ksm_scan.seqnr);
}
KSM_ATTR_RO(full_scans);

static struct attribute *ksm_attrs[] = {
	&sleep_millisecs_attr.attr,
	&pages_to_scan_attr.attr,
	&run_attr.attr,
	&pages_shared_attr.attr,
	&pages_sharing_attr.attr,
	&pages_unshared_attr.attr,
	&pages_volatile_attr.attr,
	&full_scans_attr.attr,
#ifdef CONFIG_NUMA
	&merge_across_nodes_attr.attr,
#endif
	NULL,
};

static struct attribute_group ksm_attr_group = {
	.attrs = ksm_attrs,
	.name = "ksm",
};
#endif /* CONFIG_SYSFS */

static int __init ksm_init(void)
{
	struct task_struct *ksm_thread;
	int err;

	err = ksm_slab_init();
	if (err)
		goto out;

	ksm_thread = kthread_run(ksm_scan_thread, NULL, "ksmd");
	if (IS_ERR(ksm_thread)) {
		printk(KERN_ERR "ksm: creating kthread failed\n");
		err = PTR_ERR(ksm_thread);
		goto out_free;
	}

#ifdef CONFIG_SYSFS
	err = sysfs_create_group(mm_kobj, &ksm_attr_group);
	if (err) {
		printk(KERN_ERR "ksm: register sysfs failed\n");
		kthread_stop(ksm_thread);
		goto out_free;
	}
#else
	ksm_run = KSM_RUN_MERGE;	/* no way for user to start it */

#endif /* CONFIG_SYSFS */

#ifdef CONFIG_MEMORY_HOTREMOVE
	/* There is no significance to this priority 100 */
	hotplug_memory_notifier(ksm_memory_callback, 100);
#endif
	return 0;

out_free:
	ksm_slab_free();
out:
	return err;
}
module_init(ksm_init)<|MERGE_RESOLUTION|>--- conflicted
+++ resolved
@@ -489,11 +489,7 @@
  */
 static inline int get_kpfn_nid(unsigned long kpfn)
 {
-<<<<<<< HEAD
-	return ksm_merge_across_nodes ? 0 : pfn_to_nid(kpfn);
-=======
 	return ksm_merge_across_nodes ? 0 : NUMA(pfn_to_nid(kpfn));
->>>>>>> 3da889b6
 }
 
 static void remove_node_from_stable_tree(struct stable_node *stable_node)
