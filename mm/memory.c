/*
 *  linux/mm/memory.c
 *
 *  Copyright (C) 1991, 1992, 1993, 1994  Linus Torvalds
 */

/*
 * demand-loading started 01.12.91 - seems it is high on the list of
 * things wanted, and it should be easy to implement. - Linus
 */

/*
 * Ok, demand-loading was easy, shared pages a little bit tricker. Shared
 * pages started 02.12.91, seems to work. - Linus.
 *
 * Tested sharing by executing about 30 /bin/sh: under the old kernel it
 * would have taken more than the 6M I have free, but it worked well as
 * far as I could see.
 *
 * Also corrected some "invalidate()"s - I wasn't doing enough of them.
 */

/*
 * Real VM (paging to/from disk) started 18.12.91. Much more work and
 * thought has to go into this. Oh, well..
 * 19.12.91  -  works, somewhat. Sometimes I get faults, don't know why.
 *		Found it. Everything seems to work now.
 * 20.12.91  -  Ok, making the swap-device changeable like the root.
 */

/*
 * 05.04.94  -  Multi-page memory management added for v1.1.
 * 		Idea by Alex Bligh (alex@cconcepts.co.uk)
 *
 * 16.07.99  -  Support of BIGMEM added by Gerhard Wichert, Siemens AG
 *		(Gerhard.Wichert@pdb.siemens.de)
 *
 * Aug/Sep 2004 Changed to four level page tables (Andi Kleen)
 */

#include <linux/kernel_stat.h>
#include <linux/mm.h>
#include <linux/hugetlb.h>
#include <linux/mman.h>
#include <linux/swap.h>
#include <linux/highmem.h>
#include <linux/pagemap.h>
#include <linux/ksm.h>
#include <linux/rmap.h>
#include <linux/export.h>
#include <linux/delayacct.h>
#include <linux/init.h>
#include <linux/writeback.h>
#include <linux/memcontrol.h>
#include <linux/mmu_notifier.h>
#include <linux/kallsyms.h>
#include <linux/swapops.h>
#include <linux/elf.h>
#include <linux/gfp.h>
#include <linux/migrate.h>
#include <linux/string.h>
#include <linux/dma-debug.h>
#include <linux/debugfs.h>

#include <asm/io.h>
#include <asm/pgalloc.h>
#include <asm/uaccess.h>
#include <asm/tlb.h>
#include <asm/tlbflush.h>
#include <asm/pgtable.h>

#include "internal.h"

#ifdef LAST_CPUPID_NOT_IN_PAGE_FLAGS
#warning Unfortunate NUMA and NUMA Balancing config, growing page-frame for last_cpupid.
#endif

#ifndef CONFIG_NEED_MULTIPLE_NODES
/* use the per-pgdat data instead for discontigmem - mbligh */
unsigned long max_mapnr;
struct page *mem_map;

EXPORT_SYMBOL(max_mapnr);
EXPORT_SYMBOL(mem_map);
#endif

/*
 * A number of key systems in x86 including ioremap() rely on the assumption
 * that high_memory defines the upper bound on direct map memory, then end
 * of ZONE_NORMAL.  Under CONFIG_DISCONTIG this means that max_low_pfn and
 * highstart_pfn must be the same; there must be no gap between ZONE_NORMAL
 * and ZONE_HIGHMEM.
 */
void * high_memory;

EXPORT_SYMBOL(high_memory);

/*
 * Randomize the address space (stacks, mmaps, brk, etc.).
 *
 * ( When CONFIG_COMPAT_BRK=y we exclude brk from randomization,
 *   as ancient (libc5 based) binaries can segfault. )
 */
int randomize_va_space __read_mostly =
#ifdef CONFIG_COMPAT_BRK
					1;
#else
					2;
#endif

static int __init disable_randmaps(char *s)
{
	randomize_va_space = 0;
	return 1;
}
__setup("norandmaps", disable_randmaps);

unsigned long zero_pfn __read_mostly;
unsigned long highest_memmap_pfn __read_mostly;

EXPORT_SYMBOL(zero_pfn);

#ifdef CONFIG_UKSM
unsigned long uksm_zero_pfn __read_mostly;
EXPORT_SYMBOL_GPL(uksm_zero_pfn);
struct page *empty_uksm_zero_page;

static int __init setup_uksm_zero_page(void)
{
	unsigned long addr;
	addr = __get_free_pages(GFP_KERNEL | __GFP_ZERO, 0);
	if (!addr)
		panic("Oh boy, that early out of memory?");

	empty_uksm_zero_page = virt_to_page((void *) addr);
	SetPageReserved(empty_uksm_zero_page);

	uksm_zero_pfn = page_to_pfn(empty_uksm_zero_page);

	return 0;
}
core_initcall(setup_uksm_zero_page);
#endif

/*
 * CONFIG_MMU architectures set up ZERO_PAGE in their paging_init()
 */
static int __init init_zero_pfn(void)
{
	zero_pfn = page_to_pfn(ZERO_PAGE(0));
	return 0;
}
core_initcall(init_zero_pfn);



#if defined(SPLIT_RSS_COUNTING)

void sync_mm_rss(struct mm_struct *mm)
{
	int i;

	for (i = 0; i < NR_MM_COUNTERS; i++) {
		if (current->rss_stat.count[i]) {
			add_mm_counter(mm, i, current->rss_stat.count[i]);
			current->rss_stat.count[i] = 0;
		}
	}
	current->rss_stat.events = 0;
}

static void add_mm_counter_fast(struct mm_struct *mm, int member, int val)
{
	struct task_struct *task = current;

	if (likely(task->mm == mm))
		task->rss_stat.count[member] += val;
	else
		add_mm_counter(mm, member, val);
}
#define inc_mm_counter_fast(mm, member) add_mm_counter_fast(mm, member, 1)
#define dec_mm_counter_fast(mm, member) add_mm_counter_fast(mm, member, -1)

/* sync counter once per 64 page faults */
#define TASK_RSS_EVENTS_THRESH	(64)
static void check_sync_rss_stat(struct task_struct *task)
{
	if (unlikely(task != current))
		return;
	if (unlikely(task->rss_stat.events++ > TASK_RSS_EVENTS_THRESH))
		sync_mm_rss(task->mm);
}
#else /* SPLIT_RSS_COUNTING */

#define inc_mm_counter_fast(mm, member) inc_mm_counter(mm, member)
#define dec_mm_counter_fast(mm, member) dec_mm_counter(mm, member)

static void check_sync_rss_stat(struct task_struct *task)
{
}

#endif /* SPLIT_RSS_COUNTING */

#ifdef HAVE_GENERIC_MMU_GATHER

static int tlb_next_batch(struct mmu_gather *tlb)
{
	struct mmu_gather_batch *batch;

	batch = tlb->active;
	if (batch->next) {
		tlb->active = batch->next;
		return 1;
	}

	if (tlb->batch_count == MAX_GATHER_BATCH_COUNT)
		return 0;

	batch = (void *)__get_free_pages(GFP_NOWAIT | __GFP_NOWARN, 0);
	if (!batch)
		return 0;

	tlb->batch_count++;
	batch->next = NULL;
	batch->nr   = 0;
	batch->max  = MAX_GATHER_BATCH;

	tlb->active->next = batch;
	tlb->active = batch;

	return 1;
}

/* tlb_gather_mmu
 *	Called to initialize an (on-stack) mmu_gather structure for page-table
 *	tear-down from @mm. The @fullmm argument is used when @mm is without
 *	users and we're going to destroy the full address space (exit/execve).
 */
void tlb_gather_mmu(struct mmu_gather *tlb, struct mm_struct *mm, unsigned long start, unsigned long end)
{
	tlb->mm = mm;

	/* Is it from 0 to ~0? */
	tlb->fullmm     = !(start | (end+1));
	tlb->need_flush_all = 0;
	tlb->local.next = NULL;
	tlb->local.nr   = 0;
	tlb->local.max  = ARRAY_SIZE(tlb->__pages);
	tlb->active     = &tlb->local;
	tlb->batch_count = 0;

#ifdef CONFIG_HAVE_RCU_TABLE_FREE
	tlb->batch = NULL;
#endif

	__tlb_reset_range(tlb);
}

static void tlb_flush_mmu_tlbonly(struct mmu_gather *tlb)
{
	if (!tlb->end)
		return;

	tlb_flush(tlb);
	mmu_notifier_invalidate_range(tlb->mm, tlb->start, tlb->end);
#ifdef CONFIG_HAVE_RCU_TABLE_FREE
	tlb_table_flush(tlb);
#endif
	__tlb_reset_range(tlb);
}

static void tlb_flush_mmu_free(struct mmu_gather *tlb)
{
	struct mmu_gather_batch *batch;

	for (batch = &tlb->local; batch && batch->nr; batch = batch->next) {
		free_pages_and_swap_cache(batch->pages, batch->nr);
		batch->nr = 0;
	}
	tlb->active = &tlb->local;
}

void tlb_flush_mmu(struct mmu_gather *tlb)
{
	tlb_flush_mmu_tlbonly(tlb);
	tlb_flush_mmu_free(tlb);
}

/* tlb_finish_mmu
 *	Called at the end of the shootdown operation to free up any resources
 *	that were required.
 */
void tlb_finish_mmu(struct mmu_gather *tlb, unsigned long start, unsigned long end)
{
	struct mmu_gather_batch *batch, *next;

	tlb_flush_mmu(tlb);

	/* keep the page table cache within bounds */
	check_pgt_cache();

	for (batch = tlb->local.next; batch; batch = next) {
		next = batch->next;
		free_pages((unsigned long)batch, 0);
	}
	tlb->local.next = NULL;
}

/* __tlb_remove_page
 *	Must perform the equivalent to __free_pte(pte_get_and_clear(ptep)), while
 *	handling the additional races in SMP caused by other CPUs caching valid
 *	mappings in their TLBs. Returns the number of free page slots left.
 *	When out of page slots we must call tlb_flush_mmu().
 */
int __tlb_remove_page(struct mmu_gather *tlb, struct page *page)
{
	struct mmu_gather_batch *batch;

	VM_BUG_ON(!tlb->end);

	batch = tlb->active;
	batch->pages[batch->nr++] = page;
	if (batch->nr == batch->max) {
		if (!tlb_next_batch(tlb))
			return 0;
		batch = tlb->active;
	}
	VM_BUG_ON_PAGE(batch->nr > batch->max, page);

	return batch->max - batch->nr;
}

#endif /* HAVE_GENERIC_MMU_GATHER */

#ifdef CONFIG_HAVE_RCU_TABLE_FREE

/*
 * See the comment near struct mmu_table_batch.
 */

static void tlb_remove_table_smp_sync(void *arg)
{
	/* Simply deliver the interrupt */
}

static void tlb_remove_table_one(void *table)
{
	/*
	 * This isn't an RCU grace period and hence the page-tables cannot be
	 * assumed to be actually RCU-freed.
	 *
	 * It is however sufficient for software page-table walkers that rely on
	 * IRQ disabling. See the comment near struct mmu_table_batch.
	 */
	smp_call_function(tlb_remove_table_smp_sync, NULL, 1);
	__tlb_remove_table(table);
}

static void tlb_remove_table_rcu(struct rcu_head *head)
{
	struct mmu_table_batch *batch;
	int i;

	batch = container_of(head, struct mmu_table_batch, rcu);

	for (i = 0; i < batch->nr; i++)
		__tlb_remove_table(batch->tables[i]);

	free_page((unsigned long)batch);
}

void tlb_table_flush(struct mmu_gather *tlb)
{
	struct mmu_table_batch **batch = &tlb->batch;

	if (*batch) {
		call_rcu_sched(&(*batch)->rcu, tlb_remove_table_rcu);
		*batch = NULL;
	}
}

void tlb_remove_table(struct mmu_gather *tlb, void *table)
{
	struct mmu_table_batch **batch = &tlb->batch;

	/*
	 * When there's less then two users of this mm there cannot be a
	 * concurrent page-table walk.
	 */
	if (atomic_read(&tlb->mm->mm_users) < 2) {
		__tlb_remove_table(table);
		return;
	}

	if (*batch == NULL) {
		*batch = (struct mmu_table_batch *)__get_free_page(GFP_NOWAIT | __GFP_NOWARN);
		if (*batch == NULL) {
			tlb_remove_table_one(table);
			return;
		}
		(*batch)->nr = 0;
	}
	(*batch)->tables[(*batch)->nr++] = table;
	if ((*batch)->nr == MAX_TABLE_BATCH)
		tlb_table_flush(tlb);
}

#endif /* CONFIG_HAVE_RCU_TABLE_FREE */

/*
 * Note: this doesn't free the actual pages themselves. That
 * has been handled earlier when unmapping all the memory regions.
 */
static void free_pte_range(struct mmu_gather *tlb, pmd_t *pmd,
			   unsigned long addr)
{
	pgtable_t token = pmd_pgtable(*pmd);
	pmd_clear(pmd);
	pte_free_tlb(tlb, token, addr);
	atomic_long_dec(&tlb->mm->nr_ptes);
}

static inline void free_pmd_range(struct mmu_gather *tlb, pud_t *pud,
				unsigned long addr, unsigned long end,
				unsigned long floor, unsigned long ceiling)
{
	pmd_t *pmd;
	unsigned long next;
	unsigned long start;

	start = addr;
	pmd = pmd_offset(pud, addr);
	do {
		next = pmd_addr_end(addr, end);
		if (pmd_none_or_clear_bad(pmd))
			continue;
		free_pte_range(tlb, pmd, addr);
	} while (pmd++, addr = next, addr != end);

	start &= PUD_MASK;
	if (start < floor)
		return;
	if (ceiling) {
		ceiling &= PUD_MASK;
		if (!ceiling)
			return;
	}
	if (end - 1 > ceiling - 1)
		return;

	pmd = pmd_offset(pud, start);
	pud_clear(pud);
	pmd_free_tlb(tlb, pmd, start);
	mm_dec_nr_pmds(tlb->mm);
}

static inline void free_pud_range(struct mmu_gather *tlb, pgd_t *pgd,
				unsigned long addr, unsigned long end,
				unsigned long floor, unsigned long ceiling)
{
	pud_t *pud;
	unsigned long next;
	unsigned long start;

	start = addr;
	pud = pud_offset(pgd, addr);
	do {
		next = pud_addr_end(addr, end);
		if (pud_none_or_clear_bad(pud))
			continue;
		free_pmd_range(tlb, pud, addr, next, floor, ceiling);
	} while (pud++, addr = next, addr != end);

	start &= PGDIR_MASK;
	if (start < floor)
		return;
	if (ceiling) {
		ceiling &= PGDIR_MASK;
		if (!ceiling)
			return;
	}
	if (end - 1 > ceiling - 1)
		return;

	pud = pud_offset(pgd, start);
	pgd_clear(pgd);
	pud_free_tlb(tlb, pud, start);
}

/*
 * This function frees user-level page tables of a process.
 */
void free_pgd_range(struct mmu_gather *tlb,
			unsigned long addr, unsigned long end,
			unsigned long floor, unsigned long ceiling)
{
	pgd_t *pgd;
	unsigned long next;

	/*
	 * The next few lines have given us lots of grief...
	 *
	 * Why are we testing PMD* at this top level?  Because often
	 * there will be no work to do at all, and we'd prefer not to
	 * go all the way down to the bottom just to discover that.
	 *
	 * Why all these "- 1"s?  Because 0 represents both the bottom
	 * of the address space and the top of it (using -1 for the
	 * top wouldn't help much: the masks would do the wrong thing).
	 * The rule is that addr 0 and floor 0 refer to the bottom of
	 * the address space, but end 0 and ceiling 0 refer to the top
	 * Comparisons need to use "end - 1" and "ceiling - 1" (though
	 * that end 0 case should be mythical).
	 *
	 * Wherever addr is brought up or ceiling brought down, we must
	 * be careful to reject "the opposite 0" before it confuses the
	 * subsequent tests.  But what about where end is brought down
	 * by PMD_SIZE below? no, end can't go down to 0 there.
	 *
	 * Whereas we round start (addr) and ceiling down, by different
	 * masks at different levels, in order to test whether a table
	 * now has no other vmas using it, so can be freed, we don't
	 * bother to round floor or end up - the tests don't need that.
	 */

	addr &= PMD_MASK;
	if (addr < floor) {
		addr += PMD_SIZE;
		if (!addr)
			return;
	}
	if (ceiling) {
		ceiling &= PMD_MASK;
		if (!ceiling)
			return;
	}
	if (end - 1 > ceiling - 1)
		end -= PMD_SIZE;
	if (addr > end - 1)
		return;

	pgd = pgd_offset(tlb->mm, addr);
	do {
		next = pgd_addr_end(addr, end);
		if (pgd_none_or_clear_bad(pgd))
			continue;
		free_pud_range(tlb, pgd, addr, next, floor, ceiling);
	} while (pgd++, addr = next, addr != end);
}

void free_pgtables(struct mmu_gather *tlb, struct vm_area_struct *vma,
		unsigned long floor, unsigned long ceiling)
{
	while (vma) {
		struct vm_area_struct *next = vma->vm_next;
		unsigned long addr = vma->vm_start;

		/*
		 * Hide vma from rmap and truncate_pagecache before freeing
		 * pgtables
		 */
		unlink_anon_vmas(vma);
		unlink_file_vma(vma);

		if (is_vm_hugetlb_page(vma)) {
			hugetlb_free_pgd_range(tlb, addr, vma->vm_end,
				floor, next? next->vm_start: ceiling);
		} else {
			/*
			 * Optimization: gather nearby vmas into one call down
			 */
			while (next && next->vm_start <= vma->vm_end + PMD_SIZE
			       && !is_vm_hugetlb_page(next)) {
				vma = next;
				next = vma->vm_next;
				unlink_anon_vmas(vma);
				unlink_file_vma(vma);
			}
			free_pgd_range(tlb, addr, vma->vm_end,
				floor, next? next->vm_start: ceiling);
		}
		vma = next;
	}
}

int __pte_alloc(struct mm_struct *mm, struct vm_area_struct *vma,
		pmd_t *pmd, unsigned long address)
{
	spinlock_t *ptl;
	pgtable_t new = pte_alloc_one(mm, address);
	int wait_split_huge_page;
	if (!new)
		return -ENOMEM;

	/*
	 * Ensure all pte setup (eg. pte page lock and page clearing) are
	 * visible before the pte is made visible to other CPUs by being
	 * put into page tables.
	 *
	 * The other side of the story is the pointer chasing in the page
	 * table walking code (when walking the page table without locking;
	 * ie. most of the time). Fortunately, these data accesses consist
	 * of a chain of data-dependent loads, meaning most CPUs (alpha
	 * being the notable exception) will already guarantee loads are
	 * seen in-order. See the alpha page table accessors for the
	 * smp_read_barrier_depends() barriers in page table walking code.
	 */
	smp_wmb(); /* Could be smp_wmb__xxx(before|after)_spin_lock */

	ptl = pmd_lock(mm, pmd);
	wait_split_huge_page = 0;
	if (likely(pmd_none(*pmd))) {	/* Has another populated it ? */
		atomic_long_inc(&mm->nr_ptes);
		pmd_populate(mm, pmd, new);
		new = NULL;
	} else if (unlikely(pmd_trans_splitting(*pmd)))
		wait_split_huge_page = 1;
	spin_unlock(ptl);
	if (new)
		pte_free(mm, new);
	if (wait_split_huge_page)
		wait_split_huge_page(vma->anon_vma, pmd);
	return 0;
}

int __pte_alloc_kernel(pmd_t *pmd, unsigned long address)
{
	pte_t *new = pte_alloc_one_kernel(&init_mm, address);
	if (!new)
		return -ENOMEM;

	smp_wmb(); /* See comment in __pte_alloc */

	spin_lock(&init_mm.page_table_lock);
	if (likely(pmd_none(*pmd))) {	/* Has another populated it ? */
		pmd_populate_kernel(&init_mm, pmd, new);
		new = NULL;
	} else
		VM_BUG_ON(pmd_trans_splitting(*pmd));
	spin_unlock(&init_mm.page_table_lock);
	if (new)
		pte_free_kernel(&init_mm, new);
	return 0;
}

static inline void init_rss_vec(int *rss)
{
	memset(rss, 0, sizeof(int) * NR_MM_COUNTERS);
}

static inline void add_mm_rss_vec(struct mm_struct *mm, int *rss)
{
	int i;

	if (current->mm == mm)
		sync_mm_rss(mm);
	for (i = 0; i < NR_MM_COUNTERS; i++)
		if (rss[i])
			add_mm_counter(mm, i, rss[i]);
}

/*
 * This function is called to print an error when a bad pte
 * is found. For example, we might have a PFN-mapped pte in
 * a region that doesn't allow it.
 *
 * The calling function must still handle the error.
 */
static void print_bad_pte(struct vm_area_struct *vma, unsigned long addr,
			  pte_t pte, struct page *page)
{
	pgd_t *pgd = pgd_offset(vma->vm_mm, addr);
	pud_t *pud = pud_offset(pgd, addr);
	pmd_t *pmd = pmd_offset(pud, addr);
	struct address_space *mapping;
	pgoff_t index;
	static unsigned long resume;
	static unsigned long nr_shown;
	static unsigned long nr_unshown;

	/*
	 * Allow a burst of 60 reports, then keep quiet for that minute;
	 * or allow a steady drip of one report per second.
	 */
	if (nr_shown == 60) {
		if (time_before(jiffies, resume)) {
			nr_unshown++;
			return;
		}
		if (nr_unshown) {
			printk(KERN_ALERT
				"BUG: Bad page map: %lu messages suppressed\n",
				nr_unshown);
			nr_unshown = 0;
		}
		nr_shown = 0;
	}
	if (nr_shown++ == 0)
		resume = jiffies + 60 * HZ;

	mapping = vma->vm_file ? vma->vm_file->f_mapping : NULL;
	index = linear_page_index(vma, addr);

	printk(KERN_ALERT
		"BUG: Bad page map in process %s  pte:%08llx pmd:%08llx\n",
		current->comm,
		(long long)pte_val(pte), (long long)pmd_val(*pmd));
	if (page)
		dump_page(page, "bad pte");
	printk(KERN_ALERT
		"addr:%p vm_flags:%08lx anon_vma:%p mapping:%p index:%lx\n",
		(void *)addr, vma->vm_flags, vma->anon_vma, mapping, index);
	/*
	 * Choose text because data symbols depend on CONFIG_KALLSYMS_ALL=y
	 */
	if (vma->vm_ops)
		printk(KERN_ALERT "vma->vm_ops->fault: %pSR\n",
		       vma->vm_ops->fault);
	if (vma->vm_file)
		printk(KERN_ALERT "vma->vm_file->f_op->mmap: %pSR\n",
		       vma->vm_file->f_op->mmap);
	dump_stack();
	add_taint(TAINT_BAD_PAGE, LOCKDEP_NOW_UNRELIABLE);
}

/*
 * vm_normal_page -- This function gets the "struct page" associated with a pte.
 *
 * "Special" mappings do not wish to be associated with a "struct page" (either
 * it doesn't exist, or it exists but they don't want to touch it). In this
 * case, NULL is returned here. "Normal" mappings do have a struct page.
 *
 * There are 2 broad cases. Firstly, an architecture may define a pte_special()
 * pte bit, in which case this function is trivial. Secondly, an architecture
 * may not have a spare pte bit, which requires a more complicated scheme,
 * described below.
 *
 * A raw VM_PFNMAP mapping (ie. one that is not COWed) is always considered a
 * special mapping (even if there are underlying and valid "struct pages").
 * COWed pages of a VM_PFNMAP are always normal.
 *
 * The way we recognize COWed pages within VM_PFNMAP mappings is through the
 * rules set up by "remap_pfn_range()": the vma will have the VM_PFNMAP bit
 * set, and the vm_pgoff will point to the first PFN mapped: thus every special
 * mapping will always honor the rule
 *
 *	pfn_of_page == vma->vm_pgoff + ((addr - vma->vm_start) >> PAGE_SHIFT)
 *
 * And for normal mappings this is false.
 *
 * This restricts such mappings to be a linear translation from virtual address
 * to pfn. To get around this restriction, we allow arbitrary mappings so long
 * as the vma is not a COW mapping; in that case, we know that all ptes are
 * special (because none can have been COWed).
 *
 *
 * In order to support COW of arbitrary special mappings, we have VM_MIXEDMAP.
 *
 * VM_MIXEDMAP mappings can likewise contain memory with or without "struct
 * page" backing, however the difference is that _all_ pages with a struct
 * page (that is, those where pfn_valid is true) are refcounted and considered
 * normal pages by the VM. The disadvantage is that pages are refcounted
 * (which can be slower and simply not an option for some PFNMAP users). The
 * advantage is that we don't have to follow the strict linearity rule of
 * PFNMAP mappings in order to support COWable mappings.
 *
 */
#ifdef __HAVE_ARCH_PTE_SPECIAL
# define HAVE_PTE_SPECIAL 1
#else
# define HAVE_PTE_SPECIAL 0
#endif
struct page *vm_normal_page(struct vm_area_struct *vma, unsigned long addr,
				pte_t pte)
{
	unsigned long pfn = pte_pfn(pte);

	if (HAVE_PTE_SPECIAL) {
		if (likely(!pte_special(pte)))
			goto check_pfn;
		if (vma->vm_ops && vma->vm_ops->find_special_page)
			return vma->vm_ops->find_special_page(vma, addr);
		if (vma->vm_flags & (VM_PFNMAP | VM_MIXEDMAP))
			return NULL;
		if (!is_zero_pfn(pfn))
			print_bad_pte(vma, addr, pte, NULL);
		return NULL;
	}

	/* !HAVE_PTE_SPECIAL case follows: */

	if (unlikely(vma->vm_flags & (VM_PFNMAP|VM_MIXEDMAP))) {
		if (vma->vm_flags & VM_MIXEDMAP) {
			if (!pfn_valid(pfn))
				return NULL;
			goto out;
		} else {
			unsigned long off;
			off = (addr - vma->vm_start) >> PAGE_SHIFT;
			if (pfn == vma->vm_pgoff + off)
				return NULL;
			if (!is_cow_mapping(vma->vm_flags))
				return NULL;
		}
	}

	if (is_zero_pfn(pfn))
		return NULL;
check_pfn:
	if (unlikely(pfn > highest_memmap_pfn)) {
		print_bad_pte(vma, addr, pte, NULL);
		return NULL;
	}

	/*
	 * NOTE! We still have PageReserved() pages in the page tables.
	 * eg. VDSO mappings can cause them to exist.
	 */
out:
	return pfn_to_page(pfn);
}

/*
 * copy one vm_area from one task to the other. Assumes the page tables
 * already present in the new task to be cleared in the whole range
 * covered by this vma.
 */

static inline unsigned long
copy_one_pte(struct mm_struct *dst_mm, struct mm_struct *src_mm,
		pte_t *dst_pte, pte_t *src_pte, struct vm_area_struct *vma,
		unsigned long addr, int *rss)
{
	unsigned long vm_flags = vma->vm_flags;
	pte_t pte = *src_pte;
	struct page *page;

	/* pte contains position in swap or file, so copy. */
	if (unlikely(!pte_present(pte))) {
		swp_entry_t entry = pte_to_swp_entry(pte);

		if (likely(!non_swap_entry(entry))) {
			if (swap_duplicate(entry) < 0)
				return entry.val;

			/* make sure dst_mm is on swapoff's mmlist. */
			if (unlikely(list_empty(&dst_mm->mmlist))) {
				spin_lock(&mmlist_lock);
				if (list_empty(&dst_mm->mmlist))
					list_add(&dst_mm->mmlist,
							&src_mm->mmlist);
				spin_unlock(&mmlist_lock);
			}
			rss[MM_SWAPENTS]++;
		} else if (is_migration_entry(entry)) {
			page = migration_entry_to_page(entry);

			if (PageAnon(page))
				rss[MM_ANONPAGES]++;
			else
				rss[MM_FILEPAGES]++;

			if (is_write_migration_entry(entry) &&
					is_cow_mapping(vm_flags)) {
				/*
				 * COW mappings require pages in both
				 * parent and child to be set to read.
				 */
				make_migration_entry_read(&entry);
				pte = swp_entry_to_pte(entry);
				if (pte_swp_soft_dirty(*src_pte))
					pte = pte_swp_mksoft_dirty(pte);
				set_pte_at(src_mm, addr, src_pte, pte);
			}
		}
		goto out_set_pte;
	}

	/*
	 * If it's a COW mapping, write protect it both
	 * in the parent and the child
	 */
	if (is_cow_mapping(vm_flags)) {
		ptep_set_wrprotect(src_mm, addr, src_pte);
		pte = pte_wrprotect(pte);
	}

	/*
	 * If it's a shared mapping, mark it clean in
	 * the child
	 */
	if (vm_flags & VM_SHARED)
		pte = pte_mkclean(pte);
	pte = pte_mkold(pte);

	page = vm_normal_page(vma, addr, pte);
	if (page) {
		get_page(page);
		page_dup_rmap(page);
		if (PageAnon(page))
			rss[MM_ANONPAGES]++;
		else
			rss[MM_FILEPAGES]++;

		/* Should return NULL in vm_normal_page() */
		uksm_bugon_zeropage(pte);
	} else {
		uksm_map_zero_page(pte);
	}

out_set_pte:
	set_pte_at(dst_mm, addr, dst_pte, pte);
	return 0;
}

static int copy_pte_range(struct mm_struct *dst_mm, struct mm_struct *src_mm,
		   pmd_t *dst_pmd, pmd_t *src_pmd, struct vm_area_struct *vma,
		   unsigned long addr, unsigned long end)
{
	pte_t *orig_src_pte, *orig_dst_pte;
	pte_t *src_pte, *dst_pte;
	spinlock_t *src_ptl, *dst_ptl;
	int progress = 0;
	int rss[NR_MM_COUNTERS];
	swp_entry_t entry = (swp_entry_t){0};

again:
	init_rss_vec(rss);

	dst_pte = pte_alloc_map_lock(dst_mm, dst_pmd, addr, &dst_ptl);
	if (!dst_pte)
		return -ENOMEM;
	src_pte = pte_offset_map(src_pmd, addr);
	src_ptl = pte_lockptr(src_mm, src_pmd);
	spin_lock_nested(src_ptl, SINGLE_DEPTH_NESTING);
	orig_src_pte = src_pte;
	orig_dst_pte = dst_pte;
	arch_enter_lazy_mmu_mode();

	do {
		/*
		 * We are holding two locks at this point - either of them
		 * could generate latencies in another task on another CPU.
		 */
		if (progress >= 32) {
			progress = 0;
			if (need_resched() ||
			    spin_needbreak(src_ptl) || spin_needbreak(dst_ptl))
				break;
		}
		if (pte_none(*src_pte)) {
			progress++;
			continue;
		}
		entry.val = copy_one_pte(dst_mm, src_mm, dst_pte, src_pte,
							vma, addr, rss);
		if (entry.val)
			break;
		progress += 8;
	} while (dst_pte++, src_pte++, addr += PAGE_SIZE, addr != end);

	arch_leave_lazy_mmu_mode();
	spin_unlock(src_ptl);
	pte_unmap(orig_src_pte);
	add_mm_rss_vec(dst_mm, rss);
	pte_unmap_unlock(orig_dst_pte, dst_ptl);
	cond_resched();

	if (entry.val) {
		if (add_swap_count_continuation(entry, GFP_KERNEL) < 0)
			return -ENOMEM;
		progress = 0;
	}
	if (addr != end)
		goto again;
	return 0;
}

static inline int copy_pmd_range(struct mm_struct *dst_mm, struct mm_struct *src_mm,
		pud_t *dst_pud, pud_t *src_pud, struct vm_area_struct *vma,
		unsigned long addr, unsigned long end)
{
	pmd_t *src_pmd, *dst_pmd;
	unsigned long next;

	dst_pmd = pmd_alloc(dst_mm, dst_pud, addr);
	if (!dst_pmd)
		return -ENOMEM;
	src_pmd = pmd_offset(src_pud, addr);
	do {
		next = pmd_addr_end(addr, end);
		if (pmd_trans_huge(*src_pmd)) {
			int err;
			VM_BUG_ON(next-addr != HPAGE_PMD_SIZE);
			err = copy_huge_pmd(dst_mm, src_mm,
					    dst_pmd, src_pmd, addr, vma);
			if (err == -ENOMEM)
				return -ENOMEM;
			if (!err)
				continue;
			/* fall through */
		}
		if (pmd_none_or_clear_bad(src_pmd))
			continue;
		if (copy_pte_range(dst_mm, src_mm, dst_pmd, src_pmd,
						vma, addr, next))
			return -ENOMEM;
	} while (dst_pmd++, src_pmd++, addr = next, addr != end);
	return 0;
}

static inline int copy_pud_range(struct mm_struct *dst_mm, struct mm_struct *src_mm,
		pgd_t *dst_pgd, pgd_t *src_pgd, struct vm_area_struct *vma,
		unsigned long addr, unsigned long end)
{
	pud_t *src_pud, *dst_pud;
	unsigned long next;

	dst_pud = pud_alloc(dst_mm, dst_pgd, addr);
	if (!dst_pud)
		return -ENOMEM;
	src_pud = pud_offset(src_pgd, addr);
	do {
		next = pud_addr_end(addr, end);
		if (pud_none_or_clear_bad(src_pud))
			continue;
		if (copy_pmd_range(dst_mm, src_mm, dst_pud, src_pud,
						vma, addr, next))
			return -ENOMEM;
	} while (dst_pud++, src_pud++, addr = next, addr != end);
	return 0;
}

int copy_page_range(struct mm_struct *dst_mm, struct mm_struct *src_mm,
		struct vm_area_struct *vma)
{
	pgd_t *src_pgd, *dst_pgd;
	unsigned long next;
	unsigned long addr = vma->vm_start;
	unsigned long end = vma->vm_end;
	unsigned long mmun_start;	/* For mmu_notifiers */
	unsigned long mmun_end;		/* For mmu_notifiers */
	bool is_cow;
	int ret;

	/*
	 * Don't copy ptes where a page fault will fill them correctly.
	 * Fork becomes much lighter when there are big shared or private
	 * readonly mappings. The tradeoff is that copy_page_range is more
	 * efficient than faulting.
	 */
	if (!(vma->vm_flags & (VM_HUGETLB | VM_PFNMAP | VM_MIXEDMAP)) &&
			!vma->anon_vma)
		return 0;

	if (is_vm_hugetlb_page(vma))
		return copy_hugetlb_page_range(dst_mm, src_mm, vma);

	if (unlikely(vma->vm_flags & VM_PFNMAP)) {
		/*
		 * We do not free on error cases below as remove_vma
		 * gets called on error from higher level routine
		 */
		ret = track_pfn_copy(vma);
		if (ret)
			return ret;
	}

	/*
	 * We need to invalidate the secondary MMU mappings only when
	 * there could be a permission downgrade on the ptes of the
	 * parent mm. And a permission downgrade will only happen if
	 * is_cow_mapping() returns true.
	 */
	is_cow = is_cow_mapping(vma->vm_flags);
	mmun_start = addr;
	mmun_end   = end;
	if (is_cow)
		mmu_notifier_invalidate_range_start(src_mm, mmun_start,
						    mmun_end);

	ret = 0;
	dst_pgd = pgd_offset(dst_mm, addr);
	src_pgd = pgd_offset(src_mm, addr);
	do {
		next = pgd_addr_end(addr, end);
		if (pgd_none_or_clear_bad(src_pgd))
			continue;
		if (unlikely(copy_pud_range(dst_mm, src_mm, dst_pgd, src_pgd,
					    vma, addr, next))) {
			ret = -ENOMEM;
			break;
		}
	} while (dst_pgd++, src_pgd++, addr = next, addr != end);

	if (is_cow)
		mmu_notifier_invalidate_range_end(src_mm, mmun_start, mmun_end);
	return ret;
}

static unsigned long zap_pte_range(struct mmu_gather *tlb,
				struct vm_area_struct *vma, pmd_t *pmd,
				unsigned long addr, unsigned long end,
				struct zap_details *details)
{
	struct mm_struct *mm = tlb->mm;
	int force_flush = 0;
	int rss[NR_MM_COUNTERS];
	spinlock_t *ptl;
	pte_t *start_pte;
	pte_t *pte;
	swp_entry_t entry;

again:
	init_rss_vec(rss);
	start_pte = pte_offset_map_lock(mm, pmd, addr, &ptl);
	pte = start_pte;
	arch_enter_lazy_mmu_mode();
	do {
		pte_t ptent = *pte;
		if (pte_none(ptent)) {
			continue;
		}

		if (pte_present(ptent)) {
			struct page *page;

			page = vm_normal_page(vma, addr, ptent);
			if (unlikely(details) && page) {
				/*
				 * unmap_shared_mapping_pages() wants to
				 * invalidate cache without truncating:
				 * unmap shared but keep private pages.
				 */
				if (details->check_mapping &&
				    details->check_mapping != page->mapping)
					continue;
			}
			ptent = ptep_get_and_clear_full(mm, addr, pte,
							tlb->fullmm);
			tlb_remove_tlb_entry(tlb, pte, addr);
			if (unlikely(!page)) {
				uksm_unmap_zero_page(ptent);
				continue;
<<<<<<< HEAD
=======
			}
			if (unlikely(details) && details->nonlinear_vma
			    && linear_page_index(details->nonlinear_vma,
						addr) != page->index) {
				pte_t ptfile = pgoff_to_pte(page->index);
				if (pte_soft_dirty(ptent))
					ptfile = pte_file_mksoft_dirty(ptfile);
				set_pte_at(mm, addr, pte, ptfile);
			}
>>>>>>> ac87dc86
			if (PageAnon(page))
				rss[MM_ANONPAGES]--;
			else {
				if (pte_dirty(ptent)) {
					force_flush = 1;
					set_page_dirty(page);
				}
				if (pte_young(ptent) &&
				    likely(!(vma->vm_flags & VM_SEQ_READ)))
					mark_page_accessed(page);
				rss[MM_FILEPAGES]--;
			}
			page_remove_rmap(page);
			if (unlikely(page_mapcount(page) < 0))
				print_bad_pte(vma, addr, ptent, page);
			if (unlikely(!__tlb_remove_page(tlb, page))) {
				force_flush = 1;
				addr += PAGE_SIZE;
				break;
			}
			continue;
		}
		/* If details->check_mapping, we leave swap entries. */
		if (unlikely(details))
			continue;

		entry = pte_to_swp_entry(ptent);
		if (!non_swap_entry(entry))
			rss[MM_SWAPENTS]--;
		else if (is_migration_entry(entry)) {
			struct page *page;

			page = migration_entry_to_page(entry);

			if (PageAnon(page))
				rss[MM_ANONPAGES]--;
			else
				rss[MM_FILEPAGES]--;
		}
		if (unlikely(!free_swap_and_cache(entry)))
			print_bad_pte(vma, addr, ptent, NULL);
		pte_clear_not_present_full(mm, addr, pte, tlb->fullmm);
	} while (pte++, addr += PAGE_SIZE, addr != end);

	add_mm_rss_vec(mm, rss);
	arch_leave_lazy_mmu_mode();

	/* Do the actual TLB flush before dropping ptl */
	if (force_flush)
		tlb_flush_mmu_tlbonly(tlb);
	pte_unmap_unlock(start_pte, ptl);

	/*
	 * If we forced a TLB flush (either due to running out of
	 * batch buffers or because we needed to flush dirty TLB
	 * entries before releasing the ptl), free the batched
	 * memory too. Restart if we didn't do everything.
	 */
	if (force_flush) {
		force_flush = 0;
		tlb_flush_mmu_free(tlb);

		if (addr != end)
			goto again;
	}

	return addr;
}

static inline unsigned long zap_pmd_range(struct mmu_gather *tlb,
				struct vm_area_struct *vma, pud_t *pud,
				unsigned long addr, unsigned long end,
				struct zap_details *details)
{
	pmd_t *pmd;
	unsigned long next;

	pmd = pmd_offset(pud, addr);
	do {
		next = pmd_addr_end(addr, end);
		if (pmd_trans_huge(*pmd)) {
			if (next - addr != HPAGE_PMD_SIZE) {
#ifdef CONFIG_DEBUG_VM
				if (!rwsem_is_locked(&tlb->mm->mmap_sem)) {
					pr_err("%s: mmap_sem is unlocked! addr=0x%lx end=0x%lx vma->vm_start=0x%lx vma->vm_end=0x%lx\n",
						__func__, addr, end,
						vma->vm_start,
						vma->vm_end);
					BUG();
				}
#endif
				split_huge_page_pmd(vma, addr, pmd);
			} else if (zap_huge_pmd(tlb, vma, pmd, addr))
				goto next;
			/* fall through */
		}
		/*
		 * Here there can be other concurrent MADV_DONTNEED or
		 * trans huge page faults running, and if the pmd is
		 * none or trans huge it can change under us. This is
		 * because MADV_DONTNEED holds the mmap_sem in read
		 * mode.
		 */
		if (pmd_none_or_trans_huge_or_clear_bad(pmd))
			goto next;
		next = zap_pte_range(tlb, vma, pmd, addr, next, details);
next:
		cond_resched();
	} while (pmd++, addr = next, addr != end);

	return addr;
}

static inline unsigned long zap_pud_range(struct mmu_gather *tlb,
				struct vm_area_struct *vma, pgd_t *pgd,
				unsigned long addr, unsigned long end,
				struct zap_details *details)
{
	pud_t *pud;
	unsigned long next;

	pud = pud_offset(pgd, addr);
	do {
		next = pud_addr_end(addr, end);
		if (pud_none_or_clear_bad(pud))
			continue;
		next = zap_pmd_range(tlb, vma, pud, addr, next, details);
	} while (pud++, addr = next, addr != end);

	return addr;
}

static void unmap_page_range(struct mmu_gather *tlb,
			     struct vm_area_struct *vma,
			     unsigned long addr, unsigned long end,
			     struct zap_details *details)
{
	pgd_t *pgd;
	unsigned long next;

	if (details && !details->check_mapping)
		details = NULL;

	BUG_ON(addr >= end);
	tlb_start_vma(tlb, vma);
	pgd = pgd_offset(vma->vm_mm, addr);
	do {
		next = pgd_addr_end(addr, end);
		if (pgd_none_or_clear_bad(pgd))
			continue;
		next = zap_pud_range(tlb, vma, pgd, addr, next, details);
	} while (pgd++, addr = next, addr != end);
	tlb_end_vma(tlb, vma);
}


static void unmap_single_vma(struct mmu_gather *tlb,
		struct vm_area_struct *vma, unsigned long start_addr,
		unsigned long end_addr,
		struct zap_details *details)
{
	unsigned long start = max(vma->vm_start, start_addr);
	unsigned long end;

	if (start >= vma->vm_end)
		return;
	end = min(vma->vm_end, end_addr);
	if (end <= vma->vm_start)
		return;

	if (vma->vm_file)
		uprobe_munmap(vma, start, end);

	if (unlikely(vma->vm_flags & VM_PFNMAP))
		untrack_pfn(vma, 0, 0);

	if (start != end) {
		if (unlikely(is_vm_hugetlb_page(vma))) {
			/*
			 * It is undesirable to test vma->vm_file as it
			 * should be non-null for valid hugetlb area.
			 * However, vm_file will be NULL in the error
			 * cleanup path of mmap_region. When
			 * hugetlbfs ->mmap method fails,
			 * mmap_region() nullifies vma->vm_file
			 * before calling this function to clean up.
			 * Since no pte has actually been setup, it is
			 * safe to do nothing in this case.
			 */
			if (vma->vm_file) {
				i_mmap_lock_write(vma->vm_file->f_mapping);
				__unmap_hugepage_range_final(tlb, vma, start, end, NULL);
				i_mmap_unlock_write(vma->vm_file->f_mapping);
			}
		} else
			unmap_page_range(tlb, vma, start, end, details);
	}
}

/**
 * unmap_vmas - unmap a range of memory covered by a list of vma's
 * @tlb: address of the caller's struct mmu_gather
 * @vma: the starting vma
 * @start_addr: virtual address at which to start unmapping
 * @end_addr: virtual address at which to end unmapping
 *
 * Unmap all pages in the vma list.
 *
 * Only addresses between `start' and `end' will be unmapped.
 *
 * The VMA list must be sorted in ascending virtual address order.
 *
 * unmap_vmas() assumes that the caller will flush the whole unmapped address
 * range after unmap_vmas() returns.  So the only responsibility here is to
 * ensure that any thus-far unmapped pages are flushed before unmap_vmas()
 * drops the lock and schedules.
 */
void unmap_vmas(struct mmu_gather *tlb,
		struct vm_area_struct *vma, unsigned long start_addr,
		unsigned long end_addr)
{
	struct mm_struct *mm = vma->vm_mm;

	mmu_notifier_invalidate_range_start(mm, start_addr, end_addr);
	for ( ; vma && vma->vm_start < end_addr; vma = vma->vm_next)
		unmap_single_vma(tlb, vma, start_addr, end_addr, NULL);
	mmu_notifier_invalidate_range_end(mm, start_addr, end_addr);
}

/**
 * zap_page_range - remove user pages in a given range
 * @vma: vm_area_struct holding the applicable pages
 * @start: starting address of pages to zap
 * @size: number of bytes to zap
 * @details: details of shared cache invalidation
 *
 * Caller must protect the VMA list
 */
void zap_page_range(struct vm_area_struct *vma, unsigned long start,
		unsigned long size, struct zap_details *details)
{
	struct mm_struct *mm = vma->vm_mm;
	struct mmu_gather tlb;
	unsigned long end = start + size;

	lru_add_drain();
	tlb_gather_mmu(&tlb, mm, start, end);
	update_hiwater_rss(mm);
	mmu_notifier_invalidate_range_start(mm, start, end);
	for ( ; vma && vma->vm_start < end; vma = vma->vm_next)
		unmap_single_vma(&tlb, vma, start, end, details);
	mmu_notifier_invalidate_range_end(mm, start, end);
	tlb_finish_mmu(&tlb, start, end);
}

/**
 * zap_page_range_single - remove user pages in a given range
 * @vma: vm_area_struct holding the applicable pages
 * @address: starting address of pages to zap
 * @size: number of bytes to zap
 * @details: details of shared cache invalidation
 *
 * The range must fit into one VMA.
 */
static void zap_page_range_single(struct vm_area_struct *vma, unsigned long address,
		unsigned long size, struct zap_details *details)
{
	struct mm_struct *mm = vma->vm_mm;
	struct mmu_gather tlb;
	unsigned long end = address + size;

	lru_add_drain();
	tlb_gather_mmu(&tlb, mm, address, end);
	update_hiwater_rss(mm);
	mmu_notifier_invalidate_range_start(mm, address, end);
	unmap_single_vma(&tlb, vma, address, end, details);
	mmu_notifier_invalidate_range_end(mm, address, end);
	tlb_finish_mmu(&tlb, address, end);
}

/**
 * zap_vma_ptes - remove ptes mapping the vma
 * @vma: vm_area_struct holding ptes to be zapped
 * @address: starting address of pages to zap
 * @size: number of bytes to zap
 *
 * This function only unmaps ptes assigned to VM_PFNMAP vmas.
 *
 * The entire address range must be fully contained within the vma.
 *
 * Returns 0 if successful.
 */
int zap_vma_ptes(struct vm_area_struct *vma, unsigned long address,
		unsigned long size)
{
	if (address < vma->vm_start || address + size > vma->vm_end ||
	    		!(vma->vm_flags & VM_PFNMAP))
		return -1;
	zap_page_range_single(vma, address, size, NULL);
	return 0;
}
EXPORT_SYMBOL_GPL(zap_vma_ptes);

pte_t *__get_locked_pte(struct mm_struct *mm, unsigned long addr,
			spinlock_t **ptl)
{
	pgd_t * pgd = pgd_offset(mm, addr);
	pud_t * pud = pud_alloc(mm, pgd, addr);
	if (pud) {
		pmd_t * pmd = pmd_alloc(mm, pud, addr);
		if (pmd) {
			VM_BUG_ON(pmd_trans_huge(*pmd));
			return pte_alloc_map_lock(mm, pmd, addr, ptl);
		}
	}
	return NULL;
}

/*
 * This is the old fallback for page remapping.
 *
 * For historical reasons, it only allows reserved pages. Only
 * old drivers should use this, and they needed to mark their
 * pages reserved for the old functions anyway.
 */
static int insert_page(struct vm_area_struct *vma, unsigned long addr,
			struct page *page, pgprot_t prot)
{
	struct mm_struct *mm = vma->vm_mm;
	int retval;
	pte_t *pte;
	spinlock_t *ptl;

	retval = -EINVAL;
	if (PageAnon(page))
		goto out;
	retval = -ENOMEM;
	flush_dcache_page(page);
	pte = get_locked_pte(mm, addr, &ptl);
	if (!pte)
		goto out;
	retval = -EBUSY;
	if (!pte_none(*pte))
		goto out_unlock;

	/* Ok, finally just insert the thing.. */
	get_page(page);
	inc_mm_counter_fast(mm, MM_FILEPAGES);
	page_add_file_rmap(page);
	set_pte_at(mm, addr, pte, mk_pte(page, prot));

	retval = 0;
	pte_unmap_unlock(pte, ptl);
	return retval;
out_unlock:
	pte_unmap_unlock(pte, ptl);
out:
	return retval;
}

/**
 * vm_insert_page - insert single page into user vma
 * @vma: user vma to map to
 * @addr: target user address of this page
 * @page: source kernel page
 *
 * This allows drivers to insert individual pages they've allocated
 * into a user vma.
 *
 * The page has to be a nice clean _individual_ kernel allocation.
 * If you allocate a compound page, you need to have marked it as
 * such (__GFP_COMP), or manually just split the page up yourself
 * (see split_page()).
 *
 * NOTE! Traditionally this was done with "remap_pfn_range()" which
 * took an arbitrary page protection parameter. This doesn't allow
 * that. Your vma protection will have to be set up correctly, which
 * means that if you want a shared writable mapping, you'd better
 * ask for a shared writable mapping!
 *
 * The page does not need to be reserved.
 *
 * Usually this function is called from f_op->mmap() handler
 * under mm->mmap_sem write-lock, so it can change vma->vm_flags.
 * Caller must set VM_MIXEDMAP on vma if it wants to call this
 * function from other places, for example from page-fault handler.
 */
int vm_insert_page(struct vm_area_struct *vma, unsigned long addr,
			struct page *page)
{
	if (addr < vma->vm_start || addr >= vma->vm_end)
		return -EFAULT;
	if (!page_count(page))
		return -EINVAL;
	if (!(vma->vm_flags & VM_MIXEDMAP)) {
		BUG_ON(down_read_trylock(&vma->vm_mm->mmap_sem));
		BUG_ON(vma->vm_flags & VM_PFNMAP);
		vma->vm_flags |= VM_MIXEDMAP;
	}
	return insert_page(vma, addr, page, vma->vm_page_prot);
}
EXPORT_SYMBOL(vm_insert_page);

static int insert_pfn(struct vm_area_struct *vma, unsigned long addr,
			unsigned long pfn, pgprot_t prot)
{
	struct mm_struct *mm = vma->vm_mm;
	int retval;
	pte_t *pte, entry;
	spinlock_t *ptl;

	retval = -ENOMEM;
	pte = get_locked_pte(mm, addr, &ptl);
	if (!pte)
		goto out;
	retval = -EBUSY;
	if (!pte_none(*pte))
		goto out_unlock;

	/* Ok, finally just insert the thing.. */
	entry = pte_mkspecial(pfn_pte(pfn, prot));
	set_pte_at(mm, addr, pte, entry);
	update_mmu_cache(vma, addr, pte); /* XXX: why not for insert_page? */

	retval = 0;
out_unlock:
	pte_unmap_unlock(pte, ptl);
out:
	return retval;
}

/**
 * vm_insert_pfn - insert single pfn into user vma
 * @vma: user vma to map to
 * @addr: target user address of this page
 * @pfn: source kernel pfn
 *
 * Similar to vm_insert_page, this allows drivers to insert individual pages
 * they've allocated into a user vma. Same comments apply.
 *
 * This function should only be called from a vm_ops->fault handler, and
 * in that case the handler should return NULL.
 *
 * vma cannot be a COW mapping.
 *
 * As this is called only for pages that do not currently exist, we
 * do not need to flush old virtual caches or the TLB.
 */
int vm_insert_pfn(struct vm_area_struct *vma, unsigned long addr,
			unsigned long pfn)
{
	int ret;
	pgprot_t pgprot = vma->vm_page_prot;
	/*
	 * Technically, architectures with pte_special can avoid all these
	 * restrictions (same for remap_pfn_range).  However we would like
	 * consistency in testing and feature parity among all, so we should
	 * try to keep these invariants in place for everybody.
	 */
	BUG_ON(!(vma->vm_flags & (VM_PFNMAP|VM_MIXEDMAP)));
	BUG_ON((vma->vm_flags & (VM_PFNMAP|VM_MIXEDMAP)) ==
						(VM_PFNMAP|VM_MIXEDMAP));
	BUG_ON((vma->vm_flags & VM_PFNMAP) && is_cow_mapping(vma->vm_flags));
	BUG_ON((vma->vm_flags & VM_MIXEDMAP) && pfn_valid(pfn));

	if (addr < vma->vm_start || addr >= vma->vm_end)
		return -EFAULT;
	if (track_pfn_insert(vma, &pgprot, pfn))
		return -EINVAL;

	ret = insert_pfn(vma, addr, pfn, pgprot);

	return ret;
}
EXPORT_SYMBOL(vm_insert_pfn);

int vm_insert_mixed(struct vm_area_struct *vma, unsigned long addr,
			unsigned long pfn)
{
	BUG_ON(!(vma->vm_flags & VM_MIXEDMAP));

	if (addr < vma->vm_start || addr >= vma->vm_end)
		return -EFAULT;

	/*
	 * If we don't have pte special, then we have to use the pfn_valid()
	 * based VM_MIXEDMAP scheme (see vm_normal_page), and thus we *must*
	 * refcount the page if pfn_valid is true (hence insert_page rather
	 * than insert_pfn).  If a zero_pfn were inserted into a VM_MIXEDMAP
	 * without pte special, it would there be refcounted as a normal page.
	 */
	if (!HAVE_PTE_SPECIAL && pfn_valid(pfn)) {
		struct page *page;

		page = pfn_to_page(pfn);
		return insert_page(vma, addr, page, vma->vm_page_prot);
	}
	return insert_pfn(vma, addr, pfn, vma->vm_page_prot);
}
EXPORT_SYMBOL(vm_insert_mixed);

/*
 * maps a range of physical memory into the requested pages. the old
 * mappings are removed. any references to nonexistent pages results
 * in null mappings (currently treated as "copy-on-access")
 */
static int remap_pte_range(struct mm_struct *mm, pmd_t *pmd,
			unsigned long addr, unsigned long end,
			unsigned long pfn, pgprot_t prot)
{
	pte_t *pte;
	spinlock_t *ptl;

	pte = pte_alloc_map_lock(mm, pmd, addr, &ptl);
	if (!pte)
		return -ENOMEM;
	arch_enter_lazy_mmu_mode();
	do {
		BUG_ON(!pte_none(*pte));
		set_pte_at(mm, addr, pte, pte_mkspecial(pfn_pte(pfn, prot)));
		pfn++;
	} while (pte++, addr += PAGE_SIZE, addr != end);
	arch_leave_lazy_mmu_mode();
	pte_unmap_unlock(pte - 1, ptl);
	return 0;
}

static inline int remap_pmd_range(struct mm_struct *mm, pud_t *pud,
			unsigned long addr, unsigned long end,
			unsigned long pfn, pgprot_t prot)
{
	pmd_t *pmd;
	unsigned long next;

	pfn -= addr >> PAGE_SHIFT;
	pmd = pmd_alloc(mm, pud, addr);
	if (!pmd)
		return -ENOMEM;
	VM_BUG_ON(pmd_trans_huge(*pmd));
	do {
		next = pmd_addr_end(addr, end);
		if (remap_pte_range(mm, pmd, addr, next,
				pfn + (addr >> PAGE_SHIFT), prot))
			return -ENOMEM;
	} while (pmd++, addr = next, addr != end);
	return 0;
}

static inline int remap_pud_range(struct mm_struct *mm, pgd_t *pgd,
			unsigned long addr, unsigned long end,
			unsigned long pfn, pgprot_t prot)
{
	pud_t *pud;
	unsigned long next;

	pfn -= addr >> PAGE_SHIFT;
	pud = pud_alloc(mm, pgd, addr);
	if (!pud)
		return -ENOMEM;
	do {
		next = pud_addr_end(addr, end);
		if (remap_pmd_range(mm, pud, addr, next,
				pfn + (addr >> PAGE_SHIFT), prot))
			return -ENOMEM;
	} while (pud++, addr = next, addr != end);
	return 0;
}

/**
 * remap_pfn_range - remap kernel memory to userspace
 * @vma: user vma to map to
 * @addr: target user address to start at
 * @pfn: physical address of kernel memory
 * @size: size of map area
 * @prot: page protection flags for this mapping
 *
 *  Note: this is only safe if the mm semaphore is held when called.
 */
int remap_pfn_range(struct vm_area_struct *vma, unsigned long addr,
		    unsigned long pfn, unsigned long size, pgprot_t prot)
{
	pgd_t *pgd;
	unsigned long next;
	unsigned long end = addr + PAGE_ALIGN(size);
	struct mm_struct *mm = vma->vm_mm;
	int err;

	/*
	 * Physically remapped pages are special. Tell the
	 * rest of the world about it:
	 *   VM_IO tells people not to look at these pages
	 *	(accesses can have side effects).
	 *   VM_PFNMAP tells the core MM that the base pages are just
	 *	raw PFN mappings, and do not have a "struct page" associated
	 *	with them.
	 *   VM_DONTEXPAND
	 *      Disable vma merging and expanding with mremap().
	 *   VM_DONTDUMP
	 *      Omit vma from core dump, even when VM_IO turned off.
	 *
	 * There's a horrible special case to handle copy-on-write
	 * behaviour that some programs depend on. We mark the "original"
	 * un-COW'ed pages by matching them up with "vma->vm_pgoff".
	 * See vm_normal_page() for details.
	 */
	if (is_cow_mapping(vma->vm_flags)) {
		if (addr != vma->vm_start || end != vma->vm_end)
			return -EINVAL;
		vma->vm_pgoff = pfn;
	}

	err = track_pfn_remap(vma, &prot, pfn, addr, PAGE_ALIGN(size));
	if (err)
		return -EINVAL;

	vma->vm_flags |= VM_IO | VM_PFNMAP | VM_DONTEXPAND | VM_DONTDUMP;

	BUG_ON(addr >= end);
	pfn -= addr >> PAGE_SHIFT;
	pgd = pgd_offset(mm, addr);
	flush_cache_range(vma, addr, end);
	do {
		next = pgd_addr_end(addr, end);
		err = remap_pud_range(mm, pgd, addr, next,
				pfn + (addr >> PAGE_SHIFT), prot);
		if (err)
			break;
	} while (pgd++, addr = next, addr != end);

	if (err)
		untrack_pfn(vma, pfn, PAGE_ALIGN(size));

	return err;
}
EXPORT_SYMBOL(remap_pfn_range);

/**
 * vm_iomap_memory - remap memory to userspace
 * @vma: user vma to map to
 * @start: start of area
 * @len: size of area
 *
 * This is a simplified io_remap_pfn_range() for common driver use. The
 * driver just needs to give us the physical memory range to be mapped,
 * we'll figure out the rest from the vma information.
 *
 * NOTE! Some drivers might want to tweak vma->vm_page_prot first to get
 * whatever write-combining details or similar.
 */
int vm_iomap_memory(struct vm_area_struct *vma, phys_addr_t start, unsigned long len)
{
	unsigned long vm_len, pfn, pages;

	/* Check that the physical memory area passed in looks valid */
	if (start + len < start)
		return -EINVAL;
	/*
	 * You *really* shouldn't map things that aren't page-aligned,
	 * but we've historically allowed it because IO memory might
	 * just have smaller alignment.
	 */
	len += start & ~PAGE_MASK;
	pfn = start >> PAGE_SHIFT;
	pages = (len + ~PAGE_MASK) >> PAGE_SHIFT;
	if (pfn + pages < pfn)
		return -EINVAL;

	/* We start the mapping 'vm_pgoff' pages into the area */
	if (vma->vm_pgoff > pages)
		return -EINVAL;
	pfn += vma->vm_pgoff;
	pages -= vma->vm_pgoff;

	/* Can we fit all of the mapping? */
	vm_len = vma->vm_end - vma->vm_start;
	if (vm_len >> PAGE_SHIFT > pages)
		return -EINVAL;

	/* Ok, let it rip */
	return io_remap_pfn_range(vma, vma->vm_start, pfn, vm_len, vma->vm_page_prot);
}
EXPORT_SYMBOL(vm_iomap_memory);

static int apply_to_pte_range(struct mm_struct *mm, pmd_t *pmd,
				     unsigned long addr, unsigned long end,
				     pte_fn_t fn, void *data)
{
	pte_t *pte;
	int err;
	pgtable_t token;
	spinlock_t *uninitialized_var(ptl);

	pte = (mm == &init_mm) ?
		pte_alloc_kernel(pmd, addr) :
		pte_alloc_map_lock(mm, pmd, addr, &ptl);
	if (!pte)
		return -ENOMEM;

	BUG_ON(pmd_huge(*pmd));

	arch_enter_lazy_mmu_mode();

	token = pmd_pgtable(*pmd);

	do {
		err = fn(pte++, token, addr, data);
		if (err)
			break;
	} while (addr += PAGE_SIZE, addr != end);

	arch_leave_lazy_mmu_mode();

	if (mm != &init_mm)
		pte_unmap_unlock(pte-1, ptl);
	return err;
}

static int apply_to_pmd_range(struct mm_struct *mm, pud_t *pud,
				     unsigned long addr, unsigned long end,
				     pte_fn_t fn, void *data)
{
	pmd_t *pmd;
	unsigned long next;
	int err;

	BUG_ON(pud_huge(*pud));

	pmd = pmd_alloc(mm, pud, addr);
	if (!pmd)
		return -ENOMEM;
	do {
		next = pmd_addr_end(addr, end);
		err = apply_to_pte_range(mm, pmd, addr, next, fn, data);
		if (err)
			break;
	} while (pmd++, addr = next, addr != end);
	return err;
}

static int apply_to_pud_range(struct mm_struct *mm, pgd_t *pgd,
				     unsigned long addr, unsigned long end,
				     pte_fn_t fn, void *data)
{
	pud_t *pud;
	unsigned long next;
	int err;

	pud = pud_alloc(mm, pgd, addr);
	if (!pud)
		return -ENOMEM;
	do {
		next = pud_addr_end(addr, end);
		err = apply_to_pmd_range(mm, pud, addr, next, fn, data);
		if (err)
			break;
	} while (pud++, addr = next, addr != end);
	return err;
}

/*
 * Scan a region of virtual memory, filling in page tables as necessary
 * and calling a provided function on each leaf page table.
 */
int apply_to_page_range(struct mm_struct *mm, unsigned long addr,
			unsigned long size, pte_fn_t fn, void *data)
{
	pgd_t *pgd;
	unsigned long next;
	unsigned long end = addr + size;
	int err;

	BUG_ON(addr >= end);
	pgd = pgd_offset(mm, addr);
	do {
		next = pgd_addr_end(addr, end);
		err = apply_to_pud_range(mm, pgd, addr, next, fn, data);
		if (err)
			break;
	} while (pgd++, addr = next, addr != end);

	return err;
}
EXPORT_SYMBOL_GPL(apply_to_page_range);

/*
 * handle_pte_fault chooses page fault handler according to an entry which was
 * read non-atomically.  Before making any commitment, on those architectures
 * or configurations (e.g. i386 with PAE) which might give a mix of unmatched
 * parts, do_swap_page must check under lock before unmapping the pte and
 * proceeding (but do_wp_page is only called after already making such a check;
 * and do_anonymous_page can safely check later on).
 */
static inline int pte_unmap_same(struct mm_struct *mm, pmd_t *pmd,
				pte_t *page_table, pte_t orig_pte)
{
	int same = 1;
#if defined(CONFIG_SMP) || defined(CONFIG_PREEMPT)
	if (sizeof(pte_t) > sizeof(unsigned long)) {
		spinlock_t *ptl = pte_lockptr(mm, pmd);
		spin_lock(ptl);
		same = pte_same(*page_table, orig_pte);
		spin_unlock(ptl);
	}
#endif
	pte_unmap(page_table);
	return same;
}

static inline void cow_user_page(struct page *dst, struct page *src, unsigned long va, struct vm_area_struct *vma)
{
	debug_dma_assert_idle(src);

	/*
	 * If the source page was a PFN mapping, we don't have
	 * a "struct page" for it. We do a best-effort copy by
	 * just copying from the original user address. If that
	 * fails, we just zero-fill it. Live with it.
	 */
	if (unlikely(!src)) {
		void *kaddr = kmap_atomic(dst);
		void __user *uaddr = (void __user *)(va & PAGE_MASK);

		/*
		 * This really shouldn't fail, because the page is there
		 * in the page tables. But it might just be unreadable,
		 * in which case we just give up and fill the result with
		 * zeroes.
		 */
		if (__copy_from_user_inatomic(kaddr, uaddr, PAGE_SIZE))
			clear_page(kaddr);
		kunmap_atomic(kaddr);
		flush_dcache_page(dst);
	} else {
		copy_user_highpage(dst, src, va, vma);
		uksm_cow_page(vma, src);
	}
}

/*
 * Notify the address space that the page is about to become writable so that
 * it can prohibit this or wait for the page to get into an appropriate state.
 *
 * We do this without the lock held, so that it can sleep if it needs to.
 */
static int do_page_mkwrite(struct vm_area_struct *vma, struct page *page,
	       unsigned long address)
{
	struct vm_fault vmf;
	int ret;

	vmf.virtual_address = (void __user *)(address & PAGE_MASK);
	vmf.pgoff = page->index;
	vmf.flags = FAULT_FLAG_WRITE|FAULT_FLAG_MKWRITE;
	vmf.page = page;
	vmf.cow_page = NULL;

	ret = vma->vm_ops->page_mkwrite(vma, &vmf);
	if (unlikely(ret & (VM_FAULT_ERROR | VM_FAULT_NOPAGE)))
		return ret;
	if (unlikely(!(ret & VM_FAULT_LOCKED))) {
		lock_page(page);
		if (!page->mapping) {
			unlock_page(page);
			return 0; /* retry */
		}
		ret |= VM_FAULT_LOCKED;
	} else
		VM_BUG_ON_PAGE(!PageLocked(page), page);
	return ret;
}

/*
 * This routine handles present pages, when users try to write
 * to a shared page. It is done by copying the page to a new address
 * and decrementing the shared-page counter for the old page.
 *
 * Note that this routine assumes that the protection checks have been
 * done by the caller (the low-level page fault routine in most cases).
 * Thus we can safely just mark it writable once we've done any necessary
 * COW.
 *
 * We also mark the page dirty at this point even though the page will
 * change only once the write actually happens. This avoids a few races,
 * and potentially makes it more efficient.
 *
 * We enter with non-exclusive mmap_sem (to exclude vma changes,
 * but allow concurrent faults), with pte both mapped and locked.
 * We return with mmap_sem still held, but pte unmapped and unlocked.
 */
static int do_wp_page(struct mm_struct *mm, struct vm_area_struct *vma,
		unsigned long address, pte_t *page_table, pmd_t *pmd,
		spinlock_t *ptl, pte_t orig_pte)
	__releases(ptl)
{
	struct page *old_page, *new_page = NULL;
	pte_t entry;
	int ret = 0;
	int page_mkwrite = 0;
	bool dirty_shared = false;
	unsigned long mmun_start = 0;	/* For mmu_notifiers */
	unsigned long mmun_end = 0;	/* For mmu_notifiers */
	struct mem_cgroup *memcg;

	old_page = vm_normal_page(vma, address, orig_pte);
	if (!old_page) {
		/*
		 * VM_MIXEDMAP !pfn_valid() case, or VM_SOFTDIRTY clear on a
		 * VM_PFNMAP VMA.
		 *
		 * We should not cow pages in a shared writeable mapping.
		 * Just mark the pages writable as we can't do any dirty
		 * accounting on raw pfn maps.
		 */
		if ((vma->vm_flags & (VM_WRITE|VM_SHARED)) ==
				     (VM_WRITE|VM_SHARED))
			goto reuse;
		goto gotten;
	}

	/*
	 * Take out anonymous pages first, anonymous shared vmas are
	 * not dirty accountable.
	 */
	if (PageAnon(old_page) && !PageKsm(old_page)) {
		if (!trylock_page(old_page)) {
			page_cache_get(old_page);
			pte_unmap_unlock(page_table, ptl);
			lock_page(old_page);
			page_table = pte_offset_map_lock(mm, pmd, address,
							 &ptl);
			if (!pte_same(*page_table, orig_pte)) {
				unlock_page(old_page);
				goto unlock;
			}
			page_cache_release(old_page);
		}
		if (reuse_swap_page(old_page)) {
			/*
			 * The page is all ours.  Move it to our anon_vma so
			 * the rmap code will not search our parent or siblings.
			 * Protected against the rmap code by the page lock.
			 */
			page_move_anon_rmap(old_page, vma, address);
			unlock_page(old_page);
			goto reuse;
		}
		unlock_page(old_page);
	} else if (unlikely((vma->vm_flags & (VM_WRITE|VM_SHARED)) ==
					(VM_WRITE|VM_SHARED))) {
		page_cache_get(old_page);
		/*
		 * Only catch write-faults on shared writable pages,
		 * read-only shared pages can get COWed by
		 * get_user_pages(.write=1, .force=1).
		 */
		if (vma->vm_ops && vma->vm_ops->page_mkwrite) {
			int tmp;

			pte_unmap_unlock(page_table, ptl);
			tmp = do_page_mkwrite(vma, old_page, address);
			if (unlikely(!tmp || (tmp &
					(VM_FAULT_ERROR | VM_FAULT_NOPAGE)))) {
				page_cache_release(old_page);
				return tmp;
			}
			/*
			 * Since we dropped the lock we need to revalidate
			 * the PTE as someone else may have changed it.  If
			 * they did, we just return, as we can count on the
			 * MMU to tell us if they didn't also make it writable.
			 */
			page_table = pte_offset_map_lock(mm, pmd, address,
							 &ptl);
			if (!pte_same(*page_table, orig_pte)) {
				unlock_page(old_page);
				goto unlock;
			}
			page_mkwrite = 1;
		}

		dirty_shared = true;

reuse:
		/*
		 * Clear the pages cpupid information as the existing
		 * information potentially belongs to a now completely
		 * unrelated process.
		 */
		if (old_page)
			page_cpupid_xchg_last(old_page, (1 << LAST_CPUPID_SHIFT) - 1);

		flush_cache_page(vma, address, pte_pfn(orig_pte));
		entry = pte_mkyoung(orig_pte);
		entry = maybe_mkwrite(pte_mkdirty(entry), vma);
		if (ptep_set_access_flags(vma, address, page_table, entry,1))
			update_mmu_cache(vma, address, page_table);
		pte_unmap_unlock(page_table, ptl);
		ret |= VM_FAULT_WRITE;

		if (dirty_shared) {
			struct address_space *mapping;
			int dirtied;

			if (!page_mkwrite)
				lock_page(old_page);

			dirtied = set_page_dirty(old_page);
			VM_BUG_ON_PAGE(PageAnon(old_page), old_page);
			mapping = old_page->mapping;
			unlock_page(old_page);
			page_cache_release(old_page);

			if ((dirtied || page_mkwrite) && mapping) {
				/*
				 * Some device drivers do not set page.mapping
				 * but still dirty their pages
				 */
				balance_dirty_pages_ratelimited(mapping);
			}

			if (!page_mkwrite)
				file_update_time(vma->vm_file);
		}

		return ret;
	}

	/*
	 * Ok, we need to copy. Oh, well..
	 */
	page_cache_get(old_page);
gotten:
	pte_unmap_unlock(page_table, ptl);

	if (unlikely(anon_vma_prepare(vma)))
		goto oom;

	if (is_zero_pfn(pte_pfn(orig_pte))) {
		new_page = alloc_zeroed_user_highpage_movable(vma, address);
		if (!new_page)
			goto oom;
		uksm_cow_pte(vma, orig_pte);
	} else {
		new_page = alloc_page_vma(GFP_HIGHUSER_MOVABLE, vma, address);
		if (!new_page)
			goto oom;
		cow_user_page(new_page, old_page, address, vma);
	}
	__SetPageUptodate(new_page);

	if (mem_cgroup_try_charge(new_page, mm, GFP_KERNEL, &memcg))
		goto oom_free_new;

	mmun_start  = address & PAGE_MASK;
	mmun_end    = mmun_start + PAGE_SIZE;
	mmu_notifier_invalidate_range_start(mm, mmun_start, mmun_end);

	/*
	 * Re-check the pte - we dropped the lock
	 */
	page_table = pte_offset_map_lock(mm, pmd, address, &ptl);
	if (likely(pte_same(*page_table, orig_pte))) {
		if (old_page) {
			if (!PageAnon(old_page)) {
				dec_mm_counter_fast(mm, MM_FILEPAGES);
				inc_mm_counter_fast(mm, MM_ANONPAGES);
			}
			uksm_bugon_zeropage(orig_pte);
		} else {
			uksm_unmap_zero_page(orig_pte);
			inc_mm_counter_fast(mm, MM_ANONPAGES);
		}
		flush_cache_page(vma, address, pte_pfn(orig_pte));
		entry = mk_pte(new_page, vma->vm_page_prot);
		entry = maybe_mkwrite(pte_mkdirty(entry), vma);
		/*
		 * Clear the pte entry and flush it first, before updating the
		 * pte with the new entry. This will avoid a race condition
		 * seen in the presence of one thread doing SMC and another
		 * thread doing COW.
		 */
		ptep_clear_flush_notify(vma, address, page_table);
		page_add_new_anon_rmap(new_page, vma, address);
		mem_cgroup_commit_charge(new_page, memcg, false);
		lru_cache_add_active_or_unevictable(new_page, vma);
		/*
		 * We call the notify macro here because, when using secondary
		 * mmu page tables (such as kvm shadow page tables), we want the
		 * new page to be mapped directly into the secondary page table.
		 */
		set_pte_at_notify(mm, address, page_table, entry);
		update_mmu_cache(vma, address, page_table);
		if (old_page) {
			/*
			 * Only after switching the pte to the new page may
			 * we remove the mapcount here. Otherwise another
			 * process may come and find the rmap count decremented
			 * before the pte is switched to the new page, and
			 * "reuse" the old page writing into it while our pte
			 * here still points into it and can be read by other
			 * threads.
			 *
			 * The critical issue is to order this
			 * page_remove_rmap with the ptp_clear_flush above.
			 * Those stores are ordered by (if nothing else,)
			 * the barrier present in the atomic_add_negative
			 * in page_remove_rmap.
			 *
			 * Then the TLB flush in ptep_clear_flush ensures that
			 * no process can access the old page before the
			 * decremented mapcount is visible. And the old page
			 * cannot be reused until after the decremented
			 * mapcount is visible. So transitively, TLBs to
			 * old page will be flushed before it can be reused.
			 */
			page_remove_rmap(old_page);
		}

		/* Free the old page.. */
		new_page = old_page;
		ret |= VM_FAULT_WRITE;
	} else
		mem_cgroup_cancel_charge(new_page, memcg);

	if (new_page)
		page_cache_release(new_page);
unlock:
	pte_unmap_unlock(page_table, ptl);
	if (mmun_end > mmun_start)
		mmu_notifier_invalidate_range_end(mm, mmun_start, mmun_end);
	if (old_page) {
		/*
		 * Don't let another task, with possibly unlocked vma,
		 * keep the mlocked page.
		 */
		if ((ret & VM_FAULT_WRITE) && (vma->vm_flags & VM_LOCKED)) {
			lock_page(old_page);	/* LRU manipulation */
			munlock_vma_page(old_page);
			unlock_page(old_page);
		}
		page_cache_release(old_page);
	}
	return ret;
oom_free_new:
	page_cache_release(new_page);
oom:
	if (old_page)
		page_cache_release(old_page);
	return VM_FAULT_OOM;
}

static void unmap_mapping_range_vma(struct vm_area_struct *vma,
		unsigned long start_addr, unsigned long end_addr,
		struct zap_details *details)
{
	zap_page_range_single(vma, start_addr, end_addr - start_addr, details);
}

static inline void unmap_mapping_range_tree(struct rb_root *root,
					    struct zap_details *details)
{
	struct vm_area_struct *vma;
	pgoff_t vba, vea, zba, zea;

	vma_interval_tree_foreach(vma, root,
			details->first_index, details->last_index) {

		vba = vma->vm_pgoff;
		vea = vba + vma_pages(vma) - 1;
		/* Assume for now that PAGE_CACHE_SHIFT == PAGE_SHIFT */
		zba = details->first_index;
		if (zba < vba)
			zba = vba;
		zea = details->last_index;
		if (zea > vea)
			zea = vea;

		unmap_mapping_range_vma(vma,
			((zba - vba) << PAGE_SHIFT) + vma->vm_start,
			((zea - vba + 1) << PAGE_SHIFT) + vma->vm_start,
				details);
	}
}

/**
 * unmap_mapping_range - unmap the portion of all mmaps in the specified
 * address_space corresponding to the specified page range in the underlying
 * file.
 *
 * @mapping: the address space containing mmaps to be unmapped.
 * @holebegin: byte in first page to unmap, relative to the start of
 * the underlying file.  This will be rounded down to a PAGE_SIZE
 * boundary.  Note that this is different from truncate_pagecache(), which
 * must keep the partial page.  In contrast, we must get rid of
 * partial pages.
 * @holelen: size of prospective hole in bytes.  This will be rounded
 * up to a PAGE_SIZE boundary.  A holelen of zero truncates to the
 * end of the file.
 * @even_cows: 1 when truncating a file, unmap even private COWed pages;
 * but 0 when invalidating pagecache, don't throw away private data.
 */
void unmap_mapping_range(struct address_space *mapping,
		loff_t const holebegin, loff_t const holelen, int even_cows)
{
	struct zap_details details;
	pgoff_t hba = holebegin >> PAGE_SHIFT;
	pgoff_t hlen = (holelen + PAGE_SIZE - 1) >> PAGE_SHIFT;

	/* Check for overflow. */
	if (sizeof(holelen) > sizeof(hlen)) {
		long long holeend =
			(holebegin + holelen + PAGE_SIZE - 1) >> PAGE_SHIFT;
		if (holeend & ~(long long)ULONG_MAX)
			hlen = ULONG_MAX - hba + 1;
	}

	details.check_mapping = even_cows? NULL: mapping;
	details.first_index = hba;
	details.last_index = hba + hlen - 1;
	if (details.last_index < details.first_index)
		details.last_index = ULONG_MAX;


	/* DAX uses i_mmap_lock to serialise file truncate vs page fault */
	i_mmap_lock_write(mapping);
	if (unlikely(!RB_EMPTY_ROOT(&mapping->i_mmap)))
		unmap_mapping_range_tree(&mapping->i_mmap, &details);
	i_mmap_unlock_write(mapping);
}
EXPORT_SYMBOL(unmap_mapping_range);

/*
 * We enter with non-exclusive mmap_sem (to exclude vma changes,
 * but allow concurrent faults), and pte mapped but not yet locked.
 * We return with pte unmapped and unlocked.
 *
 * We return with the mmap_sem locked or unlocked in the same cases
 * as does filemap_fault().
 */
static int do_swap_page(struct mm_struct *mm, struct vm_area_struct *vma,
		unsigned long address, pte_t *page_table, pmd_t *pmd,
		unsigned int flags, pte_t orig_pte)
{
	spinlock_t *ptl;
	struct page *page, *swapcache;
	struct mem_cgroup *memcg;
	swp_entry_t entry;
	pte_t pte;
	int locked;
	int exclusive = 0;
	int ret = 0;

	if (!pte_unmap_same(mm, pmd, page_table, orig_pte))
		goto out;

	entry = pte_to_swp_entry(orig_pte);
	if (unlikely(non_swap_entry(entry))) {
		if (is_migration_entry(entry)) {
			migration_entry_wait(mm, pmd, address);
		} else if (is_hwpoison_entry(entry)) {
			ret = VM_FAULT_HWPOISON;
		} else {
			print_bad_pte(vma, address, orig_pte, NULL);
			ret = VM_FAULT_SIGBUS;
		}
		goto out;
	}
	delayacct_set_flag(DELAYACCT_PF_SWAPIN);
	page = lookup_swap_cache(entry);
	if (!page) {
		page = swapin_readahead(entry,
					GFP_HIGHUSER_MOVABLE, vma, address);
		if (!page) {
			/*
			 * Back out if somebody else faulted in this pte
			 * while we released the pte lock.
			 */
			page_table = pte_offset_map_lock(mm, pmd, address, &ptl);
			if (likely(pte_same(*page_table, orig_pte)))
				ret = VM_FAULT_OOM;
			delayacct_clear_flag(DELAYACCT_PF_SWAPIN);
			goto unlock;
		}

		/* Had to read the page from swap area: Major fault */
		ret = VM_FAULT_MAJOR;
		count_vm_event(PGMAJFAULT);
		mem_cgroup_count_vm_event(mm, PGMAJFAULT);
	} else if (PageHWPoison(page)) {
		/*
		 * hwpoisoned dirty swapcache pages are kept for killing
		 * owner processes (which may be unknown at hwpoison time)
		 */
		ret = VM_FAULT_HWPOISON;
		delayacct_clear_flag(DELAYACCT_PF_SWAPIN);
		swapcache = page;
		goto out_release;
	}

	swapcache = page;
	locked = lock_page_or_retry(page, mm, flags);

	delayacct_clear_flag(DELAYACCT_PF_SWAPIN);
	if (!locked) {
		ret |= VM_FAULT_RETRY;
		goto out_release;
	}

	/*
	 * Make sure try_to_free_swap or reuse_swap_page or swapoff did not
	 * release the swapcache from under us.  The page pin, and pte_same
	 * test below, are not enough to exclude that.  Even if it is still
	 * swapcache, we need to check that the page's swap has not changed.
	 */
	if (unlikely(!PageSwapCache(page) || page_private(page) != entry.val))
		goto out_page;

	page = ksm_might_need_to_copy(page, vma, address);
	if (unlikely(!page)) {
		ret = VM_FAULT_OOM;
		page = swapcache;
		goto out_page;
	}

	if (mem_cgroup_try_charge(page, mm, GFP_KERNEL, &memcg)) {
		ret = VM_FAULT_OOM;
		goto out_page;
	}

	/*
	 * Back out if somebody else already faulted in this pte.
	 */
	page_table = pte_offset_map_lock(mm, pmd, address, &ptl);
	if (unlikely(!pte_same(*page_table, orig_pte)))
		goto out_nomap;

	if (unlikely(!PageUptodate(page))) {
		ret = VM_FAULT_SIGBUS;
		goto out_nomap;
	}

	/*
	 * The page isn't present yet, go ahead with the fault.
	 *
	 * Be careful about the sequence of operations here.
	 * To get its accounting right, reuse_swap_page() must be called
	 * while the page is counted on swap but not yet in mapcount i.e.
	 * before page_add_anon_rmap() and swap_free(); try_to_free_swap()
	 * must be called after the swap_free(), or it will never succeed.
	 */

	inc_mm_counter_fast(mm, MM_ANONPAGES);
	dec_mm_counter_fast(mm, MM_SWAPENTS);
	pte = mk_pte(page, vma->vm_page_prot);
	if ((flags & FAULT_FLAG_WRITE) && reuse_swap_page(page)) {
		pte = maybe_mkwrite(pte_mkdirty(pte), vma);
		flags &= ~FAULT_FLAG_WRITE;
		ret |= VM_FAULT_WRITE;
		exclusive = 1;
	}
	flush_icache_page(vma, page);
	if (pte_swp_soft_dirty(orig_pte))
		pte = pte_mksoft_dirty(pte);
	set_pte_at(mm, address, page_table, pte);
	if (page == swapcache) {
		do_page_add_anon_rmap(page, vma, address, exclusive);
		mem_cgroup_commit_charge(page, memcg, true);
	} else { /* ksm created a completely new copy */
		page_add_new_anon_rmap(page, vma, address);
		mem_cgroup_commit_charge(page, memcg, false);
		lru_cache_add_active_or_unevictable(page, vma);
	}

	swap_free(entry);
	if (vm_swap_full() || (vma->vm_flags & VM_LOCKED) || PageMlocked(page))
		try_to_free_swap(page);
	unlock_page(page);
	if (page != swapcache) {
		/*
		 * Hold the lock to avoid the swap entry to be reused
		 * until we take the PT lock for the pte_same() check
		 * (to avoid false positives from pte_same). For
		 * further safety release the lock after the swap_free
		 * so that the swap count won't change under a
		 * parallel locked swapcache.
		 */
		unlock_page(swapcache);
		page_cache_release(swapcache);
	}

	if (flags & FAULT_FLAG_WRITE) {
		ret |= do_wp_page(mm, vma, address, page_table, pmd, ptl, pte);
		if (ret & VM_FAULT_ERROR)
			ret &= VM_FAULT_ERROR;
		goto out;
	}

	/* No need to invalidate - it was non-present before */
	update_mmu_cache(vma, address, page_table);
unlock:
	pte_unmap_unlock(page_table, ptl);
out:
	return ret;
out_nomap:
	mem_cgroup_cancel_charge(page, memcg);
	pte_unmap_unlock(page_table, ptl);
out_page:
	unlock_page(page);
out_release:
	page_cache_release(page);
	if (page != swapcache) {
		unlock_page(swapcache);
		page_cache_release(swapcache);
	}
	return ret;
}

/*
 * This is like a special single-page "expand_{down|up}wards()",
 * except we must first make sure that 'address{-|+}PAGE_SIZE'
 * doesn't hit another vma.
 */
static inline int check_stack_guard_page(struct vm_area_struct *vma, unsigned long address)
{
	address &= PAGE_MASK;
	if ((vma->vm_flags & VM_GROWSDOWN) && address == vma->vm_start) {
		struct vm_area_struct *prev = vma->vm_prev;

		/*
		 * Is there a mapping abutting this one below?
		 *
		 * That's only ok if it's the same stack mapping
		 * that has gotten split..
		 */
		if (prev && prev->vm_end == address)
			return prev->vm_flags & VM_GROWSDOWN ? 0 : -ENOMEM;

		return expand_downwards(vma, address - PAGE_SIZE);
	}
	if ((vma->vm_flags & VM_GROWSUP) && address + PAGE_SIZE == vma->vm_end) {
		struct vm_area_struct *next = vma->vm_next;

		/* As VM_GROWSDOWN but s/below/above/ */
		if (next && next->vm_start == address + PAGE_SIZE)
			return next->vm_flags & VM_GROWSUP ? 0 : -ENOMEM;

		return expand_upwards(vma, address + PAGE_SIZE);
	}
	return 0;
}

/*
 * We enter with non-exclusive mmap_sem (to exclude vma changes,
 * but allow concurrent faults), and pte mapped but not yet locked.
 * We return with mmap_sem still held, but pte unmapped and unlocked.
 */
static int do_anonymous_page(struct mm_struct *mm, struct vm_area_struct *vma,
		unsigned long address, pte_t *page_table, pmd_t *pmd,
		unsigned int flags)
{
	struct mem_cgroup *memcg;
	struct page *page;
	spinlock_t *ptl;
	pte_t entry;

	pte_unmap(page_table);

	/* Check if we need to add a guard page to the stack */
	if (check_stack_guard_page(vma, address) < 0)
		return VM_FAULT_SIGSEGV;

	/* Use the zero-page for reads */
	if (!(flags & FAULT_FLAG_WRITE) && !mm_forbids_zeropage(mm)) {
		entry = pte_mkspecial(pfn_pte(my_zero_pfn(address),
						vma->vm_page_prot));
		page_table = pte_offset_map_lock(mm, pmd, address, &ptl);
		if (!pte_none(*page_table))
			goto unlock;
		goto setpte;
	}

	/* Allocate our own private page. */
	if (unlikely(anon_vma_prepare(vma)))
		goto oom;
	page = alloc_zeroed_user_highpage_movable(vma, address);
	if (!page)
		goto oom;
	/*
	 * The memory barrier inside __SetPageUptodate makes sure that
	 * preceeding stores to the page contents become visible before
	 * the set_pte_at() write.
	 */
	__SetPageUptodate(page);

	if (mem_cgroup_try_charge(page, mm, GFP_KERNEL, &memcg))
		goto oom_free_page;

	entry = mk_pte(page, vma->vm_page_prot);
	if (vma->vm_flags & VM_WRITE)
		entry = pte_mkwrite(pte_mkdirty(entry));

	page_table = pte_offset_map_lock(mm, pmd, address, &ptl);
	if (!pte_none(*page_table))
		goto release;

	inc_mm_counter_fast(mm, MM_ANONPAGES);
	page_add_new_anon_rmap(page, vma, address);
	mem_cgroup_commit_charge(page, memcg, false);
	lru_cache_add_active_or_unevictable(page, vma);
setpte:
	set_pte_at(mm, address, page_table, entry);

	/* No need to invalidate - it was non-present before */
	update_mmu_cache(vma, address, page_table);
unlock:
	pte_unmap_unlock(page_table, ptl);
	return 0;
release:
	mem_cgroup_cancel_charge(page, memcg);
	page_cache_release(page);
	goto unlock;
oom_free_page:
	page_cache_release(page);
oom:
	return VM_FAULT_OOM;
}

/*
 * The mmap_sem must have been held on entry, and may have been
 * released depending on flags and vma->vm_ops->fault() return value.
 * See filemap_fault() and __lock_page_retry().
 */
static int __do_fault(struct vm_area_struct *vma, unsigned long address,
			pgoff_t pgoff, unsigned int flags,
			struct page *cow_page, struct page **page)
{
	struct vm_fault vmf;
	int ret;

	vmf.virtual_address = (void __user *)(address & PAGE_MASK);
	vmf.pgoff = pgoff;
	vmf.flags = flags;
	vmf.page = NULL;
	vmf.cow_page = cow_page;

	ret = vma->vm_ops->fault(vma, &vmf);
	if (unlikely(ret & (VM_FAULT_ERROR | VM_FAULT_NOPAGE | VM_FAULT_RETRY)))
		return ret;
	if (!vmf.page)
		goto out;

	if (unlikely(PageHWPoison(vmf.page))) {
		if (ret & VM_FAULT_LOCKED)
			unlock_page(vmf.page);
		page_cache_release(vmf.page);
		return VM_FAULT_HWPOISON;
	}

	if (unlikely(!(ret & VM_FAULT_LOCKED)))
		lock_page(vmf.page);
	else
		VM_BUG_ON_PAGE(!PageLocked(vmf.page), vmf.page);

 out:
	*page = vmf.page;
	return ret;
}

/**
 * do_set_pte - setup new PTE entry for given page and add reverse page mapping.
 *
 * @vma: virtual memory area
 * @address: user virtual address
 * @page: page to map
 * @pte: pointer to target page table entry
 * @write: true, if new entry is writable
 * @anon: true, if it's anonymous page
 *
 * Caller must hold page table lock relevant for @pte.
 *
 * Target users are page handler itself and implementations of
 * vm_ops->map_pages.
 */
void do_set_pte(struct vm_area_struct *vma, unsigned long address,
		struct page *page, pte_t *pte, bool write, bool anon)
{
	pte_t entry;

	flush_icache_page(vma, page);
	entry = mk_pte(page, vma->vm_page_prot);
	if (write)
		entry = maybe_mkwrite(pte_mkdirty(entry), vma);
	if (anon) {
		inc_mm_counter_fast(vma->vm_mm, MM_ANONPAGES);
		page_add_new_anon_rmap(page, vma, address);
	} else {
		inc_mm_counter_fast(vma->vm_mm, MM_FILEPAGES);
		page_add_file_rmap(page);
	}
	set_pte_at(vma->vm_mm, address, pte, entry);

	/* no need to invalidate: a not-present page won't be cached */
	update_mmu_cache(vma, address, pte);
}

static unsigned long fault_around_bytes __read_mostly =
	rounddown_pow_of_two(65536);

#ifdef CONFIG_DEBUG_FS
static int fault_around_bytes_get(void *data, u64 *val)
{
	*val = fault_around_bytes;
	return 0;
}

/*
 * fault_around_pages() and fault_around_mask() expects fault_around_bytes
 * rounded down to nearest page order. It's what do_fault_around() expects to
 * see.
 */
static int fault_around_bytes_set(void *data, u64 val)
{
	if (val / PAGE_SIZE > PTRS_PER_PTE)
		return -EINVAL;
	if (val > PAGE_SIZE)
		fault_around_bytes = rounddown_pow_of_two(val);
	else
		fault_around_bytes = PAGE_SIZE; /* rounddown_pow_of_two(0) is undefined */
	return 0;
}
DEFINE_SIMPLE_ATTRIBUTE(fault_around_bytes_fops,
		fault_around_bytes_get, fault_around_bytes_set, "%llu\n");

static int __init fault_around_debugfs(void)
{
	void *ret;

	ret = debugfs_create_file("fault_around_bytes", 0644, NULL, NULL,
			&fault_around_bytes_fops);
	if (!ret)
		pr_warn("Failed to create fault_around_bytes in debugfs");
	return 0;
}
late_initcall(fault_around_debugfs);
#endif

/*
 * do_fault_around() tries to map few pages around the fault address. The hope
 * is that the pages will be needed soon and this will lower the number of
 * faults to handle.
 *
 * It uses vm_ops->map_pages() to map the pages, which skips the page if it's
 * not ready to be mapped: not up-to-date, locked, etc.
 *
 * This function is called with the page table lock taken. In the split ptlock
 * case the page table lock only protects only those entries which belong to
 * the page table corresponding to the fault address.
 *
 * This function doesn't cross the VMA boundaries, in order to call map_pages()
 * only once.
 *
 * fault_around_pages() defines how many pages we'll try to map.
 * do_fault_around() expects it to return a power of two less than or equal to
 * PTRS_PER_PTE.
 *
 * The virtual address of the area that we map is naturally aligned to the
 * fault_around_pages() value (and therefore to page order).  This way it's
 * easier to guarantee that we don't cross page table boundaries.
 */
static void do_fault_around(struct vm_area_struct *vma, unsigned long address,
		pte_t *pte, pgoff_t pgoff, unsigned int flags)
{
	unsigned long start_addr, nr_pages, mask;
	pgoff_t max_pgoff;
	struct vm_fault vmf;
	int off;

	nr_pages = ACCESS_ONCE(fault_around_bytes) >> PAGE_SHIFT;
	mask = ~(nr_pages * PAGE_SIZE - 1) & PAGE_MASK;

	start_addr = max(address & mask, vma->vm_start);
	off = ((address - start_addr) >> PAGE_SHIFT) & (PTRS_PER_PTE - 1);
	pte -= off;
	pgoff -= off;

	/*
	 *  max_pgoff is either end of page table or end of vma
	 *  or fault_around_pages() from pgoff, depending what is nearest.
	 */
	max_pgoff = pgoff - ((start_addr >> PAGE_SHIFT) & (PTRS_PER_PTE - 1)) +
		PTRS_PER_PTE - 1;
	max_pgoff = min3(max_pgoff, vma_pages(vma) + vma->vm_pgoff - 1,
			pgoff + nr_pages - 1);

	/* Check if it makes any sense to call ->map_pages */
	while (!pte_none(*pte)) {
		if (++pgoff > max_pgoff)
			return;
		start_addr += PAGE_SIZE;
		if (start_addr >= vma->vm_end)
			return;
		pte++;
	}

	vmf.virtual_address = (void __user *) start_addr;
	vmf.pte = pte;
	vmf.pgoff = pgoff;
	vmf.max_pgoff = max_pgoff;
	vmf.flags = flags;
	vma->vm_ops->map_pages(vma, &vmf);
}

static int do_read_fault(struct mm_struct *mm, struct vm_area_struct *vma,
		unsigned long address, pmd_t *pmd,
		pgoff_t pgoff, unsigned int flags, pte_t orig_pte)
{
	struct page *fault_page;
	spinlock_t *ptl;
	pte_t *pte;
	int ret = 0;

	/*
	 * Let's call ->map_pages() first and use ->fault() as fallback
	 * if page by the offset is not ready to be mapped (cold cache or
	 * something).
	 */
	if (vma->vm_ops->map_pages && fault_around_bytes >> PAGE_SHIFT > 1) {
		pte = pte_offset_map_lock(mm, pmd, address, &ptl);
		do_fault_around(vma, address, pte, pgoff, flags);
		if (!pte_same(*pte, orig_pte))
			goto unlock_out;
		pte_unmap_unlock(pte, ptl);
	}

	ret = __do_fault(vma, address, pgoff, flags, NULL, &fault_page);
	if (unlikely(ret & (VM_FAULT_ERROR | VM_FAULT_NOPAGE | VM_FAULT_RETRY)))
		return ret;

	pte = pte_offset_map_lock(mm, pmd, address, &ptl);
	if (unlikely(!pte_same(*pte, orig_pte))) {
		pte_unmap_unlock(pte, ptl);
		unlock_page(fault_page);
		page_cache_release(fault_page);
		return ret;
	}
	do_set_pte(vma, address, fault_page, pte, false, false);
	unlock_page(fault_page);
unlock_out:
	pte_unmap_unlock(pte, ptl);
	return ret;
}

static int do_cow_fault(struct mm_struct *mm, struct vm_area_struct *vma,
		unsigned long address, pmd_t *pmd,
		pgoff_t pgoff, unsigned int flags, pte_t orig_pte)
{
	struct page *fault_page, *new_page;
	struct mem_cgroup *memcg;
	spinlock_t *ptl;
	pte_t *pte;
	int ret;

	if (unlikely(anon_vma_prepare(vma)))
		return VM_FAULT_OOM;

	new_page = alloc_page_vma(GFP_HIGHUSER_MOVABLE, vma, address);
	if (!new_page)
		return VM_FAULT_OOM;

	if (mem_cgroup_try_charge(new_page, mm, GFP_KERNEL, &memcg)) {
		page_cache_release(new_page);
		return VM_FAULT_OOM;
	}

	ret = __do_fault(vma, address, pgoff, flags, new_page, &fault_page);
	if (unlikely(ret & (VM_FAULT_ERROR | VM_FAULT_NOPAGE | VM_FAULT_RETRY)))
		goto uncharge_out;

	if (fault_page)
		copy_user_highpage(new_page, fault_page, address, vma);
	__SetPageUptodate(new_page);

	pte = pte_offset_map_lock(mm, pmd, address, &ptl);
	if (unlikely(!pte_same(*pte, orig_pte))) {
		pte_unmap_unlock(pte, ptl);
		if (fault_page) {
			unlock_page(fault_page);
			page_cache_release(fault_page);
		} else {
			/*
			 * The fault handler has no page to lock, so it holds
			 * i_mmap_lock for read to protect against truncate.
			 */
			i_mmap_unlock_read(vma->vm_file->f_mapping);
		}
		goto uncharge_out;
	}
	do_set_pte(vma, address, new_page, pte, true, true);
	mem_cgroup_commit_charge(new_page, memcg, false);
	lru_cache_add_active_or_unevictable(new_page, vma);
	pte_unmap_unlock(pte, ptl);
	if (fault_page) {
		unlock_page(fault_page);
		page_cache_release(fault_page);
	} else {
		/*
		 * The fault handler has no page to lock, so it holds
		 * i_mmap_lock for read to protect against truncate.
		 */
		i_mmap_unlock_read(vma->vm_file->f_mapping);
	}
	return ret;
uncharge_out:
	mem_cgroup_cancel_charge(new_page, memcg);
	page_cache_release(new_page);
	return ret;
}

static int do_shared_fault(struct mm_struct *mm, struct vm_area_struct *vma,
		unsigned long address, pmd_t *pmd,
		pgoff_t pgoff, unsigned int flags, pte_t orig_pte)
{
	struct page *fault_page;
	struct address_space *mapping;
	spinlock_t *ptl;
	pte_t *pte;
	int dirtied = 0;
	int ret, tmp;

	ret = __do_fault(vma, address, pgoff, flags, NULL, &fault_page);
	if (unlikely(ret & (VM_FAULT_ERROR | VM_FAULT_NOPAGE | VM_FAULT_RETRY)))
		return ret;

	/*
	 * Check if the backing address space wants to know that the page is
	 * about to become writable
	 */
	if (vma->vm_ops->page_mkwrite) {
		unlock_page(fault_page);
		tmp = do_page_mkwrite(vma, fault_page, address);
		if (unlikely(!tmp ||
				(tmp & (VM_FAULT_ERROR | VM_FAULT_NOPAGE)))) {
			page_cache_release(fault_page);
			return tmp;
		}
	}

	pte = pte_offset_map_lock(mm, pmd, address, &ptl);
	if (unlikely(!pte_same(*pte, orig_pte))) {
		pte_unmap_unlock(pte, ptl);
		unlock_page(fault_page);
		page_cache_release(fault_page);
		return ret;
	}
	do_set_pte(vma, address, fault_page, pte, true, false);
	pte_unmap_unlock(pte, ptl);

	if (set_page_dirty(fault_page))
		dirtied = 1;
	/*
	 * Take a local copy of the address_space - page.mapping may be zeroed
	 * by truncate after unlock_page().   The address_space itself remains
	 * pinned by vma->vm_file's reference.  We rely on unlock_page()'s
	 * release semantics to prevent the compiler from undoing this copying.
	 */
	mapping = fault_page->mapping;
	unlock_page(fault_page);
	if ((dirtied || vma->vm_ops->page_mkwrite) && mapping) {
		/*
		 * Some device drivers do not set page.mapping but still
		 * dirty their pages
		 */
		balance_dirty_pages_ratelimited(mapping);
	}

	if (!vma->vm_ops->page_mkwrite)
		file_update_time(vma->vm_file);

	return ret;
}

/*
 * We enter with non-exclusive mmap_sem (to exclude vma changes,
 * but allow concurrent faults).
 * The mmap_sem may have been released depending on flags and our
 * return value.  See filemap_fault() and __lock_page_or_retry().
 */
static int do_fault(struct mm_struct *mm, struct vm_area_struct *vma,
		unsigned long address, pte_t *page_table, pmd_t *pmd,
		unsigned int flags, pte_t orig_pte)
{
	pgoff_t pgoff = (((address & PAGE_MASK)
			- vma->vm_start) >> PAGE_SHIFT) + vma->vm_pgoff;

	pte_unmap(page_table);
	if (!(flags & FAULT_FLAG_WRITE))
		return do_read_fault(mm, vma, address, pmd, pgoff, flags,
				orig_pte);
	if (!(vma->vm_flags & VM_SHARED))
		return do_cow_fault(mm, vma, address, pmd, pgoff, flags,
				orig_pte);
	return do_shared_fault(mm, vma, address, pmd, pgoff, flags, orig_pte);
}

static int numa_migrate_prep(struct page *page, struct vm_area_struct *vma,
				unsigned long addr, int page_nid,
				int *flags)
{
	get_page(page);

	count_vm_numa_event(NUMA_HINT_FAULTS);
	if (page_nid == numa_node_id()) {
		count_vm_numa_event(NUMA_HINT_FAULTS_LOCAL);
		*flags |= TNF_FAULT_LOCAL;
	}

	return mpol_misplaced(page, vma, addr);
}

static int do_numa_page(struct mm_struct *mm, struct vm_area_struct *vma,
		   unsigned long addr, pte_t pte, pte_t *ptep, pmd_t *pmd)
{
	struct page *page = NULL;
	spinlock_t *ptl;
	int page_nid = -1;
	int last_cpupid;
	int target_nid;
	bool migrated = false;
	bool was_writable = pte_write(pte);
	int flags = 0;

	/* A PROT_NONE fault should not end up here */
	BUG_ON(!(vma->vm_flags & (VM_READ | VM_EXEC | VM_WRITE)));

	/*
	* The "pte" at this point cannot be used safely without
	* validation through pte_unmap_same(). It's of NUMA type but
	* the pfn may be screwed if the read is non atomic.
	*
	* We can safely just do a "set_pte_at()", because the old
	* page table entry is not accessible, so there would be no
	* concurrent hardware modifications to the PTE.
	*/
	ptl = pte_lockptr(mm, pmd);
	spin_lock(ptl);
	if (unlikely(!pte_same(*ptep, pte))) {
		pte_unmap_unlock(ptep, ptl);
		goto out;
	}

	/* Make it present again */
	pte = pte_modify(pte, vma->vm_page_prot);
	pte = pte_mkyoung(pte);
	if (was_writable)
		pte = pte_mkwrite(pte);
	set_pte_at(mm, addr, ptep, pte);
	update_mmu_cache(vma, addr, ptep);

	page = vm_normal_page(vma, addr, pte);
	if (!page) {
		pte_unmap_unlock(ptep, ptl);
		return 0;
	}

	/*
	 * Avoid grouping on RO pages in general. RO pages shouldn't hurt as
	 * much anyway since they can be in shared cache state. This misses
	 * the case where a mapping is writable but the process never writes
	 * to it but pte_write gets cleared during protection updates and
	 * pte_dirty has unpredictable behaviour between PTE scan updates,
	 * background writeback, dirty balancing and application behaviour.
	 */
	if (!(vma->vm_flags & VM_WRITE))
		flags |= TNF_NO_GROUP;

	/*
	 * Flag if the page is shared between multiple address spaces. This
	 * is later used when determining whether to group tasks together
	 */
	if (page_mapcount(page) > 1 && (vma->vm_flags & VM_SHARED))
		flags |= TNF_SHARED;

	last_cpupid = page_cpupid_last(page);
	page_nid = page_to_nid(page);
	target_nid = numa_migrate_prep(page, vma, addr, page_nid, &flags);
	pte_unmap_unlock(ptep, ptl);
	if (target_nid == -1) {
		put_page(page);
		goto out;
	}

	/* Migrate to the requested node */
	migrated = migrate_misplaced_page(page, vma, target_nid);
	if (migrated) {
		page_nid = target_nid;
		flags |= TNF_MIGRATED;
	} else
		flags |= TNF_MIGRATE_FAIL;

out:
	if (page_nid != -1)
		task_numa_fault(last_cpupid, page_nid, 1, flags);
	return 0;
}

/*
 * These routines also need to handle stuff like marking pages dirty
 * and/or accessed for architectures that don't do it in hardware (most
 * RISC architectures).  The early dirtying is also good on the i386.
 *
 * There is also a hook called "update_mmu_cache()" that architectures
 * with external mmu caches can use to update those (ie the Sparc or
 * PowerPC hashed page tables that act as extended TLBs).
 *
 * We enter with non-exclusive mmap_sem (to exclude vma changes,
 * but allow concurrent faults), and pte mapped but not yet locked.
 * We return with pte unmapped and unlocked.
 *
 * The mmap_sem may have been released depending on flags and our
 * return value.  See filemap_fault() and __lock_page_or_retry().
 */
static int handle_pte_fault(struct mm_struct *mm,
		     struct vm_area_struct *vma, unsigned long address,
		     pte_t *pte, pmd_t *pmd, unsigned int flags)
{
	pte_t entry;
	spinlock_t *ptl;

	/*
	 * some architectures can have larger ptes than wordsize,
	 * e.g.ppc44x-defconfig has CONFIG_PTE_64BIT=y and CONFIG_32BIT=y,
	 * so READ_ONCE or ACCESS_ONCE cannot guarantee atomic accesses.
	 * The code below just needs a consistent view for the ifs and
	 * we later double check anyway with the ptl lock held. So here
	 * a barrier will do.
	 */
	entry = *pte;
	barrier();
	if (!pte_present(entry)) {
		if (pte_none(entry)) {
			if (vma->vm_ops) {
				if (likely(vma->vm_ops->fault))
					return do_fault(mm, vma, address, pte,
							pmd, flags, entry);
			}
			return do_anonymous_page(mm, vma, address,
						 pte, pmd, flags);
		}
		return do_swap_page(mm, vma, address,
					pte, pmd, flags, entry);
	}

	if (pte_protnone(entry))
		return do_numa_page(mm, vma, address, entry, pte, pmd);

	ptl = pte_lockptr(mm, pmd);
	spin_lock(ptl);
	if (unlikely(!pte_same(*pte, entry)))
		goto unlock;
	if (flags & FAULT_FLAG_WRITE) {
		if (!pte_write(entry))
			return do_wp_page(mm, vma, address,
					pte, pmd, ptl, entry);
		entry = pte_mkdirty(entry);
	}
	entry = pte_mkyoung(entry);
	if (ptep_set_access_flags(vma, address, pte, entry, flags & FAULT_FLAG_WRITE)) {
		update_mmu_cache(vma, address, pte);
	} else {
		/*
		 * This is needed only for protection faults but the arch code
		 * is not yet telling us if this is a protection fault or not.
		 * This still avoids useless tlb flushes for .text page faults
		 * with threads.
		 */
		if (flags & FAULT_FLAG_WRITE)
			flush_tlb_fix_spurious_fault(vma, address);
	}
unlock:
	pte_unmap_unlock(pte, ptl);
	return 0;
}

/*
 * By the time we get here, we already hold the mm semaphore
 *
 * The mmap_sem may have been released depending on flags and our
 * return value.  See filemap_fault() and __lock_page_or_retry().
 */
static int __handle_mm_fault(struct mm_struct *mm, struct vm_area_struct *vma,
			     unsigned long address, unsigned int flags)
{
	pgd_t *pgd;
	pud_t *pud;
	pmd_t *pmd;
	pte_t *pte;

	if (unlikely(is_vm_hugetlb_page(vma)))
		return hugetlb_fault(mm, vma, address, flags);

	pgd = pgd_offset(mm, address);
	pud = pud_alloc(mm, pgd, address);
	if (!pud)
		return VM_FAULT_OOM;
	pmd = pmd_alloc(mm, pud, address);
	if (!pmd)
		return VM_FAULT_OOM;
	if (pmd_none(*pmd) && transparent_hugepage_enabled(vma)) {
		int ret = VM_FAULT_FALLBACK;
		if (!vma->vm_ops)
			ret = do_huge_pmd_anonymous_page(mm, vma, address,
					pmd, flags);
		if (!(ret & VM_FAULT_FALLBACK))
			return ret;
	} else {
		pmd_t orig_pmd = *pmd;
		int ret;

		barrier();
		if (pmd_trans_huge(orig_pmd)) {
			unsigned int dirty = flags & FAULT_FLAG_WRITE;

			/*
			 * If the pmd is splitting, return and retry the
			 * the fault.  Alternative: wait until the split
			 * is done, and goto retry.
			 */
			if (pmd_trans_splitting(orig_pmd))
				return 0;

			if (pmd_protnone(orig_pmd))
				return do_huge_pmd_numa_page(mm, vma, address,
							     orig_pmd, pmd);

			if (dirty && !pmd_write(orig_pmd)) {
				ret = do_huge_pmd_wp_page(mm, vma, address, pmd,
							  orig_pmd);
				if (!(ret & VM_FAULT_FALLBACK))
					return ret;
			} else {
				huge_pmd_set_accessed(mm, vma, address, pmd,
						      orig_pmd, dirty);
				return 0;
			}
		}
	}

	/*
	 * Use __pte_alloc instead of pte_alloc_map, because we can't
	 * run pte_offset_map on the pmd, if an huge pmd could
	 * materialize from under us from a different thread.
	 */
	if (unlikely(pmd_none(*pmd)) &&
	    unlikely(__pte_alloc(mm, vma, pmd, address)))
		return VM_FAULT_OOM;
	/* if an huge pmd materialized from under us just retry later */
	if (unlikely(pmd_trans_huge(*pmd)))
		return 0;
	/*
	 * A regular pmd is established and it can't morph into a huge pmd
	 * from under us anymore at this point because we hold the mmap_sem
	 * read mode and khugepaged takes it in write mode. So now it's
	 * safe to run pte_offset_map().
	 */
	pte = pte_offset_map(pmd, address);

	return handle_pte_fault(mm, vma, address, pte, pmd, flags);
}

/*
 * By the time we get here, we already hold the mm semaphore
 *
 * The mmap_sem may have been released depending on flags and our
 * return value.  See filemap_fault() and __lock_page_or_retry().
 */
int handle_mm_fault(struct mm_struct *mm, struct vm_area_struct *vma,
		    unsigned long address, unsigned int flags)
{
	int ret;

	__set_current_state(TASK_RUNNING);

	count_vm_event(PGFAULT);
	mem_cgroup_count_vm_event(mm, PGFAULT);

	/* do counter updates before entering really critical section. */
	check_sync_rss_stat(current);

	/*
	 * Enable the memcg OOM handling for faults triggered in user
	 * space.  Kernel faults are handled more gracefully.
	 */
	if (flags & FAULT_FLAG_USER)
		mem_cgroup_oom_enable();

	ret = __handle_mm_fault(mm, vma, address, flags);

	if (flags & FAULT_FLAG_USER) {
		mem_cgroup_oom_disable();
                /*
                 * The task may have entered a memcg OOM situation but
                 * if the allocation error was handled gracefully (no
                 * VM_FAULT_OOM), there is no need to kill anything.
                 * Just clean up the OOM state peacefully.
                 */
                if (task_in_memcg_oom(current) && !(ret & VM_FAULT_OOM))
                        mem_cgroup_oom_synchronize(false);
	}

	return ret;
}
EXPORT_SYMBOL_GPL(handle_mm_fault);

#ifndef __PAGETABLE_PUD_FOLDED
/*
 * Allocate page upper directory.
 * We've already handled the fast-path in-line.
 */
int __pud_alloc(struct mm_struct *mm, pgd_t *pgd, unsigned long address)
{
	pud_t *new = pud_alloc_one(mm, address);
	if (!new)
		return -ENOMEM;

	smp_wmb(); /* See comment in __pte_alloc */

	spin_lock(&mm->page_table_lock);
	if (pgd_present(*pgd))		/* Another has populated it */
		pud_free(mm, new);
	else
		pgd_populate(mm, pgd, new);
	spin_unlock(&mm->page_table_lock);
	return 0;
}
#endif /* __PAGETABLE_PUD_FOLDED */

#ifndef __PAGETABLE_PMD_FOLDED
/*
 * Allocate page middle directory.
 * We've already handled the fast-path in-line.
 */
int __pmd_alloc(struct mm_struct *mm, pud_t *pud, unsigned long address)
{
	pmd_t *new = pmd_alloc_one(mm, address);
	if (!new)
		return -ENOMEM;

	smp_wmb(); /* See comment in __pte_alloc */

	spin_lock(&mm->page_table_lock);
#ifndef __ARCH_HAS_4LEVEL_HACK
	if (!pud_present(*pud)) {
		mm_inc_nr_pmds(mm);
		pud_populate(mm, pud, new);
	} else	/* Another has populated it */
		pmd_free(mm, new);
#else
	if (!pgd_present(*pud)) {
		mm_inc_nr_pmds(mm);
		pgd_populate(mm, pud, new);
	} else /* Another has populated it */
		pmd_free(mm, new);
#endif /* __ARCH_HAS_4LEVEL_HACK */
	spin_unlock(&mm->page_table_lock);
	return 0;
}
#endif /* __PAGETABLE_PMD_FOLDED */

static int __follow_pte(struct mm_struct *mm, unsigned long address,
		pte_t **ptepp, spinlock_t **ptlp)
{
	pgd_t *pgd;
	pud_t *pud;
	pmd_t *pmd;
	pte_t *ptep;

	pgd = pgd_offset(mm, address);
	if (pgd_none(*pgd) || unlikely(pgd_bad(*pgd)))
		goto out;

	pud = pud_offset(pgd, address);
	if (pud_none(*pud) || unlikely(pud_bad(*pud)))
		goto out;

	pmd = pmd_offset(pud, address);
	VM_BUG_ON(pmd_trans_huge(*pmd));
	if (pmd_none(*pmd) || unlikely(pmd_bad(*pmd)))
		goto out;

	/* We cannot handle huge page PFN maps. Luckily they don't exist. */
	if (pmd_huge(*pmd))
		goto out;

	ptep = pte_offset_map_lock(mm, pmd, address, ptlp);
	if (!ptep)
		goto out;
	if (!pte_present(*ptep))
		goto unlock;
	*ptepp = ptep;
	return 0;
unlock:
	pte_unmap_unlock(ptep, *ptlp);
out:
	return -EINVAL;
}

static inline int follow_pte(struct mm_struct *mm, unsigned long address,
			     pte_t **ptepp, spinlock_t **ptlp)
{
	int res;

	/* (void) is needed to make gcc happy */
	(void) __cond_lock(*ptlp,
			   !(res = __follow_pte(mm, address, ptepp, ptlp)));
	return res;
}

/**
 * follow_pfn - look up PFN at a user virtual address
 * @vma: memory mapping
 * @address: user virtual address
 * @pfn: location to store found PFN
 *
 * Only IO mappings and raw PFN mappings are allowed.
 *
 * Returns zero and the pfn at @pfn on success, -ve otherwise.
 */
int follow_pfn(struct vm_area_struct *vma, unsigned long address,
	unsigned long *pfn)
{
	int ret = -EINVAL;
	spinlock_t *ptl;
	pte_t *ptep;

	if (!(vma->vm_flags & (VM_IO | VM_PFNMAP)))
		return ret;

	ret = follow_pte(vma->vm_mm, address, &ptep, &ptl);
	if (ret)
		return ret;
	*pfn = pte_pfn(*ptep);
	pte_unmap_unlock(ptep, ptl);
	return 0;
}
EXPORT_SYMBOL(follow_pfn);

#ifdef CONFIG_HAVE_IOREMAP_PROT
int follow_phys(struct vm_area_struct *vma,
		unsigned long address, unsigned int flags,
		unsigned long *prot, resource_size_t *phys)
{
	int ret = -EINVAL;
	pte_t *ptep, pte;
	spinlock_t *ptl;

	if (!(vma->vm_flags & (VM_IO | VM_PFNMAP)))
		goto out;

	if (follow_pte(vma->vm_mm, address, &ptep, &ptl))
		goto out;
	pte = *ptep;

	if ((flags & FOLL_WRITE) && !pte_write(pte))
		goto unlock;

	*prot = pgprot_val(pte_pgprot(pte));
	*phys = (resource_size_t)pte_pfn(pte) << PAGE_SHIFT;

	ret = 0;
unlock:
	pte_unmap_unlock(ptep, ptl);
out:
	return ret;
}

int generic_access_phys(struct vm_area_struct *vma, unsigned long addr,
			void *buf, int len, int write)
{
	resource_size_t phys_addr;
	unsigned long prot = 0;
	void __iomem *maddr;
	int offset = addr & (PAGE_SIZE-1);

	if (follow_phys(vma, addr, write, &prot, &phys_addr))
		return -EINVAL;

	maddr = ioremap_prot(phys_addr, PAGE_ALIGN(len + offset), prot);
	if (write)
		memcpy_toio(maddr + offset, buf, len);
	else
		memcpy_fromio(buf, maddr + offset, len);
	iounmap(maddr);

	return len;
}
EXPORT_SYMBOL_GPL(generic_access_phys);
#endif

/*
 * Access another process' address space as given in mm.  If non-NULL, use the
 * given task for page fault accounting.
 */
static int __access_remote_vm(struct task_struct *tsk, struct mm_struct *mm,
		unsigned long addr, void *buf, int len, int write)
{
	struct vm_area_struct *vma;
	void *old_buf = buf;

	down_read(&mm->mmap_sem);
	/* ignore errors, just check how much was successfully transferred */
	while (len) {
		int bytes, ret, offset;
		void *maddr;
		struct page *page = NULL;

		ret = get_user_pages(tsk, mm, addr, 1,
				write, 1, &page, &vma);
		if (ret <= 0) {
#ifndef CONFIG_HAVE_IOREMAP_PROT
			break;
#else
			/*
			 * Check if this is a VM_IO | VM_PFNMAP VMA, which
			 * we can access using slightly different code.
			 */
			vma = find_vma(mm, addr);
			if (!vma || vma->vm_start > addr)
				break;
			if (vma->vm_ops && vma->vm_ops->access)
				ret = vma->vm_ops->access(vma, addr, buf,
							  len, write);
			if (ret <= 0)
				break;
			bytes = ret;
#endif
		} else {
			bytes = len;
			offset = addr & (PAGE_SIZE-1);
			if (bytes > PAGE_SIZE-offset)
				bytes = PAGE_SIZE-offset;

			maddr = kmap(page);
			if (write) {
				copy_to_user_page(vma, page, addr,
						  maddr + offset, buf, bytes);
				set_page_dirty_lock(page);
			} else {
				copy_from_user_page(vma, page, addr,
						    buf, maddr + offset, bytes);
			}
			kunmap(page);
			page_cache_release(page);
		}
		len -= bytes;
		buf += bytes;
		addr += bytes;
	}
	up_read(&mm->mmap_sem);

	return buf - old_buf;
}

/**
 * access_remote_vm - access another process' address space
 * @mm:		the mm_struct of the target address space
 * @addr:	start address to access
 * @buf:	source or destination buffer
 * @len:	number of bytes to transfer
 * @write:	whether the access is a write
 *
 * The caller must hold a reference on @mm.
 */
int access_remote_vm(struct mm_struct *mm, unsigned long addr,
		void *buf, int len, int write)
{
	return __access_remote_vm(NULL, mm, addr, buf, len, write);
}

/*
 * Access another process' address space.
 * Source/target buffer must be kernel space,
 * Do not walk the page table directly, use get_user_pages
 */
int access_process_vm(struct task_struct *tsk, unsigned long addr,
		void *buf, int len, int write)
{
	struct mm_struct *mm;
	int ret;

	mm = get_task_mm(tsk);
	if (!mm)
		return 0;

	ret = __access_remote_vm(tsk, mm, addr, buf, len, write);
	mmput(mm);

	return ret;
}

/*
 * Print the name of a VMA.
 */
void print_vma_addr(char *prefix, unsigned long ip)
{
	struct mm_struct *mm = current->mm;
	struct vm_area_struct *vma;

	/*
	 * Do not print if we are in atomic
	 * contexts (in exception stacks, etc.):
	 */
	if (preempt_count())
		return;

	down_read(&mm->mmap_sem);
	vma = find_vma(mm, ip);
	if (vma && vma->vm_file) {
		struct file *f = vma->vm_file;
		char *buf = (char *)__get_free_page(GFP_KERNEL);
		if (buf) {
			char *p;

			p = d_path(&f->f_path, buf, PAGE_SIZE);
			if (IS_ERR(p))
				p = "?";
			printk("%s%s[%lx+%lx]", prefix, kbasename(p),
					vma->vm_start,
					vma->vm_end - vma->vm_start);
			free_page((unsigned long)buf);
		}
	}
	up_read(&mm->mmap_sem);
}

#if defined(CONFIG_PROVE_LOCKING) || defined(CONFIG_DEBUG_ATOMIC_SLEEP)
void might_fault(void)
{
	/*
	 * Some code (nfs/sunrpc) uses socket ops on kernel memory while
	 * holding the mmap_sem, this is safe because kernel memory doesn't
	 * get paged out, therefore we'll never actually fault, and the
	 * below annotations will generate false positives.
	 */
	if (segment_eq(get_fs(), KERNEL_DS))
		return;

	/*
	 * it would be nicer only to annotate paths which are not under
	 * pagefault_disable, however that requires a larger audit and
	 * providing helpers like get_user_atomic.
	 */
	if (in_atomic())
		return;

	__might_sleep(__FILE__, __LINE__, 0);

	if (current->mm)
		might_lock_read(&current->mm->mmap_sem);
}
EXPORT_SYMBOL(might_fault);
#endif

#if defined(CONFIG_TRANSPARENT_HUGEPAGE) || defined(CONFIG_HUGETLBFS)
static void clear_gigantic_page(struct page *page,
				unsigned long addr,
				unsigned int pages_per_huge_page)
{
	int i;
	struct page *p = page;

	might_sleep();
	for (i = 0; i < pages_per_huge_page;
	     i++, p = mem_map_next(p, page, i)) {
		cond_resched();
		clear_user_highpage(p, addr + i * PAGE_SIZE);
	}
}
void clear_huge_page(struct page *page,
		     unsigned long addr, unsigned int pages_per_huge_page)
{
	int i;

	if (unlikely(pages_per_huge_page > MAX_ORDER_NR_PAGES)) {
		clear_gigantic_page(page, addr, pages_per_huge_page);
		return;
	}

	might_sleep();
	for (i = 0; i < pages_per_huge_page; i++) {
		cond_resched();
		clear_user_highpage(page + i, addr + i * PAGE_SIZE);
	}
}

static void copy_user_gigantic_page(struct page *dst, struct page *src,
				    unsigned long addr,
				    struct vm_area_struct *vma,
				    unsigned int pages_per_huge_page)
{
	int i;
	struct page *dst_base = dst;
	struct page *src_base = src;

	for (i = 0; i < pages_per_huge_page; ) {
		cond_resched();
		copy_user_highpage(dst, src, addr + i*PAGE_SIZE, vma);

		i++;
		dst = mem_map_next(dst, dst_base, i);
		src = mem_map_next(src, src_base, i);
	}
}

void copy_user_huge_page(struct page *dst, struct page *src,
			 unsigned long addr, struct vm_area_struct *vma,
			 unsigned int pages_per_huge_page)
{
	int i;

	if (unlikely(pages_per_huge_page > MAX_ORDER_NR_PAGES)) {
		copy_user_gigantic_page(dst, src, addr, vma,
					pages_per_huge_page);
		return;
	}

	might_sleep();
	for (i = 0; i < pages_per_huge_page; i++) {
		cond_resched();
		copy_user_highpage(dst + i, src + i, addr + i*PAGE_SIZE, vma);
	}
}
#endif /* CONFIG_TRANSPARENT_HUGEPAGE || CONFIG_HUGETLBFS */

#if USE_SPLIT_PTE_PTLOCKS && ALLOC_SPLIT_PTLOCKS

static struct kmem_cache *page_ptl_cachep;

void __init ptlock_cache_init(void)
{
	page_ptl_cachep = kmem_cache_create("page->ptl", sizeof(spinlock_t), 0,
			SLAB_PANIC, NULL);
}

bool ptlock_alloc(struct page *page)
{
	spinlock_t *ptl;

	ptl = kmem_cache_alloc(page_ptl_cachep, GFP_KERNEL);
	if (!ptl)
		return false;
	page->ptl = ptl;
	return true;
}

void ptlock_free(struct page *page)
{
	kmem_cache_free(page_ptl_cachep, page->ptl);
}
#endif<|MERGE_RESOLUTION|>--- conflicted
+++ resolved
@@ -1142,8 +1142,6 @@
 			if (unlikely(!page)) {
 				uksm_unmap_zero_page(ptent);
 				continue;
-<<<<<<< HEAD
-=======
 			}
 			if (unlikely(details) && details->nonlinear_vma
 			    && linear_page_index(details->nonlinear_vma,
@@ -1153,7 +1151,6 @@
 					ptfile = pte_file_mksoft_dirty(ptfile);
 				set_pte_at(mm, addr, pte, ptfile);
 			}
->>>>>>> ac87dc86
 			if (PageAnon(page))
 				rss[MM_ANONPAGES]--;
 			else {
