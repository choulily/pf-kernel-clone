--- conflicted
+++ resolved
@@ -1608,16 +1608,11 @@
 	}
 
 	vma_link(mm, vma, prev, rb_link, rb_parent);
-<<<<<<< HEAD
-=======
-	file = vma->vm_file;
-	uksm_vma_add_new(vma);
-
->>>>>>> 71468221
 	/* Once vma denies write, undo our temporary denial count */
 	if (vm_flags & VM_DENYWRITE)
 		allow_write_access(file);
 	file = vma->vm_file;
+	uksm_vma_add_new(vma);
 out:
 	perf_event_mmap(vma);
 
