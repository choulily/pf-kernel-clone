--- conflicted
+++ resolved
@@ -77,11 +77,8 @@
 #include <linux/rbtree.h>
 #include <linux/ioprio.h>
 #include "blk.h"
-<<<<<<< HEAD
 #include "blk-wbt.h"
-=======
 #include "bfq.h"
->>>>>>> 8ee7d5b1
 
 /* Expiration time of sync (0) and async (1) requests, in ns. */
 static const u64 bfq_fifo_expire[2] = { NSEC_PER_SEC / 4, NSEC_PER_SEC / 8 };
