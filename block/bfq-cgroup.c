/*
 * BFQ: CGROUPS support.
 *
 * Based on ideas and code from CFQ:
 * Copyright (C) 2003 Jens Axboe <axboe@kernel.dk>
 *
 * Copyright (C) 2008 Fabio Checconi <fabio@gandalf.sssup.it>
 *		      Paolo Valente <paolo.valente@unimore.it>
 *
 * Copyright (C) 2010 Paolo Valente <paolo.valente@unimore.it>
 *
 * Licensed under the GPL-2 as detailed in the accompanying COPYING.BFQ
 * file.
 */

#ifdef CONFIG_BFQ_GROUP_IOSCHED

/* bfqg stats flags */
enum bfqg_stats_flags {
	BFQG_stats_waiting = 0,
	BFQG_stats_idling,
	BFQG_stats_empty,
};

#define BFQG_FLAG_FNS(name)						\
static void bfqg_stats_mark_##name(struct bfqg_stats *stats)	\
{									\
	stats->flags |= (1 << BFQG_stats_##name);			\
}									\
static void bfqg_stats_clear_##name(struct bfqg_stats *stats)	\
{									\
	stats->flags &= ~(1 << BFQG_stats_##name);			\
}									\
static int bfqg_stats_##name(struct bfqg_stats *stats)		\
{									\
	return (stats->flags & (1 << BFQG_stats_##name)) != 0;		\
}									\

BFQG_FLAG_FNS(waiting)
BFQG_FLAG_FNS(idling)
BFQG_FLAG_FNS(empty)
#undef BFQG_FLAG_FNS

/* This should be called with the queue_lock held. */
static void bfqg_stats_update_group_wait_time(struct bfqg_stats *stats)
{
	unsigned long long now;

	if (!bfqg_stats_waiting(stats))
		return;

	now = sched_clock();
	if (time_after64(now, stats->start_group_wait_time))
		blkg_stat_add(&stats->group_wait_time,
			      now - stats->start_group_wait_time);
	bfqg_stats_clear_waiting(stats);
}

/* This should be called with the queue_lock held. */
static void bfqg_stats_set_start_group_wait_time(struct bfq_group *bfqg,
						 struct bfq_group *curr_bfqg)
{
	struct bfqg_stats *stats = &bfqg->stats;

	if (bfqg_stats_waiting(stats))
		return;
	if (bfqg == curr_bfqg)
		return;
	stats->start_group_wait_time = sched_clock();
	bfqg_stats_mark_waiting(stats);
}

/* This should be called with the queue_lock held. */
static void bfqg_stats_end_empty_time(struct bfqg_stats *stats)
{
	unsigned long long now;

	if (!bfqg_stats_empty(stats))
		return;

	now = sched_clock();
	if (time_after64(now, stats->start_empty_time))
		blkg_stat_add(&stats->empty_time,
			      now - stats->start_empty_time);
	bfqg_stats_clear_empty(stats);
}

static void bfqg_stats_update_dequeue(struct bfq_group *bfqg)
{
	blkg_stat_add(&bfqg->stats.dequeue, 1);
}

static void bfqg_stats_set_start_empty_time(struct bfq_group *bfqg)
{
	struct bfqg_stats *stats = &bfqg->stats;

	if (blkg_rwstat_total(&stats->queued))
		return;

	/*
	 * group is already marked empty. This can happen if bfqq got new
	 * request in parent group and moved to this group while being added
	 * to service tree. Just ignore the event and move on.
	 */
	if (bfqg_stats_empty(stats))
		return;

	stats->start_empty_time = sched_clock();
	bfqg_stats_mark_empty(stats);
}

static void bfqg_stats_update_idle_time(struct bfq_group *bfqg)
{
	struct bfqg_stats *stats = &bfqg->stats;

	if (bfqg_stats_idling(stats)) {
		unsigned long long now = sched_clock();

		if (time_after64(now, stats->start_idle_time))
			blkg_stat_add(&stats->idle_time,
				      now - stats->start_idle_time);
		bfqg_stats_clear_idling(stats);
	}
}

static void bfqg_stats_set_start_idle_time(struct bfq_group *bfqg)
{
	struct bfqg_stats *stats = &bfqg->stats;

	stats->start_idle_time = sched_clock();
	bfqg_stats_mark_idling(stats);
}

static void bfqg_stats_update_avg_queue_size(struct bfq_group *bfqg)
{
	struct bfqg_stats *stats = &bfqg->stats;

	blkg_stat_add(&stats->avg_queue_size_sum,
		      blkg_rwstat_total(&stats->queued));
	blkg_stat_add(&stats->avg_queue_size_samples, 1);
	bfqg_stats_update_group_wait_time(stats);
}

static struct blkcg_policy blkcg_policy_bfq;

/*
 * blk-cgroup policy-related handlers
 * The following functions help in converting between blk-cgroup
 * internal structures and BFQ-specific structures.
 */

static struct bfq_group *pd_to_bfqg(struct blkg_policy_data *pd)
{
	return pd ? container_of(pd, struct bfq_group, pd) : NULL;
}

static struct blkcg_gq *bfqg_to_blkg(struct bfq_group *bfqg)
{
	return pd_to_blkg(&bfqg->pd);
}

static struct bfq_group *blkg_to_bfqg(struct blkcg_gq *blkg)
{
	struct blkg_policy_data *pd = blkg_to_pd(blkg, &blkcg_policy_bfq);
	return pd_to_bfqg(pd);
}

/*
 * bfq_group handlers
 * The following functions help in navigating the bfq_group hierarchy
 * by allowing to find the parent of a bfq_group or the bfq_group
 * associated to a bfq_queue.
 */

static struct bfq_group *bfqg_parent(struct bfq_group *bfqg)
{
	struct blkcg_gq *pblkg = bfqg_to_blkg(bfqg)->parent;

	return pblkg ? blkg_to_bfqg(pblkg) : NULL;
}

static struct bfq_group *bfqq_group(struct bfq_queue *bfqq)
{
	struct bfq_entity *group_entity = bfqq->entity.parent;

	return group_entity ? container_of(group_entity, struct bfq_group,
					   entity) :
			      bfqq->bfqd->root_group;
}

/*
 * The following two functions handle get and put of a bfq_group by
 * wrapping the related blk-cgroup hooks.
 */

static void bfqg_get(struct bfq_group *bfqg)
{
	return blkg_get(bfqg_to_blkg(bfqg));
}

static void bfqg_put(struct bfq_group *bfqg)
{
	return blkg_put(bfqg_to_blkg(bfqg));
}

static void bfqg_stats_update_io_add(struct bfq_group *bfqg,
				     struct bfq_queue *bfqq,
				     int rw)
{
	blkg_rwstat_add(&bfqg->stats.queued, rw, 1);
	bfqg_stats_end_empty_time(&bfqg->stats);
	if (!(bfqq == ((struct bfq_data *)bfqg->bfqd)->in_service_queue))
		bfqg_stats_set_start_group_wait_time(bfqg, bfqq_group(bfqq));
}

static void bfqg_stats_update_io_remove(struct bfq_group *bfqg, int rw)
{
	blkg_rwstat_add(&bfqg->stats.queued, rw, -1);
}

static void bfqg_stats_update_io_merged(struct bfq_group *bfqg, int rw)
{
	blkg_rwstat_add(&bfqg->stats.merged, rw, 1);
}

static void bfqg_stats_update_completion(struct bfq_group *bfqg,
			uint64_t start_time, uint64_t io_start_time, int rw)
{
	struct bfqg_stats *stats = &bfqg->stats;
	unsigned long long now = sched_clock();

	if (time_after64(now, io_start_time))
		blkg_rwstat_add(&stats->service_time, rw, now - io_start_time);
	if (time_after64(io_start_time, start_time))
		blkg_rwstat_add(&stats->wait_time, rw,
				io_start_time - start_time);
}

/* @stats = 0 */
static void bfqg_stats_reset(struct bfqg_stats *stats)
{
	/* queued stats shouldn't be cleared */
	blkg_rwstat_reset(&stats->merged);
	blkg_rwstat_reset(&stats->service_time);
	blkg_rwstat_reset(&stats->wait_time);
	blkg_stat_reset(&stats->time);
	blkg_stat_reset(&stats->avg_queue_size_sum);
	blkg_stat_reset(&stats->avg_queue_size_samples);
	blkg_stat_reset(&stats->dequeue);
	blkg_stat_reset(&stats->group_wait_time);
	blkg_stat_reset(&stats->idle_time);
	blkg_stat_reset(&stats->empty_time);
}

/* @to += @from */
static void bfqg_stats_add_aux(struct bfqg_stats *to, struct bfqg_stats *from)
{
	if (!to || !from)
		return;

	/* queued stats shouldn't be cleared */
	blkg_rwstat_add_aux(&to->merged, &from->merged);
	blkg_rwstat_add_aux(&to->service_time, &from->service_time);
	blkg_rwstat_add_aux(&to->wait_time, &from->wait_time);
	blkg_stat_add_aux(&from->time, &from->time);
	blkg_stat_add_aux(&to->avg_queue_size_sum, &from->avg_queue_size_sum);
	blkg_stat_add_aux(&to->avg_queue_size_samples,
			  &from->avg_queue_size_samples);
	blkg_stat_add_aux(&to->dequeue, &from->dequeue);
	blkg_stat_add_aux(&to->group_wait_time, &from->group_wait_time);
	blkg_stat_add_aux(&to->idle_time, &from->idle_time);
	blkg_stat_add_aux(&to->empty_time, &from->empty_time);
}

/*
 * Transfer @bfqg's stats to its parent's dead_stats so that the ancestors'
 * recursive stats can still account for the amount used by this bfqg after
 * it's gone.
 */
static void bfqg_stats_xfer_dead(struct bfq_group *bfqg)
{
	struct bfq_group *parent;

	if (!bfqg) /* root_group */
		return;

	parent = bfqg_parent(bfqg);

	lockdep_assert_held(bfqg_to_blkg(bfqg)->q->queue_lock);

	if (unlikely(!parent))
		return;

	bfqg_stats_add_aux(&parent->stats, &bfqg->stats);
	bfqg_stats_reset(&bfqg->stats);
}

static void bfq_init_entity(struct bfq_entity *entity,
			    struct bfq_group *bfqg)
{
	struct bfq_queue *bfqq = bfq_entity_to_bfqq(entity);

	entity->weight = entity->new_weight;
	entity->orig_weight = entity->new_weight;
	if (bfqq) {
		bfqq->ioprio = bfqq->new_ioprio;
		bfqq->ioprio_class = bfqq->new_ioprio_class;
		bfqg_get(bfqg);
	}
	entity->parent = bfqg->my_entity;
	entity->sched_data = &bfqg->sched_data;
}

static void bfqg_stats_exit(struct bfqg_stats *stats)
{
	blkg_rwstat_exit(&stats->merged);
	blkg_rwstat_exit(&stats->service_time);
	blkg_rwstat_exit(&stats->wait_time);
	blkg_rwstat_exit(&stats->queued);
	blkg_stat_exit(&stats->time);
	blkg_stat_exit(&stats->avg_queue_size_sum);
	blkg_stat_exit(&stats->avg_queue_size_samples);
	blkg_stat_exit(&stats->dequeue);
	blkg_stat_exit(&stats->group_wait_time);
	blkg_stat_exit(&stats->idle_time);
	blkg_stat_exit(&stats->empty_time);
}

static int bfqg_stats_init(struct bfqg_stats *stats, gfp_t gfp)
{
	if (blkg_rwstat_init(&stats->merged, gfp) ||
	    blkg_rwstat_init(&stats->service_time, gfp) ||
	    blkg_rwstat_init(&stats->wait_time, gfp) ||
	    blkg_rwstat_init(&stats->queued, gfp) ||
	    blkg_stat_init(&stats->time, gfp) ||
	    blkg_stat_init(&stats->avg_queue_size_sum, gfp) ||
	    blkg_stat_init(&stats->avg_queue_size_samples, gfp) ||
	    blkg_stat_init(&stats->dequeue, gfp) ||
	    blkg_stat_init(&stats->group_wait_time, gfp) ||
	    blkg_stat_init(&stats->idle_time, gfp) ||
	    blkg_stat_init(&stats->empty_time, gfp)) {
		bfqg_stats_exit(stats);
		return -ENOMEM;
	}

	return 0;
}

static struct bfq_group_data *cpd_to_bfqgd(struct blkcg_policy_data *cpd)
{
	return cpd ? container_of(cpd, struct bfq_group_data, pd) : NULL;
}

static struct bfq_group_data *blkcg_to_bfqgd(struct blkcg *blkcg)
{
	return cpd_to_bfqgd(blkcg_to_cpd(blkcg, &blkcg_policy_bfq));
}

static struct blkcg_policy_data *bfq_cpd_alloc(gfp_t gfp)
{
	struct bfq_group_data *bgd;

	bgd = kzalloc(sizeof(*bgd), GFP_KERNEL);
	if (!bgd)
		return NULL;
	return &bgd->pd;
}

static void bfq_cpd_init(struct blkcg_policy_data *cpd)
{
	struct bfq_group_data *d = cpd_to_bfqgd(cpd);

	d->weight = BFQ_DEFAULT_GRP_WEIGHT;
}

static void bfq_cpd_free(struct blkcg_policy_data *cpd)
{
	kfree(cpd_to_bfqgd(cpd));
}

static struct blkg_policy_data *bfq_pd_alloc(gfp_t gfp, int node)
{
	struct bfq_group *bfqg;

	bfqg = kzalloc_node(sizeof(*bfqg), gfp, node);
	if (!bfqg)
		return NULL;

	if (bfqg_stats_init(&bfqg->stats, gfp)) {
		kfree(bfqg);
		return NULL;
	}

	return &bfqg->pd;
}

static void bfq_pd_init(struct blkg_policy_data *pd)
{
	struct blkcg_gq *blkg;
	struct bfq_group *bfqg;
	struct bfq_data *bfqd;
	struct bfq_entity *entity;
	struct bfq_group_data *d;

	blkg = pd_to_blkg(pd);
	BUG_ON(!blkg);
	bfqg = blkg_to_bfqg(blkg);
	bfqd = blkg->q->elevator->elevator_data;
	entity = &bfqg->entity;
	d = blkcg_to_bfqgd(blkg->blkcg);

	entity->orig_weight = entity->weight = entity->new_weight = d->weight;
	entity->my_sched_data = &bfqg->sched_data;
	bfqg->my_entity = entity; /*
				   * the root_group's will be set to NULL
				   * in bfq_init_queue()
				   */
	bfqg->bfqd = bfqd;
	bfqg->active_entities = 0;
	bfqg->rq_pos_tree = RB_ROOT;
}

static void bfq_pd_free(struct blkg_policy_data *pd)
{
	struct bfq_group *bfqg = pd_to_bfqg(pd);

	bfqg_stats_exit(&bfqg->stats);
	return kfree(bfqg);
}

static void bfq_pd_reset_stats(struct blkg_policy_data *pd)
{
	struct bfq_group *bfqg = pd_to_bfqg(pd);

	bfqg_stats_reset(&bfqg->stats);
}

static void bfq_group_set_parent(struct bfq_group *bfqg,
					struct bfq_group *parent)
{
	struct bfq_entity *entity;

	BUG_ON(!parent);
	BUG_ON(!bfqg);
	BUG_ON(bfqg == parent);

	entity = &bfqg->entity;
	entity->parent = parent->my_entity;
	entity->sched_data = &parent->sched_data;
}

static struct bfq_group *bfq_find_alloc_group(struct bfq_data *bfqd,
					      struct blkcg *blkcg)
{
	struct request_queue *q = bfqd->queue;
	struct bfq_group *bfqg = NULL, *parent;
	struct bfq_entity *entity = NULL;

	assert_spin_locked(bfqd->queue->queue_lock);

	/* avoid lookup for the common case where there's no blkcg */
	if (blkcg == &blkcg_root) {
		bfqg = bfqd->root_group;
	} else {
		struct blkcg_gq *blkg;

		blkg = blkg_lookup_create(blkcg, q);
		if (!IS_ERR(blkg))
			bfqg = blkg_to_bfqg(blkg);
		else /* fallback to root_group */
			bfqg = bfqd->root_group;
	}

	BUG_ON(!bfqg);

	/*
	 * Update chain of bfq_groups as we might be handling a leaf group
	 * which, along with some of its relatives, has not been hooked yet
	 * to the private hierarchy of BFQ.
	 */
	entity = &bfqg->entity;
	for_each_entity(entity) {
		bfqg = container_of(entity, struct bfq_group, entity);
		BUG_ON(!bfqg);
		if (bfqg != bfqd->root_group) {
			parent = bfqg_parent(bfqg);
			if (!parent)
				parent = bfqd->root_group;
			BUG_ON(!parent);
			bfq_group_set_parent(bfqg, parent);
		}
	}

	return bfqg;
}

static void bfq_pos_tree_add_move(struct bfq_data *bfqd,
				  struct bfq_queue *bfqq);

static void bfq_bfqq_expire(struct bfq_data *bfqd,
			    struct bfq_queue *bfqq,
			    bool compensate,
			    enum bfqq_expiration reason);

/**
 * bfq_bfqq_move - migrate @bfqq to @bfqg.
 * @bfqd: queue descriptor.
 * @bfqq: the queue to move.
 * @bfqg: the group to move to.
 *
 * Move @bfqq to @bfqg, deactivating it from its old group and reactivating
 * it on the new one.  Avoid putting the entity on the old group idle tree.
 *
 * Must be called under the queue lock; the cgroup owning @bfqg must
 * not disappear (by now this just means that we are called under
 * rcu_read_lock()).
 */
static void bfq_bfqq_move(struct bfq_data *bfqd, struct bfq_queue *bfqq,
			  struct bfq_group *bfqg)
{
	struct bfq_entity *entity = &bfqq->entity;

	BUG_ON(!bfq_bfqq_busy(bfqq) && !RB_EMPTY_ROOT(&bfqq->sort_list));
	BUG_ON(!RB_EMPTY_ROOT(&bfqq->sort_list) && !entity->on_st);
	BUG_ON(bfq_bfqq_busy(bfqq) && RB_EMPTY_ROOT(&bfqq->sort_list)
	       && entity->on_st &&
	       bfqq != bfqd->in_service_queue);
	BUG_ON(!bfq_bfqq_busy(bfqq) && bfqq == bfqd->in_service_queue);

	/* If bfqq is empty, then bfq_bfqq_expire also invokes
	 * bfq_del_bfqq_busy, thereby removing bfqq and its entity
	 * from data structures related to current group. Otherwise we
	 * need to remove bfqq explicitly with bfq_deactivate_bfqq, as
	 * we do below.
	 */
	if (bfqq == bfqd->in_service_queue)
		bfq_bfqq_expire(bfqd, bfqd->in_service_queue,
				false, BFQ_BFQQ_PREEMPTED);

	BUG_ON(entity->on_st && !bfq_bfqq_busy(bfqq)
	    && &bfq_entity_service_tree(entity)->idle !=
	       entity->tree);

	BUG_ON(RB_EMPTY_ROOT(&bfqq->sort_list) && bfq_bfqq_busy(bfqq));

	if (bfq_bfqq_busy(bfqq))
		bfq_deactivate_bfqq(bfqd, bfqq, 0);
	else if (entity->on_st) {
		BUG_ON(&bfq_entity_service_tree(entity)->idle !=
		       entity->tree);
		bfq_put_idle_entity(bfq_entity_service_tree(entity), entity);
	}
	bfqg_put(bfqq_group(bfqq));

	/*
	 * Here we use a reference to bfqg.  We don't need a refcounter
	 * as the cgroup reference will not be dropped, so that its
	 * destroy() callback will not be invoked.
	 */
	entity->parent = bfqg->my_entity;
	entity->sched_data = &bfqg->sched_data;
	bfqg_get(bfqg);

	BUG_ON(RB_EMPTY_ROOT(&bfqq->sort_list) && bfq_bfqq_busy(bfqq));
	if (bfq_bfqq_busy(bfqq)) {
		bfq_pos_tree_add_move(bfqd, bfqq);
		bfq_activate_bfqq(bfqd, bfqq);
	}

	if (!bfqd->in_service_queue && !bfqd->rq_in_driver)
		bfq_schedule_dispatch(bfqd);
	BUG_ON(entity->on_st && !bfq_bfqq_busy(bfqq)
	       && &bfq_entity_service_tree(entity)->idle !=
	       entity->tree);
}

/**
 * __bfq_bic_change_cgroup - move @bic to @cgroup.
 * @bfqd: the queue descriptor.
 * @bic: the bic to move.
 * @blkcg: the blk-cgroup to move to.
 *
 * Move bic to blkcg, assuming that bfqd->queue is locked; the caller
 * has to make sure that the reference to cgroup is valid across the call.
 *
 * NOTE: an alternative approach might have been to store the current
 * cgroup in bfqq and getting a reference to it, reducing the lookup
 * time here, at the price of slightly more complex code.
 */
static struct bfq_group *__bfq_bic_change_cgroup(struct bfq_data *bfqd,
						struct bfq_io_cq *bic,
						struct blkcg *blkcg)
{
	struct bfq_queue *async_bfqq = bic_to_bfqq(bic, 0);
	struct bfq_queue *sync_bfqq = bic_to_bfqq(bic, 1);
	struct bfq_group *bfqg;
	struct bfq_entity *entity;

	lockdep_assert_held(bfqd->queue->queue_lock);

	bfqg = bfq_find_alloc_group(bfqd, blkcg);
	if (async_bfqq) {
		entity = &async_bfqq->entity;

		if (entity->sched_data != &bfqg->sched_data) {
			bic_set_bfqq(bic, NULL, 0);
			bfq_log_bfqq(bfqd, async_bfqq,
				     "bic_change_group: %p %d",
				     async_bfqq,
				     atomic_read(&async_bfqq->ref));
			bfq_put_queue(async_bfqq);
		}
	}

	if (sync_bfqq) {
		entity = &sync_bfqq->entity;
		if (entity->sched_data != &bfqg->sched_data)
			bfq_bfqq_move(bfqd, sync_bfqq, bfqg);
	}

	return bfqg;
}

static void bfq_bic_update_cgroup(struct bfq_io_cq *bic, struct bio *bio)
{
	struct bfq_data *bfqd = bic_to_bfqd(bic);
	struct bfq_group *bfqg = NULL;
	uint64_t serial_nr;

	rcu_read_lock();
	serial_nr = bio_blkcg(bio)->css.serial_nr;
	rcu_read_unlock();

	/*
	 * Check whether blkcg has changed.  The condition may trigger
	 * spuriously on a newly created cic but there's no harm.
	 */
	if (unlikely(!bfqd) || likely(bic->blkcg_serial_nr == serial_nr))
		return;

<<<<<<< HEAD
	/*
	 * If we have a non-root cgroup, we can depend on that to
	 * do proper throttling of writes. Turn off wbt for that
	 * case.
	*/
	if (blkcg != &blkcg_root) {
		struct request_queue *q = bfqd->queue;

		if (q->rq_wb)
			wbt_disable(q->rq_wb);
	}

	bfqg = __bfq_bic_change_cgroup(bfqd, bic, blkcg);
	BUG_ON(!bfqg);
	bic->blkcg_id = id;
=======
	bfqg = __bfq_bic_change_cgroup(bfqd, bic, bio_blkcg(bio));
	bic->blkcg_serial_nr = serial_nr;
>>>>>>> b2855bdc
}

/**
 * bfq_flush_idle_tree - deactivate any entity on the idle tree of @st.
 * @st: the service tree being flushed.
 */
static void bfq_flush_idle_tree(struct bfq_service_tree *st)
{
	struct bfq_entity *entity = st->first_idle;

	for (; entity ; entity = st->first_idle)
		__bfq_deactivate_entity(entity, 0);
}

/**
 * bfq_reparent_leaf_entity - move leaf entity to the root_group.
 * @bfqd: the device data structure with the root group.
 * @entity: the entity to move.
 */
static void bfq_reparent_leaf_entity(struct bfq_data *bfqd,
				     struct bfq_entity *entity)
{
	struct bfq_queue *bfqq = bfq_entity_to_bfqq(entity);

	BUG_ON(!bfqq);
	bfq_bfqq_move(bfqd, bfqq, bfqd->root_group);
}

/**
 * bfq_reparent_active_entities - move to the root group all active
 *                                entities.
 * @bfqd: the device data structure with the root group.
 * @bfqg: the group to move from.
 * @st: the service tree with the entities.
 *
 * Needs queue_lock to be taken and reference to be valid over the call.
 */
static void bfq_reparent_active_entities(struct bfq_data *bfqd,
					 struct bfq_group *bfqg,
					 struct bfq_service_tree *st)
{
	struct rb_root *active = &st->active;
	struct bfq_entity *entity = NULL;

	if (!RB_EMPTY_ROOT(&st->active))
		entity = bfq_entity_of(rb_first(active));

	for (; entity ; entity = bfq_entity_of(rb_first(active)))
		bfq_reparent_leaf_entity(bfqd, entity);

	if (bfqg->sched_data.in_service_entity)
		bfq_reparent_leaf_entity(bfqd,
			bfqg->sched_data.in_service_entity);
}

/**
 * bfq_pd_offline - deactivate the entity associated with @pd,
 *		    and reparent its children entities.
 * @pd: descriptor of the policy going offline.
 *
 * blkio already grabs the queue_lock for us, so no need to use
 * RCU-based magic
 */
static void bfq_pd_offline(struct blkg_policy_data *pd)
{
	struct bfq_service_tree *st;
	struct bfq_group *bfqg;
	struct bfq_data *bfqd;
	struct bfq_entity *entity;
	int i;

	BUG_ON(!pd);
	bfqg = pd_to_bfqg(pd);
	BUG_ON(!bfqg);
	bfqd = bfqg->bfqd;
	BUG_ON(bfqd && !bfqd->root_group);

	entity = bfqg->my_entity;

	if (!entity) /* root group */
		return;

	/*
	 * Empty all service_trees belonging to this group before
	 * deactivating the group itself.
	 */
	for (i = 0; i < BFQ_IOPRIO_CLASSES; i++) {
		BUG_ON(!bfqg->sched_data.service_tree);
		st = bfqg->sched_data.service_tree + i;
		/*
		 * The idle tree may still contain bfq_queues belonging
		 * to exited task because they never migrated to a different
		 * cgroup from the one being destroyed now.  No one else
		 * can access them so it's safe to act without any lock.
		 */
		bfq_flush_idle_tree(st);

		/*
		 * It may happen that some queues are still active
		 * (busy) upon group destruction (if the corresponding
		 * processes have been forced to terminate). We move
		 * all the leaf entities corresponding to these queues
		 * to the root_group.
		 * Also, it may happen that the group has an entity
		 * in service, which is disconnected from the active
		 * tree: it must be moved, too.
		 * There is no need to put the sync queues, as the
		 * scheduler has taken no reference.
		 */
		bfq_reparent_active_entities(bfqd, bfqg, st);
		BUG_ON(!RB_EMPTY_ROOT(&st->active));
		BUG_ON(!RB_EMPTY_ROOT(&st->idle));
	}
	BUG_ON(bfqg->sched_data.next_in_service);
	BUG_ON(bfqg->sched_data.in_service_entity);

	__bfq_deactivate_entity(entity, 0);
	bfq_put_async_queues(bfqd, bfqg);
	BUG_ON(entity->tree);

	/*
	 * @blkg is going offline and will be ignored by
	 * blkg_[rw]stat_recursive_sum().  Transfer stats to the parent so
	 * that they don't get lost.  If IOs complete after this point, the
	 * stats for them will be lost.  Oh well...
	 */
	bfqg_stats_xfer_dead(bfqg);
}

static void bfq_end_wr_async(struct bfq_data *bfqd)
{
	struct blkcg_gq *blkg;

	list_for_each_entry(blkg, &bfqd->queue->blkg_list, q_node) {
		struct bfq_group *bfqg = blkg_to_bfqg(blkg);
		BUG_ON(!bfqg);

		bfq_end_wr_async_queues(bfqd, bfqg);
	}
	bfq_end_wr_async_queues(bfqd, bfqd->root_group);
}

static int bfq_io_show_weight(struct seq_file *sf, void *v)
{
	struct blkcg *blkcg = css_to_blkcg(seq_css(sf));
	struct bfq_group_data *bfqgd = blkcg_to_bfqgd(blkcg);
	unsigned int val = 0;

	if (bfqgd)
		val = bfqgd->weight;

	seq_printf(sf, "%u\n", val);

	return 0;
}

static int bfq_io_set_weight_legacy(struct cgroup_subsys_state *css,
				    struct cftype *cftype,
				    u64 val)
{
	struct blkcg *blkcg = css_to_blkcg(css);
	struct bfq_group_data *bfqgd = blkcg_to_bfqgd(blkcg);
	struct blkcg_gq *blkg;
	int ret = -EINVAL;

	if (val < BFQ_MIN_WEIGHT || val > BFQ_MAX_WEIGHT)
		return ret;

	ret = 0;
	spin_lock_irq(&blkcg->lock);
	bfqgd->weight = (unsigned short)val;
	hlist_for_each_entry(blkg, &blkcg->blkg_list, blkcg_node) {
		struct bfq_group *bfqg = blkg_to_bfqg(blkg);

		if (!bfqg)
			continue;
		/*
		 * Setting the prio_changed flag of the entity
		 * to 1 with new_weight == weight would re-set
		 * the value of the weight to its ioprio mapping.
		 * Set the flag only if necessary.
		 */
		if ((unsigned short)val != bfqg->entity.new_weight) {
			bfqg->entity.new_weight = (unsigned short)val;
			/*
			 * Make sure that the above new value has been
			 * stored in bfqg->entity.new_weight before
			 * setting the prio_changed flag. In fact,
			 * this flag may be read asynchronously (in
			 * critical sections protected by a different
			 * lock than that held here), and finding this
			 * flag set may cause the execution of the code
			 * for updating parameters whose value may
			 * depend also on bfqg->entity.new_weight (in
			 * __bfq_entity_update_weight_prio).
			 * This barrier makes sure that the new value
			 * of bfqg->entity.new_weight is correctly
			 * seen in that code.
			 */
			smp_wmb();
			bfqg->entity.prio_changed = 1;
		}
	}
	spin_unlock_irq(&blkcg->lock);

	return ret;
}

static ssize_t bfq_io_set_weight(struct kernfs_open_file *of,
				 char *buf, size_t nbytes,
				 loff_t off)
{
	u64 weight;
	/* First unsigned long found in the file is used */
	int ret = kstrtoull(strim(buf), 0, &weight);

	if (ret)
		return ret;

	return bfq_io_set_weight_legacy(of_css(of), NULL, weight);
}

static int bfqg_print_stat(struct seq_file *sf, void *v)
{
	blkcg_print_blkgs(sf, css_to_blkcg(seq_css(sf)), blkg_prfill_stat,
			  &blkcg_policy_bfq, seq_cft(sf)->private, false);
	return 0;
}

static int bfqg_print_rwstat(struct seq_file *sf, void *v)
{
	blkcg_print_blkgs(sf, css_to_blkcg(seq_css(sf)), blkg_prfill_rwstat,
			  &blkcg_policy_bfq, seq_cft(sf)->private, true);
	return 0;
}

static u64 bfqg_prfill_stat_recursive(struct seq_file *sf,
				      struct blkg_policy_data *pd, int off)
{
	u64 sum = blkg_stat_recursive_sum(pd_to_blkg(pd),
					  &blkcg_policy_bfq, off);
	return __blkg_prfill_u64(sf, pd, sum);
}

static u64 bfqg_prfill_rwstat_recursive(struct seq_file *sf,
					struct blkg_policy_data *pd, int off)
{
	struct blkg_rwstat sum = blkg_rwstat_recursive_sum(pd_to_blkg(pd),
							   &blkcg_policy_bfq,
							   off);
	return __blkg_prfill_rwstat(sf, pd, &sum);
}

static int bfqg_print_stat_recursive(struct seq_file *sf, void *v)
{
	blkcg_print_blkgs(sf, css_to_blkcg(seq_css(sf)),
			  bfqg_prfill_stat_recursive, &blkcg_policy_bfq,
			  seq_cft(sf)->private, false);
	return 0;
}

static int bfqg_print_rwstat_recursive(struct seq_file *sf, void *v)
{
	blkcg_print_blkgs(sf, css_to_blkcg(seq_css(sf)),
			  bfqg_prfill_rwstat_recursive, &blkcg_policy_bfq,
			  seq_cft(sf)->private, true);
	return 0;
}

static u64 bfqg_prfill_sectors(struct seq_file *sf, struct blkg_policy_data *pd,
			       int off)
{
	u64 sum = blkg_rwstat_total(&pd->blkg->stat_bytes);

	return __blkg_prfill_u64(sf, pd, sum >> 9);
}

static int bfqg_print_stat_sectors(struct seq_file *sf, void *v)
{
	blkcg_print_blkgs(sf, css_to_blkcg(seq_css(sf)),
			  bfqg_prfill_sectors, &blkcg_policy_bfq, 0, false);
	return 0;
}

static u64 bfqg_prfill_sectors_recursive(struct seq_file *sf,
					 struct blkg_policy_data *pd, int off)
{
	struct blkg_rwstat tmp = blkg_rwstat_recursive_sum(pd->blkg, NULL,
					offsetof(struct blkcg_gq, stat_bytes));
	u64 sum = atomic64_read(&tmp.aux_cnt[BLKG_RWSTAT_READ]) +
		atomic64_read(&tmp.aux_cnt[BLKG_RWSTAT_WRITE]);

	return __blkg_prfill_u64(sf, pd, sum >> 9);
}

static int bfqg_print_stat_sectors_recursive(struct seq_file *sf, void *v)
{
	blkcg_print_blkgs(sf, css_to_blkcg(seq_css(sf)),
			  bfqg_prfill_sectors_recursive, &blkcg_policy_bfq, 0,
			  false);
	return 0;
}


static u64 bfqg_prfill_avg_queue_size(struct seq_file *sf,
				      struct blkg_policy_data *pd, int off)
{
	struct bfq_group *bfqg = pd_to_bfqg(pd);
	u64 samples = blkg_stat_read(&bfqg->stats.avg_queue_size_samples);
	u64 v = 0;

	if (samples) {
		v = blkg_stat_read(&bfqg->stats.avg_queue_size_sum);
		v = div64_u64(v, samples);
	}
	__blkg_prfill_u64(sf, pd, v);
	return 0;
}

/* print avg_queue_size */
static int bfqg_print_avg_queue_size(struct seq_file *sf, void *v)
{
	blkcg_print_blkgs(sf, css_to_blkcg(seq_css(sf)),
			  bfqg_prfill_avg_queue_size, &blkcg_policy_bfq,
			  0, false);
	return 0;
}

static struct bfq_group *
bfq_create_group_hierarchy(struct bfq_data *bfqd, int node)
{
	int ret;

	ret = blkcg_activate_policy(bfqd->queue, &blkcg_policy_bfq);
	if (ret)
		return NULL;

	return blkg_to_bfqg(bfqd->queue->root_blkg);
}

static struct cftype bfq_blkcg_legacy_files[] = {
	{
		.name = "bfq.weight",
		.flags = CFTYPE_NOT_ON_ROOT,
		.seq_show = bfq_io_show_weight,
		.write_u64 = bfq_io_set_weight_legacy,
	},

	/* statistics, covers only the tasks in the bfqg */
	{
		.name = "bfq.time",
		.private = offsetof(struct bfq_group, stats.time),
		.seq_show = bfqg_print_stat,
	},
	{
		.name = "bfq.sectors",
		.seq_show = bfqg_print_stat_sectors,
	},
	{
		.name = "bfq.io_service_bytes",
		.private = (unsigned long)&blkcg_policy_bfq,
		.seq_show = blkg_print_stat_bytes,
	},
	{
		.name = "bfq.io_serviced",
		.private = (unsigned long)&blkcg_policy_bfq,
		.seq_show = blkg_print_stat_ios,
	},
	{
		.name = "bfq.io_service_time",
		.private = offsetof(struct bfq_group, stats.service_time),
		.seq_show = bfqg_print_rwstat,
	},
	{
		.name = "bfq.io_wait_time",
		.private = offsetof(struct bfq_group, stats.wait_time),
		.seq_show = bfqg_print_rwstat,
	},
	{
		.name = "bfq.io_merged",
		.private = offsetof(struct bfq_group, stats.merged),
		.seq_show = bfqg_print_rwstat,
	},
	{
		.name = "bfq.io_queued",
		.private = offsetof(struct bfq_group, stats.queued),
		.seq_show = bfqg_print_rwstat,
	},

	/* the same statictics which cover the bfqg and its descendants */
	{
		.name = "bfq.time_recursive",
		.private = offsetof(struct bfq_group, stats.time),
		.seq_show = bfqg_print_stat_recursive,
	},
	{
		.name = "bfq.sectors_recursive",
		.seq_show = bfqg_print_stat_sectors_recursive,
	},
	{
		.name = "bfq.io_service_bytes_recursive",
		.private = (unsigned long)&blkcg_policy_bfq,
		.seq_show = blkg_print_stat_bytes_recursive,
	},
	{
		.name = "bfq.io_serviced_recursive",
		.private = (unsigned long)&blkcg_policy_bfq,
		.seq_show = blkg_print_stat_ios_recursive,
	},
	{
		.name = "bfq.io_service_time_recursive",
		.private = offsetof(struct bfq_group, stats.service_time),
		.seq_show = bfqg_print_rwstat_recursive,
	},
	{
		.name = "bfq.io_wait_time_recursive",
		.private = offsetof(struct bfq_group, stats.wait_time),
		.seq_show = bfqg_print_rwstat_recursive,
	},
	{
		.name = "bfq.io_merged_recursive",
		.private = offsetof(struct bfq_group, stats.merged),
		.seq_show = bfqg_print_rwstat_recursive,
	},
	{
		.name = "bfq.io_queued_recursive",
		.private = offsetof(struct bfq_group, stats.queued),
		.seq_show = bfqg_print_rwstat_recursive,
	},
	{
		.name = "bfq.avg_queue_size",
		.seq_show = bfqg_print_avg_queue_size,
	},
	{
		.name = "bfq.group_wait_time",
		.private = offsetof(struct bfq_group, stats.group_wait_time),
		.seq_show = bfqg_print_stat,
	},
	{
		.name = "bfq.idle_time",
		.private = offsetof(struct bfq_group, stats.idle_time),
		.seq_show = bfqg_print_stat,
	},
	{
		.name = "bfq.empty_time",
		.private = offsetof(struct bfq_group, stats.empty_time),
		.seq_show = bfqg_print_stat,
	},
	{
		.name = "bfq.dequeue",
		.private = offsetof(struct bfq_group, stats.dequeue),
		.seq_show = bfqg_print_stat,
	},
	{ }	/* terminate */
};

static struct cftype bfq_blkg_files[] = {
	{
		.name = "bfq.weight",
		.flags = CFTYPE_NOT_ON_ROOT,
		.seq_show = bfq_io_show_weight,
		.write = bfq_io_set_weight,
	},
	{} /* terminate */
};

#else /* CONFIG_BFQ_GROUP_IOSCHED */

static inline void bfqg_stats_update_io_add(struct bfq_group *bfqg,
			struct bfq_group *curr_bfqg, int rw) { }
static inline void bfqg_stats_update_timeslice_used(struct bfq_group *bfqg,
			unsigned long time, unsigned long unaccounted_time) { }
static inline void bfqg_stats_update_io_remove(struct bfq_group *bfqg, int rw) { }
static inline void bfqg_stats_update_io_merged(struct bfq_group *bfqg, int rw) { }
static inline void bfqg_stats_update_completion(struct bfq_group *bfqg,
			uint64_t start_time, uint64_t io_start_time, int rw) { }
static inline void bfqg_stats_set_start_group_wait_time(struct bfq_group *bfqg,
struct bfq_group *curr_bfqg) { }
static inline void bfqg_stats_end_empty_time(struct bfqg_stats *stats) { }
static inline void bfqg_stats_update_dequeue(struct bfq_group *bfqg) { }
static inline void bfqg_stats_set_start_empty_time(struct bfq_group *bfqg) { }
static inline void bfqg_stats_update_idle_time(struct bfq_group *bfqg) { }
static inline void bfqg_stats_set_start_idle_time(struct bfq_group *bfqg) { }
static inline void bfqg_stats_update_avg_queue_size(struct bfq_group *bfqg) { }

static void bfq_init_entity(struct bfq_entity *entity,
			    struct bfq_group *bfqg)
{
	struct bfq_queue *bfqq = bfq_entity_to_bfqq(entity);
	entity->weight = entity->new_weight;
	entity->orig_weight = entity->new_weight;
	if (bfqq) {
		bfqq->ioprio = bfqq->new_ioprio;
		bfqq->ioprio_class = bfqq->new_ioprio_class;
	}
	entity->sched_data = &bfqg->sched_data;
}

static struct bfq_group *
bfq_bic_update_cgroup(struct bfq_io_cq *bic, struct bio *bio)
{
	struct bfq_data *bfqd = bic_to_bfqd(bic);
	return bfqd->root_group;
}

static void bfq_bfqq_move(struct bfq_data *bfqd,
			  struct bfq_queue *bfqq,
			  struct bfq_group *bfqg)
{
}

static void bfq_end_wr_async(struct bfq_data *bfqd)
{
	bfq_end_wr_async_queues(bfqd, bfqd->root_group);
}

static void bfq_disconnect_groups(struct bfq_data *bfqd)
{
	bfq_put_async_queues(bfqd, bfqd->root_group);
}

static struct bfq_group *bfq_find_alloc_group(struct bfq_data *bfqd,
                                              struct blkcg *blkcg)
{
	return bfqd->root_group;
}

static struct bfq_group *bfq_create_group_hierarchy(struct bfq_data *bfqd, int node)
{
	struct bfq_group *bfqg;
	int i;

	bfqg = kmalloc_node(sizeof(*bfqg), GFP_KERNEL | __GFP_ZERO, node);
	if (!bfqg)
		return NULL;

	for (i = 0; i < BFQ_IOPRIO_CLASSES; i++)
		bfqg->sched_data.service_tree[i] = BFQ_SERVICE_TREE_INIT;

	return bfqg;
}
#endif<|MERGE_RESOLUTION|>--- conflicted
+++ resolved
@@ -638,7 +638,6 @@
 	if (unlikely(!bfqd) || likely(bic->blkcg_serial_nr == serial_nr))
 		return;
 
-<<<<<<< HEAD
 	/*
 	 * If we have a non-root cgroup, we can depend on that to
 	 * do proper throttling of writes. Turn off wbt for that
@@ -651,13 +650,8 @@
 			wbt_disable(q->rq_wb);
 	}
 
-	bfqg = __bfq_bic_change_cgroup(bfqd, bic, blkcg);
-	BUG_ON(!bfqg);
-	bic->blkcg_id = id;
-=======
 	bfqg = __bfq_bic_change_cgroup(bfqd, bic, bio_blkcg(bio));
 	bic->blkcg_serial_nr = serial_nr;
->>>>>>> b2855bdc
 }
 
 /**
