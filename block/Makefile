--- conflicted
+++ resolved
@@ -5,14 +5,9 @@
 obj-$(CONFIG_BLOCK) := elevator.o blk-core.o blk-tag.o blk-sysfs.o \
 			blk-flush.o blk-settings.o blk-ioc.o blk-map.o \
 			blk-exec.o blk-merge.o blk-softirq.o blk-timeout.o \
-<<<<<<< HEAD
-			blk-iopoll.o blk-lib.o ioctl.o genhd.o scsi_ioctl.o \
-			uuid.o partition-generic.o partitions/
-=======
 			blk-iopoll.o blk-lib.o blk-mq.o blk-mq-tag.o \
 			blk-mq-sysfs.o blk-mq-cpu.o blk-mq-cpumap.o ioctl.o \
-			genhd.o scsi_ioctl.o partition-generic.o partitions/
->>>>>>> 049ffa8a
+			uuid.o genhd.o scsi_ioctl.o partition-generic.o partitions/
 
 obj-$(CONFIG_BLK_DEV_BSG)	+= bsg.o
 obj-$(CONFIG_BLK_DEV_BSGLIB)	+= bsg-lib.o
