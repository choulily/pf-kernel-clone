--- conflicted
+++ resolved
@@ -7,13 +7,8 @@
 			blk-exec.o blk-merge.o blk-softirq.o blk-timeout.o \
 			blk-lib.o blk-mq.o blk-mq-tag.o \
 			blk-mq-sysfs.o blk-mq-cpu.o blk-mq-cpumap.o ioctl.o \
-<<<<<<< HEAD
 			uuid.o genhd.o scsi_ioctl.o partition-generic.o ioprio.o \
-			partitions/
-=======
-			genhd.o scsi_ioctl.o partition-generic.o ioprio.o \
 			badblocks.o partitions/
->>>>>>> 048ccca8
 
 obj-$(CONFIG_BOUNCE)	+= bounce.o
 obj-$(CONFIG_BLK_DEV_BSG)	+= bsg.o
