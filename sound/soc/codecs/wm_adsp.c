--- conflicted
+++ resolved
@@ -103,7 +103,6 @@
 #define ADSP1_START_SHIFT                      0  /* DSP1_START */
 #define ADSP1_START_WIDTH                      1  /* DSP1_START */
 
-<<<<<<< HEAD
 /*
  * ADSP1 Control 31
  */
@@ -111,17 +110,12 @@
 #define ADSP1_CLK_SEL_SHIFT                    0  /* CLK_SEL_ENA */
 #define ADSP1_CLK_SEL_WIDTH                    3  /* CLK_SEL_ENA */
 
-#define ADSP2_CONTROL  0
-#define ADSP2_CLOCKING 1
-#define ADSP2_STATUS1  4
-=======
 #define ADSP2_CONTROL        0x0
 #define ADSP2_CLOCKING       0x1
 #define ADSP2_STATUS1        0x4
 #define ADSP2_WDMA_CONFIG_1 0x30
 #define ADSP2_WDMA_CONFIG_2 0x31
 #define ADSP2_RDMA_CONFIG_1 0x34
->>>>>>> 2d30b575
 
 /*
  * ADSP2 Control
