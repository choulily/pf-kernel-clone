--- conflicted
+++ resolved
@@ -233,31 +233,17 @@
 	schedule();
 	printk("done.\n");
 }
-<<<<<<< HEAD
 EXPORT_SYMBOL_GPL(thaw_processes);
 
 void thaw_kernel_threads(void)
 {
 	freezer_state = FREEZER_USERSPACE_FROZEN;
-	printk(KERN_INFO "Restarting normal filesystems.\n");
+	printk("Restarting kernel threads ... ");
 	thaw_filesystems(FS_FREEZER_NORMAL);
-	thaw_workqueues();
-	thaw_tasks(true);
-}
-
-/*
- * It's ugly putting this EXPORT down here, but it's necessary so that it
- * doesn't matter whether the fs-freezing patch is applied or not.
- */
-EXPORT_SYMBOL_GPL(thaw_kernel_threads);
-=======
-
-void thaw_kernel_threads(void)
-{
-	printk("Restarting kernel threads ... ");
 	thaw_workqueues();
 	thaw_tasks(true);
 	schedule();
 	printk("done.\n");
 }
->>>>>>> 7459f116
+
+EXPORT_SYMBOL_GPL(thaw_kernel_threads);