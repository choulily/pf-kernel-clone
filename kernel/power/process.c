/*
 * drivers/power/process.c - Functions for starting/stopping processes on 
 *                           suspend transitions.
 *
 * Originally from swsusp.
 */


#undef DEBUG

#include <linux/interrupt.h>
#include <linux/oom.h>
#include <linux/suspend.h>
#include <linux/module.h>
#include <linux/syscalls.h>
#include <linux/freezer.h>
#include <linux/delay.h>
#include <linux/buffer_head.h>
#include <linux/workqueue.h>

int freezer_state;
EXPORT_SYMBOL_GPL(freezer_state);

int freezer_sync = 1;
EXPORT_SYMBOL_GPL(freezer_sync);

/* 
 * Timeout for stopping processes
 */
#define TIMEOUT	(20 * HZ)

static inline int freezable(struct task_struct * p)
{
	if ((p == current) ||
	    (p->flags & PF_NOFREEZE) ||
	    (p->exit_state != 0))
		return 0;
	return 1;
}

static int try_to_freeze_tasks(bool sig_only)
{
	struct task_struct *g, *p;
	unsigned long end_time;
	unsigned int todo;
	bool wq_busy = false;
	struct timeval start, end;
	u64 elapsed_csecs64;
	unsigned int elapsed_csecs;
	bool wakeup = false;

	do_gettimeofday(&start);

	end_time = jiffies + TIMEOUT;

	if (!sig_only)
		freeze_workqueues_begin();

	while (true) {
		todo = 0;
		read_lock(&tasklist_lock);
		do_each_thread(g, p) {
			if (frozen(p) || !freezable(p))
				continue;

			if (!freeze_task(p, sig_only))
				continue;

			/*
			 * Now that we've done set_freeze_flag, don't
			 * perturb a task in TASK_STOPPED or TASK_TRACED.
			 * It is "frozen enough".  If the task does wake
			 * up, it will immediately call try_to_freeze.
			 *
			 * Because freeze_task() goes through p's
			 * scheduler lock after setting TIF_FREEZE, it's
			 * guaranteed that either we see TASK_RUNNING or
			 * try_to_stop() after schedule() in ptrace/signal
			 * stop sees TIF_FREEZE.
			 */
			if (!task_is_stopped_or_traced(p) &&
			    !freezer_should_skip(p))
				todo++;
		} while_each_thread(g, p);
		read_unlock(&tasklist_lock);

		if (!sig_only) {
			wq_busy = freeze_workqueues_busy();
			todo += wq_busy;
		}

		if (!todo || time_after(jiffies, end_time))
			break;

		if (pm_wakeup_pending()) {
			wakeup = true;
			break;
		}

		/*
		 * We need to retry, but first give the freezing tasks some
		 * time to enter the regrigerator.
		 */
		msleep(10);
	}

	do_gettimeofday(&end);
	elapsed_csecs64 = timeval_to_ns(&end) - timeval_to_ns(&start);
	do_div(elapsed_csecs64, NSEC_PER_SEC / 100);
	elapsed_csecs = elapsed_csecs64;

	if (todo) {
		/* This does not unfreeze processes that are already frozen
		 * (we have slightly ugly calling convention in that respect,
		 * and caller must call thaw_processes() if something fails),
		 * but it cleans up leftover PF_FREEZE requests.
		 */
		printk("\n");
		printk(KERN_ERR "Freezing of tasks %s after %d.%02d seconds "
		       "(%d tasks refusing to freeze, wq_busy=%d):\n",
		       wakeup ? "aborted" : "failed",
		       elapsed_csecs / 100, elapsed_csecs % 100,
		       todo - wq_busy, wq_busy);

		thaw_workqueues();

		read_lock(&tasklist_lock);
		do_each_thread(g, p) {
			task_lock(p);
			if (!wakeup && freezing(p) && !freezer_should_skip(p))
				sched_show_task(p);
			cancel_freezing(p);
			task_unlock(p);
		} while_each_thread(g, p);
		read_unlock(&tasklist_lock);
	} else {
		printk("(elapsed %d.%02d seconds) ", elapsed_csecs / 100,
			elapsed_csecs % 100);
	}

	return todo ? -EBUSY : 0;
}

/**
 * freeze_processes - Signal user space processes to enter the refrigerator.
 */
int freeze_processes(void)
{
	int error;

	printk(KERN_INFO "Stopping fuse filesystems.\n");
	freeze_filesystems(FS_FREEZER_FUSE);
	freezer_state = FREEZER_FILESYSTEMS_FROZEN;
	printk(KERN_INFO "Freezing user space processes ... ");
	error = try_to_freeze_tasks(true);
	if (!error) {
		printk("done.");
		oom_killer_disable();
	}
	printk("\n");
	BUG_ON(in_atomic());

	return error;
}
EXPORT_SYMBOL_GPL(freeze_processes);

/**
 * freeze_kernel_threads - Make freezable kernel threads go to the refrigerator.
 */
int freeze_kernel_threads(void)
{
	int error;

	if (freezer_sync)
		sys_sync();
	printk(KERN_INFO "Stopping normal filesystems.\n");
	freeze_filesystems(FS_FREEZER_NORMAL);
	freezer_state = FREEZER_USERSPACE_FROZEN;
	printk(KERN_INFO "Freezing remaining freezable tasks ... ");
	error = try_to_freeze_tasks(false);
	if (!error) {
		printk("done.");
		freezer_state = FREEZER_FULLY_ON;
	}

	printk("\n");
	BUG_ON(in_atomic());

	return error;
}

static void thaw_tasks(bool nosig_only)
{
	struct task_struct *g, *p;

	read_lock(&tasklist_lock);
	do_each_thread(g, p) {
		if (!freezable(p))
			continue;

		if (nosig_only && should_send_signal(p))
			continue;

		if (cgroup_freezing_or_frozen(p))
			continue;

		thaw_process(p);
	} while_each_thread(g, p);
	read_unlock(&tasklist_lock);
}

void thaw_processes(void)
{
	int old_state = freezer_state;

	if (old_state == FREEZER_OFF)
		return;

	freezer_state = FREEZER_OFF;

	oom_killer_enable();

	printk(KERN_INFO "Restarting all filesystems ...\n");
	thaw_filesystems(FS_FREEZER_ALL);

	printk(KERN_INFO "Restarting tasks ... ");
	if (old_state == FREEZER_FULLY_ON) {
		thaw_workqueues();
		thaw_tasks(true);
	}

	thaw_tasks(false);
	schedule();
	printk("done.\n");
}
<<<<<<< HEAD

void thaw_kernel_threads(void)
{
	printk("Restarting kernel threads ... ");
	thaw_workqueues();
	thaw_tasks(true);
	schedule();
	printk("done.\n");
}
=======
EXPORT_SYMBOL_GPL(thaw_processes);

void thaw_kernel_threads(void)
{
	freezer_state = FREEZER_USERSPACE_FROZEN;
	printk(KERN_INFO "Restarting normal filesystems.\n");
	thaw_filesystems(FS_FREEZER_NORMAL);
	thaw_workqueues();
	thaw_tasks(true);
}

/*
 * It's ugly putting this EXPORT down here, but it's necessary so that it
 * doesn't matter whether the fs-freezing patch is applied or not.
 */
EXPORT_SYMBOL_GPL(thaw_kernel_threads);
>>>>>>> 8c526e83
<|MERGE_RESOLUTION|>--- conflicted
+++ resolved
@@ -233,26 +233,18 @@
 	schedule();
 	printk("done.\n");
 }
-<<<<<<< HEAD
+EXPORT_SYMBOL_GPL(thaw_processes);
 
 void thaw_kernel_threads(void)
 {
-	printk("Restarting kernel threads ... ");
+	freezer_state = FREEZER_USERSPACE_FROZEN;
+	printk(KERN_INFO "Restarting normal filesystems.\n");
+	thaw_filesystems(FS_FREEZER_NORMAL);
+	printk(KERN_INFO "Restarting kernel threads ... ");
 	thaw_workqueues();
 	thaw_tasks(true);
 	schedule();
-	printk("done.\n");
-}
-=======
-EXPORT_SYMBOL_GPL(thaw_processes);
-
-void thaw_kernel_threads(void)
-{
-	freezer_state = FREEZER_USERSPACE_FROZEN;
-	printk(KERN_INFO "Restarting normal filesystems.\n");
-	thaw_filesystems(FS_FREEZER_NORMAL);
-	thaw_workqueues();
-	thaw_tasks(true);
+	printk(KERN_INFO "done.\n");
 }
 
 /*
@@ -260,4 +252,3 @@
  * doesn't matter whether the fs-freezing patch is applied or not.
  */
 EXPORT_SYMBOL_GPL(thaw_kernel_threads);
->>>>>>> 8c526e83
