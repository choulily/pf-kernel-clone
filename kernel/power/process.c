--- conflicted
+++ resolved
@@ -20,11 +20,7 @@
 int freezer_state;
 EXPORT_SYMBOL_GPL(freezer_state);
 
-<<<<<<< HEAD
-int freezer_sync;
-=======
 int freezer_sync = 1;
->>>>>>> ac10b026
 EXPORT_SYMBOL_GPL(freezer_sync);
 
 /* 
