/*
 * linux/kernel/power/snapshot.c
 *
 * This file provides system snapshot/restore functionality for swsusp.
 *
 * Copyright (C) 1998-2005 Pavel Machek <pavel@suse.cz>
 * Copyright (C) 2006 Rafael J. Wysocki <rjw@sisk.pl>
 *
 * This file is released under the GPLv2.
 *
 */

#include <linux/version.h>
#include <linux/module.h>
#include <linux/mm.h>
#include <linux/suspend.h>
#include <linux/delay.h>
#include <linux/bitops.h>
#include <linux/spinlock.h>
#include <linux/kernel.h>
#include <linux/pm.h>
#include <linux/device.h>
#include <linux/init.h>
#include <linux/bootmem.h>
#include <linux/syscalls.h>
#include <linux/console.h>
#include <linux/highmem.h>
#include <linux/list.h>
#include <linux/slab.h>

#include <asm/uaccess.h>
#include <asm/mmu_context.h>
#include <asm/pgtable.h>
#include <asm/tlbflush.h>
#include <asm/io.h>

#include "power.h"
#include "tuxonice_builtin.h"
#include "tuxonice_pagedir.h"

static int swsusp_page_is_free(struct page *);
static void swsusp_set_page_forbidden(struct page *);
static void swsusp_unset_page_forbidden(struct page *);

/*
 * Preferred image size in bytes (tunable via /sys/power/image_size).
 * When it is set to N, swsusp will do its best to ensure the image
 * size will not exceed N bytes, but if that is impossible, it will
 * try to create the smallest image possible.
 */
unsigned long image_size = 500 * 1024 * 1024;

/* List of PBEs needed for restoring the pages that were allocated before
 * the suspend and included in the suspend image, but have also been
 * allocated by the "resume" kernel, so their contents cannot be written
 * directly to their "original" page frames.
 */
struct pbe *restore_pblist;
EXPORT_SYMBOL_GPL(restore_pblist);

int resume_attempted;
EXPORT_SYMBOL_GPL(resume_attempted);

/* Pointer to an auxiliary buffer (1 page) */
static void *buffer;

/**
 *	@safe_needed - on resume, for storing the PBE list and the image,
 *	we can only use memory pages that do not conflict with the pages
 *	used before suspend.  The unsafe pages have PageNosaveFree set
 *	and we count them using unsafe_pages.
 *
 *	Each allocated image page is marked as PageNosave and PageNosaveFree
 *	so that swsusp_free() can release it.
 */

#define PG_ANY		0
#define PG_SAFE		1
#define PG_UNSAFE_CLEAR	1
#define PG_UNSAFE_KEEP	0

static unsigned int allocated_unsafe_pages;

static void *get_image_page(gfp_t gfp_mask, int safe_needed)
{
	void *res;

	res = (void *)get_zeroed_page(gfp_mask);
	if (safe_needed)
		while (res && swsusp_page_is_free(virt_to_page(res))) {
			/* The page is unsafe, mark it for swsusp_free() */
			swsusp_set_page_forbidden(virt_to_page(res));
			allocated_unsafe_pages++;
			res = (void *)get_zeroed_page(gfp_mask);
		}
	if (res) {
		swsusp_set_page_forbidden(virt_to_page(res));
		swsusp_set_page_free(virt_to_page(res));
	}
	return res;
}

unsigned long get_safe_page(gfp_t gfp_mask)
{
	if (toi_running)
		return toi_get_nonconflicting_page();

	return (unsigned long)get_image_page(gfp_mask, PG_SAFE);
}

static struct page *alloc_image_page(gfp_t gfp_mask)
{
	struct page *page;

	page = alloc_page(gfp_mask);
	if (page) {
		swsusp_set_page_forbidden(page);
		swsusp_set_page_free(page);
	}
	return page;
}

/**
 *	free_image_page - free page represented by @addr, allocated with
 *	get_image_page (page flags set by it must be cleared)
 */

static inline void free_image_page(void *addr, int clear_nosave_free)
{
	struct page *page;

	BUG_ON(!virt_addr_valid(addr));

	page = virt_to_page(addr);

	swsusp_unset_page_forbidden(page);
	if (clear_nosave_free)
		swsusp_unset_page_free(page);

	__free_page(page);
}

/* struct linked_page is used to build chains of pages */

#define LINKED_PAGE_DATA_SIZE	(PAGE_SIZE - sizeof(void *))

struct linked_page {
	struct linked_page *next;
	char data[LINKED_PAGE_DATA_SIZE];
} __attribute__((packed));

static inline void
free_list_of_pages(struct linked_page *list, int clear_page_nosave)
{
	while (list) {
		struct linked_page *lp = list->next;

		free_image_page(list, clear_page_nosave);
		list = lp;
	}
}

/**
  *	struct chain_allocator is used for allocating small objects out of
  *	a linked list of pages called 'the chain'.
  *
  *	The chain grows each time when there is no room for a new object in
  *	the current page.  The allocated objects cannot be freed individually.
  *	It is only possible to free them all at once, by freeing the entire
  *	chain.
  *
  *	NOTE: The chain allocator may be inefficient if the allocated objects
  *	are not much smaller than PAGE_SIZE.
  */

struct chain_allocator {
	struct linked_page *chain;	/* the chain */
	unsigned int used_space;	/* total size of objects allocated out
					 * of the current page
					 */
	gfp_t gfp_mask;		/* mask for allocating pages */
	int safe_needed;	/* if set, only "safe" pages are allocated */
};

static void
chain_init(struct chain_allocator *ca, gfp_t gfp_mask, int safe_needed)
{
	ca->chain = NULL;
	ca->used_space = LINKED_PAGE_DATA_SIZE;
	ca->gfp_mask = gfp_mask;
	ca->safe_needed = safe_needed;
}

static void *chain_alloc(struct chain_allocator *ca, unsigned int size)
{
	void *ret;

	if (LINKED_PAGE_DATA_SIZE - ca->used_space < size) {
		struct linked_page *lp;

		lp = get_image_page(ca->gfp_mask, ca->safe_needed);
		if (!lp)
			return NULL;

		lp->next = ca->chain;
		ca->chain = lp;
		ca->used_space = 0;
	}
	ret = ca->chain->data + ca->used_space;
	ca->used_space += size;
	return ret;
}

/**
 *	Data types related to memory bitmaps.
 *
 *	Memory bitmap is a structure consiting of many linked lists of
 *	objects.  The main list's elements are of type struct zone_bitmap
 *	and each of them corresonds to one zone.  For each zone bitmap
 *	object there is a list of objects of type struct bm_block that
 *	represent each blocks of bitmap in which information is stored.
 *
 *	struct memory_bitmap contains a pointer to the main list of zone
 *	bitmap objects, a struct bm_position used for browsing the bitmap,
 *	and a pointer to the list of pages used for allocating all of the
 *	zone bitmap objects and bitmap block objects.
 *
 *	NOTE: It has to be possible to lay out the bitmap in memory
 *	using only allocations of order 0.  Additionally, the bitmap is
 *	designed to work with arbitrary number of zones (this is over the
 *	top for now, but let's avoid making unnecessary assumptions ;-).
 *
 *	struct zone_bitmap contains a pointer to a list of bitmap block
 *	objects and a pointer to the bitmap block object that has been
 *	most recently used for setting bits.  Additionally, it contains the
 *	pfns that correspond to the start and end of the represented zone.
 *
 *	struct bm_block contains a pointer to the memory page in which
 *	information is stored (in the form of a block of bitmap)
 *	It also contains the pfns that correspond to the start and end of
 *	the represented memory area.
 */

static inline unsigned long bm_block_bits(struct bm_block *bb)
{
	return bb->end_pfn - bb->start_pfn;
}

/* Functions that operate on memory bitmaps */
<<<<<<< HEAD

void memory_bm_position_reset(struct memory_bitmap *bm)
{
	bm->cur.block = list_entry(bm->blocks.next, struct bm_block, hook);
	bm->cur.bit = 0;

	bm->iter.block = list_entry(bm->blocks.next, struct bm_block, hook);
	bm->iter.bit = 0;
}
EXPORT_SYMBOL_GPL(memory_bm_position_reset);
=======

void memory_bm_position_reset_index(struct memory_bitmap *bm, int index)
{
	bm->states[index].block = list_entry(bm->blocks.next,
				struct bm_block, hook);
	bm->states[index].bit = 0;
}
EXPORT_SYMBOL_GPL(memory_bm_position_reset_index);

void memory_bm_position_reset(struct memory_bitmap *bm)
{
	int i;

	for (i = 0; i < bm->num_states; i++) {
		bm->states[i].block = list_entry(bm->blocks.next,
				struct bm_block, hook);
		bm->states[i].bit = 0;
	}
}
EXPORT_SYMBOL_GPL(memory_bm_position_reset);

int memory_bm_set_iterators(struct memory_bitmap *bm, int number)
{
	int bytes = number * sizeof(struct bm_position);
	struct bm_position *new_states;

	if (number < bm->num_states)
		return 0;

	new_states = kmalloc(bytes, GFP_KERNEL);
	if (!new_states)
		return -ENOMEM;

	if (bm->states)
		kfree(bm->states);

	bm->states = new_states;
	bm->num_states = number;
	return 0;
}
EXPORT_SYMBOL_GPL(memory_bm_set_iterators);
>>>>>>> 59f8a606

/**
 *	create_bm_block_list - create a list of block bitmap objects
 *	@pages - number of pages to track
 *	@list - list to put the allocated blocks into
 *	@ca - chain allocator to be used for allocating memory
 */
static int create_bm_block_list(unsigned long pages,
				struct list_head *list,
				struct chain_allocator *ca)
{
	unsigned int nr_blocks = DIV_ROUND_UP(pages, BM_BITS_PER_BLOCK);

	while (nr_blocks-- > 0) {
		struct bm_block *bb;

		bb = chain_alloc(ca, sizeof(struct bm_block));
		if (!bb)
			return -ENOMEM;
		list_add(&bb->hook, list);
	}

	return 0;
}

struct mem_extent {
	struct list_head hook;
	unsigned long start;
	unsigned long end;
};

/**
 *	free_mem_extents - free a list of memory extents
 *	@list - list of extents to empty
 */
static void free_mem_extents(struct list_head *list)
{
	struct mem_extent *ext, *aux;

	list_for_each_entry_safe(ext, aux, list, hook) {
		list_del(&ext->hook);
		kfree(ext);
	}
}

/**
 *	create_mem_extents - create a list of memory extents representing
 *	                     contiguous ranges of PFNs
 *	@list - list to put the extents into
 *	@gfp_mask - mask to use for memory allocations
 */
static int create_mem_extents(struct list_head *list, gfp_t gfp_mask)
{
	struct zone *zone;

	INIT_LIST_HEAD(list);

	for_each_populated_zone(zone) {
		unsigned long zone_start, zone_end;
		struct mem_extent *ext, *cur, *aux;

		zone_start = zone->zone_start_pfn;
		zone_end = zone->zone_start_pfn + zone->spanned_pages;

		list_for_each_entry(ext, list, hook)
			if (zone_start <= ext->end)
				break;

		if (&ext->hook == list || zone_end < ext->start) {
			/* New extent is necessary */
			struct mem_extent *new_ext;

			new_ext = kzalloc(sizeof(struct mem_extent), gfp_mask);
			if (!new_ext) {
				free_mem_extents(list);
				return -ENOMEM;
			}
			new_ext->start = zone_start;
			new_ext->end = zone_end;
			list_add_tail(&new_ext->hook, &ext->hook);
			continue;
		}

		/* Merge this zone's range of PFNs with the existing one */
		if (zone_start < ext->start)
			ext->start = zone_start;
		if (zone_end > ext->end)
			ext->end = zone_end;

		/* More merging may be possible */
		cur = ext;
		list_for_each_entry_safe_continue(cur, aux, list, hook) {
			if (zone_end < cur->start)
				break;
			if (zone_end < cur->end)
				ext->end = cur->end;
			list_del(&cur->hook);
			kfree(cur);
		}
	}

	return 0;
}

/**
  *	memory_bm_create - allocate memory for a memory bitmap
  */
<<<<<<< HEAD
int
memory_bm_create(struct memory_bitmap *bm, gfp_t gfp_mask, int safe_needed)
=======
int memory_bm_create_index(struct memory_bitmap *bm, gfp_t gfp_mask,
		int safe_needed, int states)
>>>>>>> 59f8a606
{
	struct chain_allocator ca;
	struct list_head mem_extents;
	struct mem_extent *ext;
	int error;

	chain_init(&ca, gfp_mask, safe_needed);
	INIT_LIST_HEAD(&bm->blocks);

	error = create_mem_extents(&mem_extents, gfp_mask);
	if (error)
		return error;

	list_for_each_entry(ext, &mem_extents, hook) {
		struct bm_block *bb;
		unsigned long pfn = ext->start;
		unsigned long pages = ext->end - ext->start;

		bb = list_entry(bm->blocks.prev, struct bm_block, hook);

		error = create_bm_block_list(pages, bm->blocks.prev, &ca);
		if (error)
			goto Error;

		list_for_each_entry_continue(bb, &bm->blocks, hook) {
			bb->data = get_image_page(gfp_mask, safe_needed);
			if (!bb->data) {
				error = -ENOMEM;
				goto Error;
			}

			bb->start_pfn = pfn;
			if (pages >= BM_BITS_PER_BLOCK) {
				pfn += BM_BITS_PER_BLOCK;
				pages -= BM_BITS_PER_BLOCK;
			} else {
				/* This is executed only once in the loop */
				pfn += pages;
			}
			bb->end_pfn = pfn;
		}
	}

	if (!error)
		error = memory_bm_set_iterators(bm, states);

	bm->p_list = ca.chain;
	memory_bm_position_reset(bm);
 Exit:
	free_mem_extents(&mem_extents);
	return error;

 Error:
	bm->p_list = ca.chain;
	memory_bm_free(bm, PG_UNSAFE_CLEAR);
	goto Exit;
}
<<<<<<< HEAD
=======
EXPORT_SYMBOL_GPL(memory_bm_create_index);

int memory_bm_create(struct memory_bitmap *bm, gfp_t gfp_mask, int safe_needed)
{
	return memory_bm_create_index(bm, gfp_mask, safe_needed, 1);
}
>>>>>>> 59f8a606
EXPORT_SYMBOL_GPL(memory_bm_create);

/**
  *	memory_bm_free - free memory occupied by the memory bitmap @bm
  */
void memory_bm_free(struct memory_bitmap *bm, int clear_nosave_free)
{
	struct bm_block *bb;

	list_for_each_entry(bb, &bm->blocks, hook)
		if (bb->data)
			free_image_page(bb->data, clear_nosave_free);

	free_list_of_pages(bm->p_list, clear_nosave_free);

	INIT_LIST_HEAD(&bm->blocks);

	if (bm->states) {
		kfree(bm->states);
		bm->states = NULL;
		bm->num_states = 0;
	}
}
EXPORT_SYMBOL_GPL(memory_bm_free);

/**
 *	memory_bm_find_bit - find the bit in the bitmap @bm that corresponds
 *	to given pfn.  The cur_zone_bm member of @bm and the cur_block member
 *	of @bm->states[i]_zone_bm are updated.
 */
static int memory_bm_find_bit_index(struct memory_bitmap *bm, unsigned long pfn,
				void **addr, unsigned int *bit_nr, int state)
{
	struct bm_block *bb;

	/*
	 * Check if the pfn corresponds to the current bitmap block and find
	 * the block where it fits if this is not the case.
	 */
	bb = bm->states[state].block;
	if (pfn < bb->start_pfn)
		list_for_each_entry_continue_reverse(bb, &bm->blocks, hook)
			if (pfn >= bb->start_pfn)
				break;

	if (pfn >= bb->end_pfn)
		list_for_each_entry_continue(bb, &bm->blocks, hook)
			if (pfn >= bb->start_pfn && pfn < bb->end_pfn)
				break;

	if (&bb->hook == &bm->blocks)
		return -EFAULT;

	/* The block has been found */
	bm->states[state].block = bb;
	pfn -= bb->start_pfn;
	bm->states[state].bit = pfn + 1;
	*bit_nr = pfn;
	*addr = bb->data;
	return 0;
}

<<<<<<< HEAD
=======
static int memory_bm_find_bit(struct memory_bitmap *bm, unsigned long pfn,
				void **addr, unsigned int *bit_nr)
{
	return memory_bm_find_bit_index(bm, pfn, addr, bit_nr, 0);
}

>>>>>>> 59f8a606
void memory_bm_set_bit(struct memory_bitmap *bm, unsigned long pfn)
{
	void *addr;
	unsigned int bit;
	int error;

	error = memory_bm_find_bit(bm, pfn, &addr, &bit);
	BUG_ON(error);
	set_bit(bit, addr);
}
EXPORT_SYMBOL_GPL(memory_bm_set_bit);

static int mem_bm_set_bit_check(struct memory_bitmap *bm, unsigned long pfn)
{
	void *addr;
	unsigned int bit;
	int error;

	error = memory_bm_find_bit(bm, pfn, &addr, &bit);
	if (!error)
		set_bit(bit, addr);
	return error;
}

<<<<<<< HEAD
void memory_bm_clear_bit(struct memory_bitmap *bm, unsigned long pfn)
=======
void memory_bm_clear_bit_index(struct memory_bitmap *bm, unsigned long pfn,
		int index)
>>>>>>> 59f8a606
{
	void *addr;
	unsigned int bit;
	int error;

	error = memory_bm_find_bit_index(bm, pfn, &addr, &bit, index);
	BUG_ON(error);
	clear_bit(bit, addr);
}
<<<<<<< HEAD
EXPORT_SYMBOL_GPL(memory_bm_clear_bit);

int memory_bm_test_bit(struct memory_bitmap *bm, unsigned long pfn)
=======
EXPORT_SYMBOL_GPL(memory_bm_clear_bit_index);

void memory_bm_clear_bit(struct memory_bitmap *bm, unsigned long pfn)
{
	memory_bm_clear_bit_index(bm, pfn, 0);
}
EXPORT_SYMBOL_GPL(memory_bm_clear_bit);

int memory_bm_test_bit_index(struct memory_bitmap *bm, unsigned long pfn,
		int index)
>>>>>>> 59f8a606
{
	void *addr;
	unsigned int bit;
	int error;

	error = memory_bm_find_bit_index(bm, pfn, &addr, &bit, index);
	BUG_ON(error);
	return test_bit(bit, addr);
}
<<<<<<< HEAD
EXPORT_SYMBOL_GPL(memory_bm_test_bit);
=======
EXPORT_SYMBOL_GPL(memory_bm_test_bit_index);

int memory_bm_test_bit(struct memory_bitmap *bm, unsigned long pfn)
{
	return memory_bm_test_bit_index(bm, pfn, 0);
}
>>>>>>> 59f8a606

static bool memory_bm_pfn_present(struct memory_bitmap *bm, unsigned long pfn)
{
	void *addr;
	unsigned int bit;

	return !memory_bm_find_bit(bm, pfn, &addr, &bit);
}

/**
 *	memory_bm_next_pfn - find the pfn that corresponds to the next set bit
 *	in the bitmap @bm.  If the pfn cannot be found, BM_END_OF_MAP is
 *	returned.
 *
 *	It is required to run memory_bm_position_reset() before the first call to
 *	this function.
 */

<<<<<<< HEAD
unsigned long memory_bm_next_pfn(struct memory_bitmap *bm)
=======
unsigned long memory_bm_next_pfn_index(struct memory_bitmap *bm, int index)
>>>>>>> 59f8a606
{
	struct bm_block *bb;
	int bit;

<<<<<<< HEAD
	bb = bm->iter.block;
	do {
		bit = bm->iter.bit;
=======
	bb = bm->states[index].block;
	do {
		bit = bm->states[index].bit;
>>>>>>> 59f8a606
		bit = find_next_bit(bb->data, bm_block_bits(bb), bit);
		if (bit < bm_block_bits(bb))
			goto Return_pfn;

		bb = list_entry(bb->hook.next, struct bm_block, hook);
<<<<<<< HEAD
		bm->iter.block = bb;
		bm->iter.bit = 0;
=======
		bm->states[index].block = bb;
		bm->states[index].bit = 0;
>>>>>>> 59f8a606
	} while (&bb->hook != &bm->blocks);

	memory_bm_position_reset_index(bm, index);
	return BM_END_OF_MAP;

 Return_pfn:
<<<<<<< HEAD
	bm->iter.bit = bit + 1;
	return bb->start_pfn + bit;
}
EXPORT_SYMBOL_GPL(memory_bm_next_pfn);

void memory_bm_clear(struct memory_bitmap *bm)
{
	unsigned long pfn;

	memory_bm_position_reset(bm);
	pfn = memory_bm_next_pfn(bm);
	while (pfn != BM_END_OF_MAP) {
		memory_bm_clear_bit(bm, pfn);
		pfn = memory_bm_next_pfn(bm);
	}
}
EXPORT_SYMBOL_GPL(memory_bm_clear);

void memory_bm_copy(struct memory_bitmap *source, struct memory_bitmap *dest)
{
	unsigned long pfn;

	memory_bm_position_reset(source);
	pfn = memory_bm_next_pfn(source);
	while (pfn != BM_END_OF_MAP) {
		memory_bm_set_bit(dest, pfn);
		pfn = memory_bm_next_pfn(source);
	}
}
EXPORT_SYMBOL_GPL(memory_bm_copy);

void memory_bm_dup(struct memory_bitmap *source, struct memory_bitmap *dest)
{
	memory_bm_clear(dest);
	memory_bm_copy(source, dest);
}
EXPORT_SYMBOL_GPL(memory_bm_dup);

#ifdef CONFIG_TOI
#define DEFINE_MEMORY_BITMAP(name) \
struct memory_bitmap *name; \
EXPORT_SYMBOL_GPL(name)

DEFINE_MEMORY_BITMAP(pageset1_map);
DEFINE_MEMORY_BITMAP(pageset1_copy_map);
DEFINE_MEMORY_BITMAP(pageset2_map);
DEFINE_MEMORY_BITMAP(page_resave_map);
DEFINE_MEMORY_BITMAP(io_map);
DEFINE_MEMORY_BITMAP(nosave_map);
DEFINE_MEMORY_BITMAP(free_map);

int memory_bm_write(struct memory_bitmap *bm, int (*rw_chunk)
	(int rw, struct toi_module_ops *owner, char *buffer, int buffer_size))
{
	int result = 0;
	unsigned int nr = 0;
	struct bm_block *bb;

	if (!bm)
		return result;

=======
	bm->states[index].bit = bit + 1;
	return bb->start_pfn + bit;
}
EXPORT_SYMBOL_GPL(memory_bm_next_pfn_index);

unsigned long memory_bm_next_pfn(struct memory_bitmap *bm)
{
	return memory_bm_next_pfn_index(bm, 0);
}
EXPORT_SYMBOL_GPL(memory_bm_next_pfn);

void memory_bm_clear(struct memory_bitmap *bm)
{
	unsigned long pfn;

	memory_bm_position_reset(bm);
	pfn = memory_bm_next_pfn(bm);
	while (pfn != BM_END_OF_MAP) {
		memory_bm_clear_bit(bm, pfn);
		pfn = memory_bm_next_pfn(bm);
	}
}
EXPORT_SYMBOL_GPL(memory_bm_clear);

void memory_bm_copy(struct memory_bitmap *source, struct memory_bitmap *dest)
{
	unsigned long pfn;

	memory_bm_position_reset(source);
	pfn = memory_bm_next_pfn(source);
	while (pfn != BM_END_OF_MAP) {
		memory_bm_set_bit(dest, pfn);
		pfn = memory_bm_next_pfn(source);
	}
}
EXPORT_SYMBOL_GPL(memory_bm_copy);

void memory_bm_dup(struct memory_bitmap *source, struct memory_bitmap *dest)
{
	memory_bm_clear(dest);
	memory_bm_copy(source, dest);
}
EXPORT_SYMBOL_GPL(memory_bm_dup);

#ifdef CONFIG_TOI
#define DEFINE_MEMORY_BITMAP(name) \
struct memory_bitmap *name; \
EXPORT_SYMBOL_GPL(name)

DEFINE_MEMORY_BITMAP(pageset1_map);
DEFINE_MEMORY_BITMAP(pageset1_copy_map);
DEFINE_MEMORY_BITMAP(pageset2_map);
DEFINE_MEMORY_BITMAP(page_resave_map);
DEFINE_MEMORY_BITMAP(io_map);
DEFINE_MEMORY_BITMAP(nosave_map);
DEFINE_MEMORY_BITMAP(free_map);

int memory_bm_write(struct memory_bitmap *bm, int (*rw_chunk)
	(int rw, struct toi_module_ops *owner, char *buffer, int buffer_size))
{
	int result = 0;
	unsigned int nr = 0;
	struct bm_block *bb;

	if (!bm)
		return result;

>>>>>>> 59f8a606
	list_for_each_entry(bb, &bm->blocks, hook)
		nr++;

	result = (*rw_chunk)(WRITE, NULL, (char *) &nr, sizeof(unsigned int));
	if (result)
		return result;

	list_for_each_entry(bb, &bm->blocks, hook) {
		result = (*rw_chunk)(WRITE, NULL, (char *) &bb->start_pfn,
				2 * sizeof(unsigned long));
		if (result)
			return result;

		result = (*rw_chunk)(WRITE, NULL, (char *) bb->data, PAGE_SIZE);
		if (result)
			return result;
	}

	return 0;
}
EXPORT_SYMBOL_GPL(memory_bm_write);

int memory_bm_read(struct memory_bitmap *bm, int (*rw_chunk)
	(int rw, struct toi_module_ops *owner, char *buffer, int buffer_size))
{
	int result = 0;
	unsigned int nr, i;
	struct bm_block *bb;

	if (!bm)
		return result;

	result = memory_bm_create(bm, GFP_KERNEL, 0);

	if (result)
		return result;

	result = (*rw_chunk)(READ, NULL, (char *) &nr, sizeof(unsigned int));
	if (result)
		goto Free;

	for (i = 0; i < nr; i++) {
		unsigned long pfn;

		result = (*rw_chunk)(READ, NULL, (char *) &pfn,
				sizeof(unsigned long));
		if (result)
			goto Free;

		list_for_each_entry(bb, &bm->blocks, hook)
			if (bb->start_pfn == pfn)
				break;

		if (&bb->hook == &bm->blocks) {
			printk(KERN_ERR
				"TuxOnIce: Failed to load memory bitmap.\n");
			result = -EINVAL;
			goto Free;
		}

		result = (*rw_chunk)(READ, NULL, (char *) &pfn,
				sizeof(unsigned long));
		if (result)
			goto Free;

		if (pfn != bb->end_pfn) {
			printk(KERN_ERR
				"TuxOnIce: Failed to load memory bitmap. "
				"End PFN doesn't match what was saved.\n");
			result = -EINVAL;
			goto Free;
		}

		result = (*rw_chunk)(READ, NULL, (char *) bb->data, PAGE_SIZE);

		if (result)
			goto Free;
	}

	return 0;

Free:
	memory_bm_free(bm, PG_ANY);
	return result;
}
EXPORT_SYMBOL_GPL(memory_bm_read);
#endif

LIST_HEAD(nosave_regions);
EXPORT_SYMBOL_GPL(nosave_regions);

/**
 *	register_nosave_region - register a range of page frames the contents
 *	of which should not be saved during the suspend (to be used in the early
 *	initialization code)
 */

void __init
__register_nosave_region(unsigned long start_pfn, unsigned long end_pfn,
			 int use_kmalloc)
{
	struct nosave_region *region;

	if (start_pfn >= end_pfn)
		return;

	if (!list_empty(&nosave_regions)) {
		/* Try to extend the previous region (they should be sorted) */
		region = list_entry(nosave_regions.prev,
					struct nosave_region, list);
		if (region->end_pfn == start_pfn) {
			region->end_pfn = end_pfn;
			goto Report;
		}
	}
	if (use_kmalloc) {
		/* during init, this shouldn't fail */
		region = kmalloc(sizeof(struct nosave_region), GFP_KERNEL);
		BUG_ON(!region);
	} else
		/* This allocation cannot fail */
		region = alloc_bootmem(sizeof(struct nosave_region));
	region->start_pfn = start_pfn;
	region->end_pfn = end_pfn;
	list_add_tail(&region->list, &nosave_regions);
 Report:
	printk(KERN_INFO "PM: Registered nosave memory: %016lx - %016lx\n",
		start_pfn << PAGE_SHIFT, end_pfn << PAGE_SHIFT);
}

/*
 * Set bits in this map correspond to the page frames the contents of which
 * should not be saved during the suspend.
 */
static struct memory_bitmap *forbidden_pages_map;

/* Set bits in this map correspond to free page frames. */
static struct memory_bitmap *free_pages_map;

/*
 * Each page frame allocated for creating the image is marked by setting the
 * corresponding bits in forbidden_pages_map and free_pages_map simultaneously
 */

void swsusp_set_page_free(struct page *page)
{
	if (free_pages_map)
		memory_bm_set_bit(free_pages_map, page_to_pfn(page));
}

static int swsusp_page_is_free(struct page *page)
{
	return free_pages_map ?
		memory_bm_test_bit(free_pages_map, page_to_pfn(page)) : 0;
}

void swsusp_unset_page_free(struct page *page)
{
	if (free_pages_map)
		memory_bm_clear_bit(free_pages_map, page_to_pfn(page));
}

static void swsusp_set_page_forbidden(struct page *page)
{
	if (forbidden_pages_map)
		memory_bm_set_bit(forbidden_pages_map, page_to_pfn(page));
}

int swsusp_page_is_forbidden(struct page *page)
{
	return forbidden_pages_map ?
		memory_bm_test_bit(forbidden_pages_map, page_to_pfn(page)) : 0;
}

static void swsusp_unset_page_forbidden(struct page *page)
{
	if (forbidden_pages_map)
		memory_bm_clear_bit(forbidden_pages_map, page_to_pfn(page));
}

/**
 *	mark_nosave_pages - set bits corresponding to the page frames the
 *	contents of which should not be saved in a given bitmap.
 */

static void mark_nosave_pages(struct memory_bitmap *bm)
{
	struct nosave_region *region;

	if (list_empty(&nosave_regions))
		return;

	list_for_each_entry(region, &nosave_regions, list) {
		unsigned long pfn;

		pr_debug("PM: Marking nosave pages: %016lx - %016lx\n",
				region->start_pfn << PAGE_SHIFT,
				region->end_pfn << PAGE_SHIFT);

		for (pfn = region->start_pfn; pfn < region->end_pfn; pfn++)
			if (pfn_valid(pfn)) {
				/*
				 * It is safe to ignore the result of
				 * mem_bm_set_bit_check() here, since we won't
				 * touch the PFNs for which the error is
				 * returned anyway.
				 */
				mem_bm_set_bit_check(bm, pfn);
			}
	}
}

/**
 *	create_basic_memory_bitmaps - create bitmaps needed for marking page
 *	frames that should not be saved and free page frames.  The pointers
 *	forbidden_pages_map and free_pages_map are only modified if everything
 *	goes well, because we don't want the bits to be used before both bitmaps
 *	are set up.
 */

int create_basic_memory_bitmaps(void)
{
	struct memory_bitmap *bm1, *bm2;
	int error = 0;

	BUG_ON(forbidden_pages_map || free_pages_map);

	bm1 = kzalloc(sizeof(struct memory_bitmap), GFP_KERNEL);
	if (!bm1)
		return -ENOMEM;

	error = memory_bm_create(bm1, GFP_KERNEL, PG_ANY);
	if (error)
		goto Free_first_object;

	bm2 = kzalloc(sizeof(struct memory_bitmap), GFP_KERNEL);
	if (!bm2)
		goto Free_first_bitmap;

	error = memory_bm_create(bm2, GFP_KERNEL, PG_ANY);
	if (error)
		goto Free_second_object;

	forbidden_pages_map = bm1;
	free_pages_map = bm2;
	mark_nosave_pages(forbidden_pages_map);

	pr_debug("PM: Basic memory bitmaps created\n");

	return 0;

 Free_second_object:
	kfree(bm2);
 Free_first_bitmap:
 	memory_bm_free(bm1, PG_UNSAFE_CLEAR);
 Free_first_object:
	kfree(bm1);
	return -ENOMEM;
}

/**
 *	free_basic_memory_bitmaps - free memory bitmaps allocated by
 *	create_basic_memory_bitmaps().  The auxiliary pointers are necessary
 *	so that the bitmaps themselves are not referred to while they are being
 *	freed.
 */

void free_basic_memory_bitmaps(void)
{
	struct memory_bitmap *bm1, *bm2;

	BUG_ON(!(forbidden_pages_map && free_pages_map));

	bm1 = forbidden_pages_map;
	bm2 = free_pages_map;
	forbidden_pages_map = NULL;
	free_pages_map = NULL;
	memory_bm_free(bm1, PG_UNSAFE_CLEAR);
	kfree(bm1);
	memory_bm_free(bm2, PG_UNSAFE_CLEAR);
	kfree(bm2);

	pr_debug("PM: Basic memory bitmaps freed\n");
}

/**
 *	snapshot_additional_pages - estimate the number of additional pages
 *	be needed for setting up the suspend image data structures for given
 *	zone (usually the returned value is greater than the exact number)
 */

unsigned int snapshot_additional_pages(struct zone *zone)
{
	unsigned int res;

	res = DIV_ROUND_UP(zone->spanned_pages, BM_BITS_PER_BLOCK);
	res += DIV_ROUND_UP(res * sizeof(struct bm_block), PAGE_SIZE);
	return 2 * res;
}

#ifdef CONFIG_HIGHMEM
/**
 *	count_free_highmem_pages - compute the total number of free highmem
 *	pages, system-wide.
 */

static unsigned int count_free_highmem_pages(void)
{
	struct zone *zone;
	unsigned int cnt = 0;

	for_each_populated_zone(zone)
		if (is_highmem(zone))
			cnt += zone_page_state(zone, NR_FREE_PAGES);

	return cnt;
}

/**
 *	saveable_highmem_page - Determine whether a highmem page should be
 *	included in the suspend image.
 *
 *	We should save the page if it isn't Nosave or NosaveFree, or Reserved,
 *	and it isn't a part of a free chunk of pages.
 */
struct page *saveable_highmem_page(struct zone *zone, unsigned long pfn)
{
	struct page *page;

	if (!pfn_valid(pfn))
		return NULL;

	page = pfn_to_page(pfn);
	if (page_zone(page) != zone)
		return NULL;

	BUG_ON(!PageHighMem(page));

	if (swsusp_page_is_forbidden(page) ||  swsusp_page_is_free(page) ||
	    PageReserved(page))
		return NULL;

	return page;
}
EXPORT_SYMBOL_GPL(saveable_highmem_page);

/**
 *	count_highmem_pages - compute the total number of saveable highmem
 *	pages.
 */

static unsigned int count_highmem_pages(void)
{
	struct zone *zone;
	unsigned int n = 0;

	for_each_populated_zone(zone) {
		unsigned long pfn, max_zone_pfn;

		if (!is_highmem(zone))
			continue;

		mark_free_pages(zone);
		max_zone_pfn = zone->zone_start_pfn + zone->spanned_pages;
		for (pfn = zone->zone_start_pfn; pfn < max_zone_pfn; pfn++)
			if (saveable_highmem_page(zone, pfn))
				n++;
	}
	return n;
}
#endif /* CONFIG_HIGHMEM */

/**
 *	saveable_page - Determine whether a non-highmem page should be included
 *	in the suspend image.
 *
 *	We should save the page if it isn't Nosave, and is not in the range
 *	of pages statically defined as 'unsaveable', and it isn't a part of
 *	a free chunk of pages.
 */
struct page *saveable_page(struct zone *zone, unsigned long pfn)
{
	struct page *page;

	if (!pfn_valid(pfn))
		return NULL;

	page = pfn_to_page(pfn);
	if (page_zone(page) != zone)
		return NULL;

	BUG_ON(PageHighMem(page));

	if (swsusp_page_is_forbidden(page) || swsusp_page_is_free(page))
		return NULL;

	if (PageReserved(page)
	    && (!kernel_page_present(page) || pfn_is_nosave(pfn)))
		return NULL;

	return page;
}
EXPORT_SYMBOL_GPL(saveable_page);

/**
 *	count_data_pages - compute the total number of saveable non-highmem
 *	pages.
 */

static unsigned int count_data_pages(void)
{
	struct zone *zone;
	unsigned long pfn, max_zone_pfn;
	unsigned int n = 0;

	for_each_populated_zone(zone) {
		if (is_highmem(zone))
			continue;

		mark_free_pages(zone);
		max_zone_pfn = zone->zone_start_pfn + zone->spanned_pages;
		for (pfn = zone->zone_start_pfn; pfn < max_zone_pfn; pfn++)
			if (saveable_page(zone, pfn))
				n++;
	}
	return n;
}

/* This is needed, because copy_page and memcpy are not usable for copying
 * task structs.
 */
static inline void do_copy_page(long *dst, long *src)
{
	int n;

	for (n = PAGE_SIZE / sizeof(long); n; n--)
		*dst++ = *src++;
}


/**
 *	safe_copy_page - check if the page we are going to copy is marked as
 *		present in the kernel page tables (this always is the case if
 *		CONFIG_DEBUG_PAGEALLOC is not set and in that case
 *		kernel_page_present() always returns 'true').
 */
static void safe_copy_page(void *dst, struct page *s_page)
{
	if (kernel_page_present(s_page)) {
		do_copy_page(dst, page_address(s_page));
	} else {
		kernel_map_pages(s_page, 1, 1);
		do_copy_page(dst, page_address(s_page));
		kernel_map_pages(s_page, 1, 0);
	}
}


#ifdef CONFIG_HIGHMEM
static inline struct page *
page_is_saveable(struct zone *zone, unsigned long pfn)
{
	return is_highmem(zone) ?
		saveable_highmem_page(zone, pfn) : saveable_page(zone, pfn);
}

static void copy_data_page(unsigned long dst_pfn, unsigned long src_pfn)
{
	struct page *s_page, *d_page;
	void *src, *dst;

	s_page = pfn_to_page(src_pfn);
	d_page = pfn_to_page(dst_pfn);
	if (PageHighMem(s_page)) {
		src = kmap_atomic(s_page, KM_USER0);
		dst = kmap_atomic(d_page, KM_USER1);
		do_copy_page(dst, src);
		kunmap_atomic(src, KM_USER0);
		kunmap_atomic(dst, KM_USER1);
	} else {
		if (PageHighMem(d_page)) {
			/* Page pointed to by src may contain some kernel
			 * data modified by kmap_atomic()
			 */
			safe_copy_page(buffer, s_page);
			dst = kmap_atomic(d_page, KM_USER0);
			memcpy(dst, buffer, PAGE_SIZE);
			kunmap_atomic(dst, KM_USER0);
		} else {
			safe_copy_page(page_address(d_page), s_page);
		}
	}
}
#else
#define page_is_saveable(zone, pfn)	saveable_page(zone, pfn)

static inline void copy_data_page(unsigned long dst_pfn, unsigned long src_pfn)
{
	safe_copy_page(page_address(pfn_to_page(dst_pfn)),
				pfn_to_page(src_pfn));
}
#endif /* CONFIG_HIGHMEM */

static void
copy_data_pages(struct memory_bitmap *copy_bm, struct memory_bitmap *orig_bm)
{
	struct zone *zone;
	unsigned long pfn;

	for_each_populated_zone(zone) {
		unsigned long max_zone_pfn;

		mark_free_pages(zone);
		max_zone_pfn = zone->zone_start_pfn + zone->spanned_pages;
		for (pfn = zone->zone_start_pfn; pfn < max_zone_pfn; pfn++)
			if (page_is_saveable(zone, pfn))
				memory_bm_set_bit(orig_bm, pfn);
	}
	memory_bm_position_reset(orig_bm);
	memory_bm_position_reset(copy_bm);
	for(;;) {
		pfn = memory_bm_next_pfn(orig_bm);
		if (unlikely(pfn == BM_END_OF_MAP))
			break;
		copy_data_page(memory_bm_next_pfn(copy_bm), pfn);
	}
}

/* Total number of image pages */
static unsigned int nr_copy_pages;
/* Number of pages needed for saving the original pfns of the image pages */
static unsigned int nr_meta_pages;
/*
 * Numbers of normal and highmem page frames allocated for hibernation image
 * before suspending devices.
 */
unsigned int alloc_normal, alloc_highmem;
/*
 * Memory bitmap used for marking saveable pages (during hibernation) or
 * hibernation image pages (during restore)
 */
static struct memory_bitmap orig_bm;
/*
 * Memory bitmap used during hibernation for marking allocated page frames that
 * will contain copies of saveable pages.  During restore it is initially used
 * for marking hibernation image pages, but then the set bits from it are
 * duplicated in @orig_bm and it is released.  On highmem systems it is next
 * used for marking "safe" highmem pages, but it has to be reinitialized for
 * this purpose.
 */
static struct memory_bitmap copy_bm;

/**
 *	swsusp_free - free pages allocated for the suspend.
 *
 *	Suspend pages are alocated before the atomic copy is made, so we
 *	need to release them after the resume.
 */

void swsusp_free(void)
{
	struct zone *zone;
	unsigned long pfn, max_zone_pfn;

	for_each_populated_zone(zone) {
		max_zone_pfn = zone->zone_start_pfn + zone->spanned_pages;
		for (pfn = zone->zone_start_pfn; pfn < max_zone_pfn; pfn++)
			if (pfn_valid(pfn)) {
				struct page *page = pfn_to_page(pfn);

				if (swsusp_page_is_forbidden(page) &&
				    swsusp_page_is_free(page)) {
					swsusp_unset_page_forbidden(page);
					swsusp_unset_page_free(page);
					__free_page(page);
				}
			}
	}
	nr_copy_pages = 0;
	nr_meta_pages = 0;
	restore_pblist = NULL;
	buffer = NULL;
	alloc_normal = 0;
	alloc_highmem = 0;
}

/* Helper functions used for the shrinking of memory. */

#define GFP_IMAGE	(GFP_KERNEL | __GFP_NOWARN)

/**
 * preallocate_image_pages - Allocate a number of pages for hibernation image
 * @nr_pages: Number of page frames to allocate.
 * @mask: GFP flags to use for the allocation.
 *
 * Return value: Number of page frames actually allocated
 */
static unsigned long preallocate_image_pages(unsigned long nr_pages, gfp_t mask)
{
	unsigned long nr_alloc = 0;

	while (nr_pages > 0) {
		struct page *page;

		page = alloc_image_page(mask);
		if (!page)
			break;
		memory_bm_set_bit(&copy_bm, page_to_pfn(page));
		if (PageHighMem(page))
			alloc_highmem++;
		else
			alloc_normal++;
		nr_pages--;
		nr_alloc++;
	}

	return nr_alloc;
}

static unsigned long preallocate_image_memory(unsigned long nr_pages)
{
	return preallocate_image_pages(nr_pages, GFP_IMAGE);
}

#ifdef CONFIG_HIGHMEM
static unsigned long preallocate_image_highmem(unsigned long nr_pages)
{
	return preallocate_image_pages(nr_pages, GFP_IMAGE | __GFP_HIGHMEM);
}

/**
 *  __fraction - Compute (an approximation of) x * (multiplier / base)
 */
static unsigned long __fraction(u64 x, u64 multiplier, u64 base)
{
	x *= multiplier;
	do_div(x, base);
	return (unsigned long)x;
}

static unsigned long preallocate_highmem_fraction(unsigned long nr_pages,
						unsigned long highmem,
						unsigned long total)
{
	unsigned long alloc = __fraction(nr_pages, highmem, total);

	return preallocate_image_pages(alloc, GFP_IMAGE | __GFP_HIGHMEM);
}
#else /* CONFIG_HIGHMEM */
static inline unsigned long preallocate_image_highmem(unsigned long nr_pages)
{
	return 0;
}

static inline unsigned long preallocate_highmem_fraction(unsigned long nr_pages,
						unsigned long highmem,
						unsigned long total)
{
	return 0;
}
#endif /* CONFIG_HIGHMEM */

/**
 * free_unnecessary_pages - Release preallocated pages not needed for the image
 */
static void free_unnecessary_pages(void)
{
	unsigned long save_highmem, to_free_normal, to_free_highmem;

	to_free_normal = alloc_normal - count_data_pages();
	save_highmem = count_highmem_pages();
	if (alloc_highmem > save_highmem) {
		to_free_highmem = alloc_highmem - save_highmem;
	} else {
		to_free_highmem = 0;
		to_free_normal -= save_highmem - alloc_highmem;
	}

	memory_bm_position_reset(&copy_bm);

	while (to_free_normal > 0 || to_free_highmem > 0) {
		unsigned long pfn = memory_bm_next_pfn(&copy_bm);
		struct page *page = pfn_to_page(pfn);

		if (PageHighMem(page)) {
			if (!to_free_highmem)
				continue;
			to_free_highmem--;
			alloc_highmem--;
		} else {
			if (!to_free_normal)
				continue;
			to_free_normal--;
			alloc_normal--;
		}
		memory_bm_clear_bit(&copy_bm, pfn);
		swsusp_unset_page_forbidden(page);
		swsusp_unset_page_free(page);
		__free_page(page);
	}
}

/**
 * minimum_image_size - Estimate the minimum acceptable size of an image
 * @saveable: Number of saveable pages in the system.
 *
 * We want to avoid attempting to free too much memory too hard, so estimate the
 * minimum acceptable size of a hibernation image to use as the lower limit for
 * preallocating memory.
 *
 * We assume that the minimum image size should be proportional to
 *
 * [number of saveable pages] - [number of pages that can be freed in theory]
 *
 * where the second term is the sum of (1) reclaimable slab pages, (2) active
 * and (3) inactive anonymouns pages, (4) active and (5) inactive file pages,
 * minus mapped file pages.
 */
static unsigned long minimum_image_size(unsigned long saveable)
{
	unsigned long size;

	size = global_page_state(NR_SLAB_RECLAIMABLE)
		+ global_page_state(NR_ACTIVE_ANON)
		+ global_page_state(NR_INACTIVE_ANON)
		+ global_page_state(NR_ACTIVE_FILE)
		+ global_page_state(NR_INACTIVE_FILE)
		- global_page_state(NR_FILE_MAPPED);

	return saveable <= size ? 0 : saveable - size;
}

/**
 * hibernate_preallocate_memory - Preallocate memory for hibernation image
 *
 * To create a hibernation image it is necessary to make a copy of every page
 * frame in use.  We also need a number of page frames to be free during
 * hibernation for allocations made while saving the image and for device
 * drivers, in case they need to allocate memory from their hibernation
 * callbacks (these two numbers are given by PAGES_FOR_IO and SPARE_PAGES,
 * respectively, both of which are rough estimates).  To make this happen, we
 * compute the total number of available page frames and allocate at least
 *
 * ([page frames total] + PAGES_FOR_IO + [metadata pages]) / 2 + 2 * SPARE_PAGES
 *
 * of them, which corresponds to the maximum size of a hibernation image.
 *
 * If image_size is set below the number following from the above formula,
 * the preallocation of memory is continued until the total number of saveable
 * pages in the system is below the requested image size or the minimum
 * acceptable image size returned by minimum_image_size(), whichever is greater.
 */
int hibernate_preallocate_memory(void)
{
	struct zone *zone;
	unsigned long saveable, size, max_size, count, highmem, pages = 0;
	unsigned long alloc, save_highmem, pages_highmem;
	struct timeval start, stop;
	int error;

	printk(KERN_INFO "PM: Preallocating image memory... ");
	do_gettimeofday(&start);

	error = memory_bm_create(&orig_bm, GFP_IMAGE, PG_ANY);
	if (error)
		goto err_out;

	error = memory_bm_create(&copy_bm, GFP_IMAGE, PG_ANY);
	if (error)
		goto err_out;

	alloc_normal = 0;
	alloc_highmem = 0;

	/* Count the number of saveable data pages. */
	save_highmem = count_highmem_pages();
	saveable = count_data_pages();

	/*
	 * Compute the total number of page frames we can use (count) and the
	 * number of pages needed for image metadata (size).
	 */
	count = saveable;
	saveable += save_highmem;
	highmem = save_highmem;
	size = 0;
	for_each_populated_zone(zone) {
		size += snapshot_additional_pages(zone);
		if (is_highmem(zone))
			highmem += zone_page_state(zone, NR_FREE_PAGES);
		else
			count += zone_page_state(zone, NR_FREE_PAGES);
	}
	count += highmem;
	count -= totalreserve_pages;

	/* Compute the maximum number of saveable pages to leave in memory. */
	max_size = (count - (size + PAGES_FOR_IO)) / 2 - 2 * SPARE_PAGES;
	size = DIV_ROUND_UP(image_size, PAGE_SIZE);
	if (size > max_size)
		size = max_size;
	/*
	 * If the maximum is not less than the current number of saveable pages
	 * in memory, allocate page frames for the image and we're done.
	 */
	if (size >= saveable) {
		pages = preallocate_image_highmem(save_highmem);
		pages += preallocate_image_memory(saveable - pages);
		goto out;
	}

	/* Estimate the minimum size of the image. */
	pages = minimum_image_size(saveable);
	if (size < pages)
		size = min_t(unsigned long, pages, max_size);

	/*
	 * Let the memory management subsystem know that we're going to need a
	 * large number of page frames to allocate and make it free some memory.
	 * NOTE: If this is not done, performance will be hurt badly in some
	 * test cases.
	 */
	shrink_all_memory(saveable - size);

	/*
	 * The number of saveable pages in memory was too high, so apply some
	 * pressure to decrease it.  First, make room for the largest possible
	 * image and fail if that doesn't work.  Next, try to decrease the size
	 * of the image as much as indicated by 'size' using allocations from
	 * highmem and non-highmem zones separately.
	 */
	pages_highmem = preallocate_image_highmem(highmem / 2);
	alloc = (count - max_size) - pages_highmem;
	pages = preallocate_image_memory(alloc);
	if (pages < alloc)
		goto err_out;
	size = max_size - size;
	alloc = size;
	size = preallocate_highmem_fraction(size, highmem, count);
	pages_highmem += size;
	alloc -= size;
	pages += preallocate_image_memory(alloc);
	pages += pages_highmem;

	/*
	 * We only need as many page frames for the image as there are saveable
	 * pages in memory, but we have allocated more.  Release the excessive
	 * ones now.
	 */
	free_unnecessary_pages();

 out:
	do_gettimeofday(&stop);
	printk(KERN_CONT "done (allocated %lu pages)\n", pages);
	swsusp_show_speed(&start, &stop, pages, "Allocated");

	return 0;

 err_out:
	printk(KERN_CONT "\n");
	swsusp_free();
	return -ENOMEM;
}

#ifdef CONFIG_HIGHMEM
/**
  *	count_pages_for_highmem - compute the number of non-highmem pages
  *	that will be necessary for creating copies of highmem pages.
  */

static unsigned int count_pages_for_highmem(unsigned int nr_highmem)
{
	unsigned int free_highmem = count_free_highmem_pages() + alloc_highmem;

	if (free_highmem >= nr_highmem)
		nr_highmem = 0;
	else
		nr_highmem -= free_highmem;

	return nr_highmem;
}
#else
static unsigned int
count_pages_for_highmem(unsigned int nr_highmem) { return 0; }
#endif /* CONFIG_HIGHMEM */

/**
 *	enough_free_mem - Make sure we have enough free memory for the
 *	snapshot image.
 */

static int enough_free_mem(unsigned int nr_pages, unsigned int nr_highmem)
{
	struct zone *zone;
	unsigned int free = alloc_normal;

	for_each_populated_zone(zone)
		if (!is_highmem(zone))
			free += zone_page_state(zone, NR_FREE_PAGES);

	nr_pages += count_pages_for_highmem(nr_highmem);
	pr_debug("PM: Normal pages needed: %u + %u, available pages: %u\n",
		nr_pages, PAGES_FOR_IO, free);

	return free > nr_pages + PAGES_FOR_IO;
}

#ifdef CONFIG_HIGHMEM
/**
 *	get_highmem_buffer - if there are some highmem pages in the suspend
 *	image, we may need the buffer to copy them and/or load their data.
 */

static inline int get_highmem_buffer(int safe_needed)
{
	buffer = get_image_page(GFP_ATOMIC | __GFP_COLD, safe_needed);
	return buffer ? 0 : -ENOMEM;
}

/**
 *	alloc_highmem_image_pages - allocate some highmem pages for the image.
 *	Try to allocate as many pages as needed, but if the number of free
 *	highmem pages is lesser than that, allocate them all.
 */

static inline unsigned int
alloc_highmem_pages(struct memory_bitmap *bm, unsigned int nr_highmem)
{
	unsigned int to_alloc = count_free_highmem_pages();

	if (to_alloc > nr_highmem)
		to_alloc = nr_highmem;

	nr_highmem -= to_alloc;
	while (to_alloc-- > 0) {
		struct page *page;

		page = alloc_image_page(__GFP_HIGHMEM);
		memory_bm_set_bit(bm, page_to_pfn(page));
	}
	return nr_highmem;
}
#else
static inline int get_highmem_buffer(int safe_needed) { return 0; }

static inline unsigned int
alloc_highmem_pages(struct memory_bitmap *bm, unsigned int n) { return 0; }
#endif /* CONFIG_HIGHMEM */

/**
 *	swsusp_alloc - allocate memory for the suspend image
 *
 *	We first try to allocate as many highmem pages as there are
 *	saveable highmem pages in the system.  If that fails, we allocate
 *	non-highmem pages for the copies of the remaining highmem ones.
 *
 *	In this approach it is likely that the copies of highmem pages will
 *	also be located in the high memory, because of the way in which
 *	copy_data_pages() works.
 */

static int
swsusp_alloc(struct memory_bitmap *orig_bm, struct memory_bitmap *copy_bm,
		unsigned int nr_pages, unsigned int nr_highmem)
{
	int error = 0;

	if (nr_highmem > 0) {
		error = get_highmem_buffer(PG_ANY);
		if (error)
			goto err_out;
		if (nr_highmem > alloc_highmem) {
			nr_highmem -= alloc_highmem;
			nr_pages += alloc_highmem_pages(copy_bm, nr_highmem);
		}
	}
	if (nr_pages > alloc_normal) {
		nr_pages -= alloc_normal;
		while (nr_pages-- > 0) {
			struct page *page;

			page = alloc_image_page(GFP_ATOMIC | __GFP_COLD);
			if (!page)
				goto err_out;
			memory_bm_set_bit(copy_bm, page_to_pfn(page));
		}
	}

	return 0;

 err_out:
	swsusp_free();
	return error;
}

asmlinkage int swsusp_save(void)
{
	unsigned int nr_pages, nr_highmem;

	if (toi_running)
		return toi_post_context_save();

	printk(KERN_INFO "PM: Creating hibernation image:\n");

	drain_local_pages(NULL);
	nr_pages = count_data_pages();
	nr_highmem = count_highmem_pages();
	printk(KERN_INFO "PM: Need to copy %u pages\n", nr_pages + nr_highmem);

	if (!enough_free_mem(nr_pages, nr_highmem)) {
		printk(KERN_ERR "PM: Not enough free memory\n");
		return -ENOMEM;
	}

	if (swsusp_alloc(&orig_bm, &copy_bm, nr_pages, nr_highmem)) {
		printk(KERN_ERR "PM: Memory allocation failed\n");
		return -ENOMEM;
	}

	/* During allocating of suspend pagedir, new cold pages may appear.
	 * Kill them.
	 */
	drain_local_pages(NULL);
	copy_data_pages(&copy_bm, &orig_bm);

	/*
	 * End of critical section. From now on, we can write to memory,
	 * but we should not touch disk. This specially means we must _not_
	 * touch swap space! Except we must write out our image of course.
	 */

	nr_pages += nr_highmem;
	nr_copy_pages = nr_pages;
	nr_meta_pages = DIV_ROUND_UP(nr_pages * sizeof(long), PAGE_SIZE);

	printk(KERN_INFO "PM: Hibernation image created (%d pages copied)\n",
		nr_pages);

	return 0;
}

#ifndef CONFIG_ARCH_HIBERNATION_HEADER
int init_header_complete(struct swsusp_info *info)
{
	memcpy(&info->uts, init_utsname(), sizeof(struct new_utsname));
	info->version_code = LINUX_VERSION_CODE;
	return 0;
}

char *check_image_kernel(struct swsusp_info *info)
{
	if (info->version_code != LINUX_VERSION_CODE)
		return "kernel version";
	if (strcmp(info->uts.sysname,init_utsname()->sysname))
		return "system type";
	if (strcmp(info->uts.release,init_utsname()->release))
		return "kernel release";
	if (strcmp(info->uts.version,init_utsname()->version))
		return "version";
	if (strcmp(info->uts.machine,init_utsname()->machine))
		return "machine";
	return NULL;
}
EXPORT_SYMBOL_GPL(check_image_kernel);
#endif /* CONFIG_ARCH_HIBERNATION_HEADER */

unsigned long snapshot_get_image_size(void)
{
	return nr_copy_pages + nr_meta_pages + 1;
}

int init_header(struct swsusp_info *info)
{
	memset(info, 0, sizeof(struct swsusp_info));
	info->num_physpages = num_physpages;
	info->image_pages = nr_copy_pages;
	info->pages = snapshot_get_image_size();
	info->size = info->pages;
	info->size <<= PAGE_SHIFT;
	return init_header_complete(info);
}
EXPORT_SYMBOL_GPL(init_header);

/**
 *	pack_pfns - pfns corresponding to the set bits found in the bitmap @bm
 *	are stored in the array @buf[] (1 page at a time)
 */

static inline void
pack_pfns(unsigned long *buf, struct memory_bitmap *bm)
{
	int j;

	for (j = 0; j < PAGE_SIZE / sizeof(long); j++) {
		buf[j] = memory_bm_next_pfn(bm);
		if (unlikely(buf[j] == BM_END_OF_MAP))
			break;
	}
}

/**
 *	snapshot_read_next - used for reading the system memory snapshot.
 *
 *	On the first call to it @handle should point to a zeroed
 *	snapshot_handle structure.  The structure gets updated and a pointer
 *	to it should be passed to this function every next time.
 *
 *	On success the function returns a positive number.  Then, the caller
 *	is allowed to read up to the returned number of bytes from the memory
 *	location computed by the data_of() macro.
 *
 *	The function returns 0 to indicate the end of data stream condition,
 *	and a negative number is returned on error.  In such cases the
 *	structure pointed to by @handle is not updated and should not be used
 *	any more.
 */

int snapshot_read_next(struct snapshot_handle *handle)
{
	if (handle->cur > nr_meta_pages + nr_copy_pages)
		return 0;

	if (!buffer) {
		/* This makes the buffer be freed by swsusp_free() */
		buffer = get_image_page(GFP_ATOMIC, PG_ANY);
		if (!buffer)
			return -ENOMEM;
	}
	if (!handle->cur) {
		int error;

		error = init_header((struct swsusp_info *)buffer);
		if (error)
			return error;
		handle->buffer = buffer;
		memory_bm_position_reset(&orig_bm);
		memory_bm_position_reset(&copy_bm);
	} else if (handle->cur <= nr_meta_pages) {
		memset(buffer, 0, PAGE_SIZE);
		pack_pfns(buffer, &orig_bm);
	} else {
		struct page *page;

		page = pfn_to_page(memory_bm_next_pfn(&copy_bm));
		if (PageHighMem(page)) {
			/* Highmem pages are copied to the buffer,
			 * because we can't return with a kmapped
			 * highmem page (we may not be called again).
			 */
			void *kaddr;

			kaddr = kmap_atomic(page, KM_USER0);
			memcpy(buffer, kaddr, PAGE_SIZE);
			kunmap_atomic(kaddr, KM_USER0);
			handle->buffer = buffer;
		} else {
			handle->buffer = page_address(page);
		}
	}
	handle->cur++;
	return PAGE_SIZE;
}

/**
 *	mark_unsafe_pages - mark the pages that cannot be used for storing
 *	the image during resume, because they conflict with the pages that
 *	had been used before suspend
 */

static int mark_unsafe_pages(struct memory_bitmap *bm)
{
	struct zone *zone;
	unsigned long pfn, max_zone_pfn;

	/* Clear page flags */
	for_each_populated_zone(zone) {
		max_zone_pfn = zone->zone_start_pfn + zone->spanned_pages;
		for (pfn = zone->zone_start_pfn; pfn < max_zone_pfn; pfn++)
			if (pfn_valid(pfn))
				swsusp_unset_page_free(pfn_to_page(pfn));
	}

	/* Mark pages that correspond to the "original" pfns as "unsafe" */
	memory_bm_position_reset(bm);
	do {
		pfn = memory_bm_next_pfn(bm);
		if (likely(pfn != BM_END_OF_MAP)) {
			if (likely(pfn_valid(pfn)))
				swsusp_set_page_free(pfn_to_page(pfn));
			else
				return -EFAULT;
		}
	} while (pfn != BM_END_OF_MAP);

	allocated_unsafe_pages = 0;

	return 0;
}

static void
duplicate_memory_bitmap(struct memory_bitmap *dst, struct memory_bitmap *src)
{
	unsigned long pfn;

	memory_bm_position_reset(src);
	pfn = memory_bm_next_pfn(src);
	while (pfn != BM_END_OF_MAP) {
		memory_bm_set_bit(dst, pfn);
		pfn = memory_bm_next_pfn(src);
	}
}

static int check_header(struct swsusp_info *info)
{
	char *reason;

	reason = check_image_kernel(info);
	if (!reason && info->num_physpages != num_physpages)
		reason = "memory size";
	if (reason) {
		printk(KERN_ERR "PM: Image mismatch: %s\n", reason);
		return -EPERM;
	}
	return 0;
}

/**
 *	load header - check the image header and copy data from it
 */

static int
load_header(struct swsusp_info *info)
{
	int error;

	restore_pblist = NULL;
	error = check_header(info);
	if (!error) {
		nr_copy_pages = info->image_pages;
		nr_meta_pages = info->pages - info->image_pages - 1;
	}
	return error;
}

/**
 *	unpack_orig_pfns - for each element of @buf[] (1 page at a time) set
 *	the corresponding bit in the memory bitmap @bm
 */
static int unpack_orig_pfns(unsigned long *buf, struct memory_bitmap *bm)
{
	int j;

	for (j = 0; j < PAGE_SIZE / sizeof(long); j++) {
		if (unlikely(buf[j] == BM_END_OF_MAP))
			break;

		if (memory_bm_pfn_present(bm, buf[j]))
			memory_bm_set_bit(bm, buf[j]);
		else
			return -EFAULT;
	}

	return 0;
}

/* List of "safe" pages that may be used to store data loaded from the suspend
 * image
 */
static struct linked_page *safe_pages_list;

#ifdef CONFIG_HIGHMEM
/* struct highmem_pbe is used for creating the list of highmem pages that
 * should be restored atomically during the resume from disk, because the page
 * frames they have occupied before the suspend are in use.
 */
struct highmem_pbe {
	struct page *copy_page;	/* data is here now */
	struct page *orig_page;	/* data was here before the suspend */
	struct highmem_pbe *next;
};

/* List of highmem PBEs needed for restoring the highmem pages that were
 * allocated before the suspend and included in the suspend image, but have
 * also been allocated by the "resume" kernel, so their contents cannot be
 * written directly to their "original" page frames.
 */
static struct highmem_pbe *highmem_pblist;

/**
 *	count_highmem_image_pages - compute the number of highmem pages in the
 *	suspend image.  The bits in the memory bitmap @bm that correspond to the
 *	image pages are assumed to be set.
 */

static unsigned int count_highmem_image_pages(struct memory_bitmap *bm)
{
	unsigned long pfn;
	unsigned int cnt = 0;

	memory_bm_position_reset(bm);
	pfn = memory_bm_next_pfn(bm);
	while (pfn != BM_END_OF_MAP) {
		if (PageHighMem(pfn_to_page(pfn)))
			cnt++;

		pfn = memory_bm_next_pfn(bm);
	}
	return cnt;
}

/**
 *	prepare_highmem_image - try to allocate as many highmem pages as
 *	there are highmem image pages (@nr_highmem_p points to the variable
 *	containing the number of highmem image pages).  The pages that are
 *	"safe" (ie. will not be overwritten when the suspend image is
 *	restored) have the corresponding bits set in @bm (it must be
 *	unitialized).
 *
 *	NOTE: This function should not be called if there are no highmem
 *	image pages.
 */

static unsigned int safe_highmem_pages;

static struct memory_bitmap *safe_highmem_bm;

static int
prepare_highmem_image(struct memory_bitmap *bm, unsigned int *nr_highmem_p)
{
	unsigned int to_alloc;

	if (memory_bm_create(bm, GFP_ATOMIC, PG_SAFE))
		return -ENOMEM;

	if (get_highmem_buffer(PG_SAFE))
		return -ENOMEM;

	to_alloc = count_free_highmem_pages();
	if (to_alloc > *nr_highmem_p)
		to_alloc = *nr_highmem_p;
	else
		*nr_highmem_p = to_alloc;

	safe_highmem_pages = 0;
	while (to_alloc-- > 0) {
		struct page *page;

		page = alloc_page(__GFP_HIGHMEM);
		if (!swsusp_page_is_free(page)) {
			/* The page is "safe", set its bit the bitmap */
			memory_bm_set_bit(bm, page_to_pfn(page));
			safe_highmem_pages++;
		}
		/* Mark the page as allocated */
		swsusp_set_page_forbidden(page);
		swsusp_set_page_free(page);
	}
	memory_bm_position_reset(bm);
	safe_highmem_bm = bm;
	return 0;
}

/**
 *	get_highmem_page_buffer - for given highmem image page find the buffer
 *	that suspend_write_next() should set for its caller to write to.
 *
 *	If the page is to be saved to its "original" page frame or a copy of
 *	the page is to be made in the highmem, @buffer is returned.  Otherwise,
 *	the copy of the page is to be made in normal memory, so the address of
 *	the copy is returned.
 *
 *	If @buffer is returned, the caller of suspend_write_next() will write
 *	the page's contents to @buffer, so they will have to be copied to the
 *	right location on the next call to suspend_write_next() and it is done
 *	with the help of copy_last_highmem_page().  For this purpose, if
 *	@buffer is returned, @last_highmem page is set to the page to which
 *	the data will have to be copied from @buffer.
 */

static struct page *last_highmem_page;

static void *
get_highmem_page_buffer(struct page *page, struct chain_allocator *ca)
{
	struct highmem_pbe *pbe;
	void *kaddr;

	if (swsusp_page_is_forbidden(page) && swsusp_page_is_free(page)) {
		/* We have allocated the "original" page frame and we can
		 * use it directly to store the loaded page.
		 */
		last_highmem_page = page;
		return buffer;
	}
	/* The "original" page frame has not been allocated and we have to
	 * use a "safe" page frame to store the loaded page.
	 */
	pbe = chain_alloc(ca, sizeof(struct highmem_pbe));
	if (!pbe) {
		swsusp_free();
		return ERR_PTR(-ENOMEM);
	}
	pbe->orig_page = page;
	if (safe_highmem_pages > 0) {
		struct page *tmp;

		/* Copy of the page will be stored in high memory */
		kaddr = buffer;
		tmp = pfn_to_page(memory_bm_next_pfn(safe_highmem_bm));
		safe_highmem_pages--;
		last_highmem_page = tmp;
		pbe->copy_page = tmp;
	} else {
		/* Copy of the page will be stored in normal memory */
		kaddr = safe_pages_list;
		safe_pages_list = safe_pages_list->next;
		pbe->copy_page = virt_to_page(kaddr);
	}
	pbe->next = highmem_pblist;
	highmem_pblist = pbe;
	return kaddr;
}

/**
 *	copy_last_highmem_page - copy the contents of a highmem image from
 *	@buffer, where the caller of snapshot_write_next() has place them,
 *	to the right location represented by @last_highmem_page .
 */

static void copy_last_highmem_page(void)
{
	if (last_highmem_page) {
		void *dst;

		dst = kmap_atomic(last_highmem_page, KM_USER0);
		memcpy(dst, buffer, PAGE_SIZE);
		kunmap_atomic(dst, KM_USER0);
		last_highmem_page = NULL;
	}
}

static inline int last_highmem_page_copied(void)
{
	return !last_highmem_page;
}

static inline void free_highmem_data(void)
{
	if (safe_highmem_bm)
		memory_bm_free(safe_highmem_bm, PG_UNSAFE_CLEAR);

	if (buffer)
		free_image_page(buffer, PG_UNSAFE_CLEAR);
}
#else
static inline int get_safe_write_buffer(void) { return 0; }

static unsigned int
count_highmem_image_pages(struct memory_bitmap *bm) { return 0; }

static inline int
prepare_highmem_image(struct memory_bitmap *bm, unsigned int *nr_highmem_p)
{
	return 0;
}

static inline void *
get_highmem_page_buffer(struct page *page, struct chain_allocator *ca)
{
	return ERR_PTR(-EINVAL);
}

static inline void copy_last_highmem_page(void) {}
static inline int last_highmem_page_copied(void) { return 1; }
static inline void free_highmem_data(void) {}
#endif /* CONFIG_HIGHMEM */

/**
 *	prepare_image - use the memory bitmap @bm to mark the pages that will
 *	be overwritten in the process of restoring the system memory state
 *	from the suspend image ("unsafe" pages) and allocate memory for the
 *	image.
 *
 *	The idea is to allocate a new memory bitmap first and then allocate
 *	as many pages as needed for the image data, but not to assign these
 *	pages to specific tasks initially.  Instead, we just mark them as
 *	allocated and create a lists of "safe" pages that will be used
 *	later.  On systems with high memory a list of "safe" highmem pages is
 *	also created.
 */

#define PBES_PER_LINKED_PAGE	(LINKED_PAGE_DATA_SIZE / sizeof(struct pbe))

static int
prepare_image(struct memory_bitmap *new_bm, struct memory_bitmap *bm)
{
	unsigned int nr_pages, nr_highmem;
	struct linked_page *sp_list, *lp;
	int error;

	/* If there is no highmem, the buffer will not be necessary */
	free_image_page(buffer, PG_UNSAFE_CLEAR);
	buffer = NULL;

	nr_highmem = count_highmem_image_pages(bm);
	error = mark_unsafe_pages(bm);
	if (error)
		goto Free;

	error = memory_bm_create(new_bm, GFP_ATOMIC, PG_SAFE);
	if (error)
		goto Free;

	duplicate_memory_bitmap(new_bm, bm);
	memory_bm_free(bm, PG_UNSAFE_KEEP);
	if (nr_highmem > 0) {
		error = prepare_highmem_image(bm, &nr_highmem);
		if (error)
			goto Free;
	}
	/* Reserve some safe pages for potential later use.
	 *
	 * NOTE: This way we make sure there will be enough safe pages for the
	 * chain_alloc() in get_buffer().  It is a bit wasteful, but
	 * nr_copy_pages cannot be greater than 50% of the memory anyway.
	 */
	sp_list = NULL;
	/* nr_copy_pages cannot be lesser than allocated_unsafe_pages */
	nr_pages = nr_copy_pages - nr_highmem - allocated_unsafe_pages;
	nr_pages = DIV_ROUND_UP(nr_pages, PBES_PER_LINKED_PAGE);
	while (nr_pages > 0) {
		lp = get_image_page(GFP_ATOMIC, PG_SAFE);
		if (!lp) {
			error = -ENOMEM;
			goto Free;
		}
		lp->next = sp_list;
		sp_list = lp;
		nr_pages--;
	}
	/* Preallocate memory for the image */
	safe_pages_list = NULL;
	nr_pages = nr_copy_pages - nr_highmem - allocated_unsafe_pages;
	while (nr_pages > 0) {
		lp = (struct linked_page *)get_zeroed_page(GFP_ATOMIC);
		if (!lp) {
			error = -ENOMEM;
			goto Free;
		}
		if (!swsusp_page_is_free(virt_to_page(lp))) {
			/* The page is "safe", add it to the list */
			lp->next = safe_pages_list;
			safe_pages_list = lp;
		}
		/* Mark the page as allocated */
		swsusp_set_page_forbidden(virt_to_page(lp));
		swsusp_set_page_free(virt_to_page(lp));
		nr_pages--;
	}
	/* Free the reserved safe pages so that chain_alloc() can use them */
	while (sp_list) {
		lp = sp_list->next;
		free_image_page(sp_list, PG_UNSAFE_CLEAR);
		sp_list = lp;
	}
	return 0;

 Free:
	swsusp_free();
	return error;
}

/**
 *	get_buffer - compute the address that snapshot_write_next() should
 *	set for its caller to write to.
 */

static void *get_buffer(struct memory_bitmap *bm, struct chain_allocator *ca)
{
	struct pbe *pbe;
	struct page *page;
	unsigned long pfn = memory_bm_next_pfn(bm);

	if (pfn == BM_END_OF_MAP)
		return ERR_PTR(-EFAULT);

	page = pfn_to_page(pfn);
	if (PageHighMem(page))
		return get_highmem_page_buffer(page, ca);

	if (swsusp_page_is_forbidden(page) && swsusp_page_is_free(page))
		/* We have allocated the "original" page frame and we can
		 * use it directly to store the loaded page.
		 */
		return page_address(page);

	/* The "original" page frame has not been allocated and we have to
	 * use a "safe" page frame to store the loaded page.
	 */
	pbe = chain_alloc(ca, sizeof(struct pbe));
	if (!pbe) {
		swsusp_free();
		return ERR_PTR(-ENOMEM);
	}
	pbe->orig_address = page_address(page);
	pbe->address = safe_pages_list;
	safe_pages_list = safe_pages_list->next;
	pbe->next = restore_pblist;
	restore_pblist = pbe;
	return pbe->address;
}

/**
 *	snapshot_write_next - used for writing the system memory snapshot.
 *
 *	On the first call to it @handle should point to a zeroed
 *	snapshot_handle structure.  The structure gets updated and a pointer
 *	to it should be passed to this function every next time.
 *
 *	On success the function returns a positive number.  Then, the caller
 *	is allowed to write up to the returned number of bytes to the memory
 *	location computed by the data_of() macro.
 *
 *	The function returns 0 to indicate the "end of file" condition,
 *	and a negative number is returned on error.  In such cases the
 *	structure pointed to by @handle is not updated and should not be used
 *	any more.
 */

int snapshot_write_next(struct snapshot_handle *handle)
{
	static struct chain_allocator ca;
	int error = 0;

	/* Check if we have already loaded the entire image */
	if (handle->cur > 1 && handle->cur > nr_meta_pages + nr_copy_pages)
		return 0;

	handle->sync_read = 1;

	if (!handle->cur) {
		if (!buffer)
			/* This makes the buffer be freed by swsusp_free() */
			buffer = get_image_page(GFP_ATOMIC, PG_ANY);

		if (!buffer)
			return -ENOMEM;

		handle->buffer = buffer;
	} else if (handle->cur == 1) {
		error = load_header(buffer);
		if (error)
			return error;

		error = memory_bm_create(&copy_bm, GFP_ATOMIC, PG_ANY);
		if (error)
			return error;

	} else if (handle->cur <= nr_meta_pages + 1) {
		error = unpack_orig_pfns(buffer, &copy_bm);
		if (error)
			return error;

		if (handle->cur == nr_meta_pages + 1) {
			error = prepare_image(&orig_bm, &copy_bm);
			if (error)
				return error;

			chain_init(&ca, GFP_ATOMIC, PG_SAFE);
			memory_bm_position_reset(&orig_bm);
			restore_pblist = NULL;
			handle->buffer = get_buffer(&orig_bm, &ca);
			handle->sync_read = 0;
			if (IS_ERR(handle->buffer))
				return PTR_ERR(handle->buffer);
		}
	} else {
		copy_last_highmem_page();
		handle->buffer = get_buffer(&orig_bm, &ca);
		if (IS_ERR(handle->buffer))
			return PTR_ERR(handle->buffer);
		if (handle->buffer != buffer)
			handle->sync_read = 0;
	}
	handle->cur++;
	return PAGE_SIZE;
}

/**
 *	snapshot_write_finalize - must be called after the last call to
 *	snapshot_write_next() in case the last page in the image happens
 *	to be a highmem page and its contents should be stored in the
 *	highmem.  Additionally, it releases the memory that will not be
 *	used any more.
 */

void snapshot_write_finalize(struct snapshot_handle *handle)
{
	copy_last_highmem_page();
	/* Free only if we have loaded the image entirely */
	if (handle->cur > 1 && handle->cur > nr_meta_pages + nr_copy_pages) {
		memory_bm_free(&orig_bm, PG_UNSAFE_CLEAR);
		free_highmem_data();
	}
}

int snapshot_image_loaded(struct snapshot_handle *handle)
{
	return !(!nr_copy_pages || !last_highmem_page_copied() ||
			handle->cur <= nr_meta_pages + nr_copy_pages);
}

#ifdef CONFIG_HIGHMEM
/* Assumes that @buf is ready and points to a "safe" page */
static inline void
swap_two_pages_data(struct page *p1, struct page *p2, void *buf)
{
	void *kaddr1, *kaddr2;

	kaddr1 = kmap_atomic(p1, KM_USER0);
	kaddr2 = kmap_atomic(p2, KM_USER1);
	memcpy(buf, kaddr1, PAGE_SIZE);
	memcpy(kaddr1, kaddr2, PAGE_SIZE);
	memcpy(kaddr2, buf, PAGE_SIZE);
	kunmap_atomic(kaddr1, KM_USER0);
	kunmap_atomic(kaddr2, KM_USER1);
}

/**
 *	restore_highmem - for each highmem page that was allocated before
 *	the suspend and included in the suspend image, and also has been
 *	allocated by the "resume" kernel swap its current (ie. "before
 *	resume") contents with the previous (ie. "before suspend") one.
 *
 *	If the resume eventually fails, we can call this function once
 *	again and restore the "before resume" highmem state.
 */

int restore_highmem(void)
{
	struct highmem_pbe *pbe = highmem_pblist;
	void *buf;

	if (!pbe)
		return 0;

	buf = get_image_page(GFP_ATOMIC, PG_SAFE);
	if (!buf)
		return -ENOMEM;

	while (pbe) {
		swap_two_pages_data(pbe->copy_page, pbe->orig_page, buf);
		pbe = pbe->next;
	}
	free_image_page(buf, PG_UNSAFE_CLEAR);
	return 0;
}
#endif /* CONFIG_HIGHMEM */<|MERGE_RESOLUTION|>--- conflicted
+++ resolved
@@ -247,18 +247,6 @@
 }
 
 /* Functions that operate on memory bitmaps */
-<<<<<<< HEAD
-
-void memory_bm_position_reset(struct memory_bitmap *bm)
-{
-	bm->cur.block = list_entry(bm->blocks.next, struct bm_block, hook);
-	bm->cur.bit = 0;
-
-	bm->iter.block = list_entry(bm->blocks.next, struct bm_block, hook);
-	bm->iter.bit = 0;
-}
-EXPORT_SYMBOL_GPL(memory_bm_position_reset);
-=======
 
 void memory_bm_position_reset_index(struct memory_bitmap *bm, int index)
 {
@@ -300,7 +288,6 @@
 	return 0;
 }
 EXPORT_SYMBOL_GPL(memory_bm_set_iterators);
->>>>>>> 59f8a606
 
 /**
  *	create_bm_block_list - create a list of block bitmap objects
@@ -408,13 +395,8 @@
 /**
   *	memory_bm_create - allocate memory for a memory bitmap
   */
-<<<<<<< HEAD
-int
-memory_bm_create(struct memory_bitmap *bm, gfp_t gfp_mask, int safe_needed)
-=======
 int memory_bm_create_index(struct memory_bitmap *bm, gfp_t gfp_mask,
 		int safe_needed, int states)
->>>>>>> 59f8a606
 {
 	struct chain_allocator ca;
 	struct list_head mem_extents;
@@ -472,15 +454,12 @@
 	memory_bm_free(bm, PG_UNSAFE_CLEAR);
 	goto Exit;
 }
-<<<<<<< HEAD
-=======
 EXPORT_SYMBOL_GPL(memory_bm_create_index);
 
 int memory_bm_create(struct memory_bitmap *bm, gfp_t gfp_mask, int safe_needed)
 {
 	return memory_bm_create_index(bm, gfp_mask, safe_needed, 1);
 }
->>>>>>> 59f8a606
 EXPORT_SYMBOL_GPL(memory_bm_create);
 
 /**
@@ -543,15 +522,12 @@
 	return 0;
 }
 
-<<<<<<< HEAD
-=======
 static int memory_bm_find_bit(struct memory_bitmap *bm, unsigned long pfn,
 				void **addr, unsigned int *bit_nr)
 {
 	return memory_bm_find_bit_index(bm, pfn, addr, bit_nr, 0);
 }
 
->>>>>>> 59f8a606
 void memory_bm_set_bit(struct memory_bitmap *bm, unsigned long pfn)
 {
 	void *addr;
@@ -576,12 +552,8 @@
 	return error;
 }
 
-<<<<<<< HEAD
-void memory_bm_clear_bit(struct memory_bitmap *bm, unsigned long pfn)
-=======
 void memory_bm_clear_bit_index(struct memory_bitmap *bm, unsigned long pfn,
 		int index)
->>>>>>> 59f8a606
 {
 	void *addr;
 	unsigned int bit;
@@ -591,11 +563,6 @@
 	BUG_ON(error);
 	clear_bit(bit, addr);
 }
-<<<<<<< HEAD
-EXPORT_SYMBOL_GPL(memory_bm_clear_bit);
-
-int memory_bm_test_bit(struct memory_bitmap *bm, unsigned long pfn)
-=======
 EXPORT_SYMBOL_GPL(memory_bm_clear_bit_index);
 
 void memory_bm_clear_bit(struct memory_bitmap *bm, unsigned long pfn)
@@ -606,7 +573,6 @@
 
 int memory_bm_test_bit_index(struct memory_bitmap *bm, unsigned long pfn,
 		int index)
->>>>>>> 59f8a606
 {
 	void *addr;
 	unsigned int bit;
@@ -616,16 +582,12 @@
 	BUG_ON(error);
 	return test_bit(bit, addr);
 }
-<<<<<<< HEAD
-EXPORT_SYMBOL_GPL(memory_bm_test_bit);
-=======
 EXPORT_SYMBOL_GPL(memory_bm_test_bit_index);
 
 int memory_bm_test_bit(struct memory_bitmap *bm, unsigned long pfn)
 {
 	return memory_bm_test_bit_index(bm, pfn, 0);
 }
->>>>>>> 59f8a606
 
 static bool memory_bm_pfn_present(struct memory_bitmap *bm, unsigned long pfn)
 {
@@ -644,45 +606,35 @@
  *	this function.
  */
 
-<<<<<<< HEAD
-unsigned long memory_bm_next_pfn(struct memory_bitmap *bm)
-=======
 unsigned long memory_bm_next_pfn_index(struct memory_bitmap *bm, int index)
->>>>>>> 59f8a606
 {
 	struct bm_block *bb;
 	int bit;
 
-<<<<<<< HEAD
-	bb = bm->iter.block;
-	do {
-		bit = bm->iter.bit;
-=======
 	bb = bm->states[index].block;
 	do {
 		bit = bm->states[index].bit;
->>>>>>> 59f8a606
 		bit = find_next_bit(bb->data, bm_block_bits(bb), bit);
 		if (bit < bm_block_bits(bb))
 			goto Return_pfn;
 
 		bb = list_entry(bb->hook.next, struct bm_block, hook);
-<<<<<<< HEAD
-		bm->iter.block = bb;
-		bm->iter.bit = 0;
-=======
 		bm->states[index].block = bb;
 		bm->states[index].bit = 0;
->>>>>>> 59f8a606
 	} while (&bb->hook != &bm->blocks);
 
 	memory_bm_position_reset_index(bm, index);
 	return BM_END_OF_MAP;
 
  Return_pfn:
-<<<<<<< HEAD
-	bm->iter.bit = bit + 1;
+	bm->states[index].bit = bit + 1;
 	return bb->start_pfn + bit;
+}
+EXPORT_SYMBOL_GPL(memory_bm_next_pfn_index);
+
+unsigned long memory_bm_next_pfn(struct memory_bitmap *bm)
+{
+	return memory_bm_next_pfn_index(bm, 0);
 }
 EXPORT_SYMBOL_GPL(memory_bm_next_pfn);
 
@@ -742,75 +694,6 @@
 	if (!bm)
 		return result;
 
-=======
-	bm->states[index].bit = bit + 1;
-	return bb->start_pfn + bit;
-}
-EXPORT_SYMBOL_GPL(memory_bm_next_pfn_index);
-
-unsigned long memory_bm_next_pfn(struct memory_bitmap *bm)
-{
-	return memory_bm_next_pfn_index(bm, 0);
-}
-EXPORT_SYMBOL_GPL(memory_bm_next_pfn);
-
-void memory_bm_clear(struct memory_bitmap *bm)
-{
-	unsigned long pfn;
-
-	memory_bm_position_reset(bm);
-	pfn = memory_bm_next_pfn(bm);
-	while (pfn != BM_END_OF_MAP) {
-		memory_bm_clear_bit(bm, pfn);
-		pfn = memory_bm_next_pfn(bm);
-	}
-}
-EXPORT_SYMBOL_GPL(memory_bm_clear);
-
-void memory_bm_copy(struct memory_bitmap *source, struct memory_bitmap *dest)
-{
-	unsigned long pfn;
-
-	memory_bm_position_reset(source);
-	pfn = memory_bm_next_pfn(source);
-	while (pfn != BM_END_OF_MAP) {
-		memory_bm_set_bit(dest, pfn);
-		pfn = memory_bm_next_pfn(source);
-	}
-}
-EXPORT_SYMBOL_GPL(memory_bm_copy);
-
-void memory_bm_dup(struct memory_bitmap *source, struct memory_bitmap *dest)
-{
-	memory_bm_clear(dest);
-	memory_bm_copy(source, dest);
-}
-EXPORT_SYMBOL_GPL(memory_bm_dup);
-
-#ifdef CONFIG_TOI
-#define DEFINE_MEMORY_BITMAP(name) \
-struct memory_bitmap *name; \
-EXPORT_SYMBOL_GPL(name)
-
-DEFINE_MEMORY_BITMAP(pageset1_map);
-DEFINE_MEMORY_BITMAP(pageset1_copy_map);
-DEFINE_MEMORY_BITMAP(pageset2_map);
-DEFINE_MEMORY_BITMAP(page_resave_map);
-DEFINE_MEMORY_BITMAP(io_map);
-DEFINE_MEMORY_BITMAP(nosave_map);
-DEFINE_MEMORY_BITMAP(free_map);
-
-int memory_bm_write(struct memory_bitmap *bm, int (*rw_chunk)
-	(int rw, struct toi_module_ops *owner, char *buffer, int buffer_size))
-{
-	int result = 0;
-	unsigned int nr = 0;
-	struct bm_block *bb;
-
-	if (!bm)
-		return result;
-
->>>>>>> 59f8a606
 	list_for_each_entry(bb, &bm->blocks, hook)
 		nr++;
 
