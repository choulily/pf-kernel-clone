--- conflicted
+++ resolved
@@ -272,7 +272,6 @@
 }
 #endif
 
-<<<<<<< HEAD
 extern struct page *saveable_page(struct zone *z, unsigned long p);
 #ifdef CONFIG_HIGHMEM
 extern struct page *saveable_highmem_page(struct zone *z, unsigned long p);
@@ -356,7 +355,7 @@
 extern int memory_bm_write(struct memory_bitmap *bm, int (*rw_chunk)
 	(int rw, struct toi_module_ops *owner, char *buffer, int buffer_size));
 #endif
-=======
+
 #ifdef CONFIG_PM_AUTOSLEEP
 
 /* kernel/power/autosleep.c */
@@ -382,5 +381,4 @@
 extern int pm_wake_lock(const char *buf);
 extern int pm_wake_unlock(const char *buf);
 
-#endif /* !CONFIG_PM_WAKELOCKS */
->>>>>>> af56e0aa
+#endif /* !CONFIG_PM_WAKELOCKS */