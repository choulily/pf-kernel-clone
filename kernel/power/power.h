/*
 * Copyright (C) 2004-2007 Nigel Cunningham (nigel at tuxonice net)
 */

#include <linux/suspend.h>
#include <linux/utsname.h>
#include "tuxonice.h"
#include "tuxonice_builtin.h"

struct swsusp_info {
	struct new_utsname	uts;
	u32			version_code;
	unsigned long		num_physpages;
	int			cpus;
	unsigned long		image_pages;
	unsigned long		pages;
	unsigned long		size;
} __attribute__((aligned(PAGE_SIZE)));

#ifdef CONFIG_HIBERNATION
#ifdef CONFIG_ARCH_HIBERNATION_HEADER
/* Maximum size of architecture specific data in a hibernation header */
#define MAX_ARCH_HEADER_SIZE	(sizeof(struct new_utsname) + 4)

extern int arch_hibernation_header_save(void *addr, unsigned int max_size);
extern int arch_hibernation_header_restore(void *addr);

static inline int init_header_complete(struct swsusp_info *info)
{
	return arch_hibernation_header_save(info, MAX_ARCH_HEADER_SIZE);
}

static inline char *check_image_kernel(struct swsusp_info *info)
{
	return arch_hibernation_header_restore(info) ?
			"architecture specific data" : NULL;
}
#endif /* CONFIG_ARCH_HIBERNATION_HEADER */

<<<<<<< HEAD
#ifdef CONFIG_HIBERNATION
extern char resume_file[256];
=======
>>>>>>> 54866f03
/*
 * Keep some memory free so that I/O operations can succeed without paging
 * [Might this be more than 4 MB?]
 */
#define PAGES_FOR_IO	((4096 * 1024) >> PAGE_SHIFT)

/*
 * Keep 1 MB of memory free so that device drivers can allocate some pages in
 * their .suspend() routines without breaking the suspend to disk.
 */
#define SPARE_PAGES	((1024 * 1024) >> PAGE_SHIFT)

/* kernel/power/disk.c */
extern int hibernation_snapshot(int platform_mode);
extern int hibernation_restore(int platform_mode);
extern int hibernation_platform_enter(void);
#endif

extern int pfn_is_nosave(unsigned long);

extern struct mutex pm_mutex;

#define power_attr(_name) \
static struct subsys_attribute _name##_attr = {	\
	.attr	= {				\
		.name = __stringify(_name),	\
		.mode = 0644,			\
	},					\
	.show	= _name##_show,			\
	.store	= _name##_store,		\
}

extern struct kset power_subsys;

extern struct pbe *restore_pblist;

/* Preferred image size in bytes (default 500 MB) */
extern unsigned long image_size;
extern int in_suspend;
extern dev_t swsusp_resume_device;
extern sector_t swsusp_resume_block;

extern asmlinkage int swsusp_arch_suspend(void);
extern asmlinkage int swsusp_arch_resume(void);

extern int create_basic_memory_bitmaps(void);
extern void free_basic_memory_bitmaps(void);
extern unsigned int count_data_pages(void);

/**
 *	Auxiliary structure used for reading the snapshot image data and
 *	metadata from and writing them to the list of page backup entries
 *	(PBEs) which is the main data structure of swsusp.
 *
 *	Using struct snapshot_handle we can transfer the image, including its
 *	metadata, as a continuous sequence of bytes with the help of
 *	snapshot_read_next() and snapshot_write_next().
 *
 *	The code that writes the image to a storage or transfers it to
 *	the user land is required to use snapshot_read_next() for this
 *	purpose and it should not make any assumptions regarding the internal
 *	structure of the image.  Similarly, the code that reads the image from
 *	a storage or transfers it from the user land is required to use
 *	snapshot_write_next().
 *
 *	This may allow us to change the internal structure of the image
 *	in the future with considerably less effort.
 */

struct snapshot_handle {
	loff_t		offset;	/* number of the last byte ready for reading
				 * or writing in the sequence
				 */
	unsigned int	cur;	/* number of the block of PAGE_SIZE bytes the
				 * next operation will refer to (ie. current)
				 */
	unsigned int	cur_offset;	/* offset with respect to the current
					 * block (for the next operation)
					 */
	unsigned int	prev;	/* number of the block of PAGE_SIZE bytes that
				 * was the current one previously
				 */
	void		*buffer;	/* address of the block to read from
					 * or write to
					 */
	unsigned int	buf_offset;	/* location to read from or write to,
					 * given as a displacement from 'buffer'
					 */
	int		sync_read;	/* Set to one to notify the caller of
					 * snapshot_write_next() that it may
					 * need to call wait_on_bio_chain()
					 */
};

/* This macro returns the address from/to which the caller of
 * snapshot_read_next()/snapshot_write_next() is allowed to
 * read/write data after the function returns
 */
#define data_of(handle)	((handle).buffer + (handle).buf_offset)

extern unsigned int snapshot_additional_pages(struct zone *zone);
extern int snapshot_read_next(struct snapshot_handle *handle, size_t count);
extern int snapshot_write_next(struct snapshot_handle *handle, size_t count);
extern void snapshot_write_finalize(struct snapshot_handle *handle);
extern int snapshot_image_loaded(struct snapshot_handle *handle);

/*
 * This structure is used to pass the values needed for the identification
 * of the resume swap area from a user space to the kernel via the
 * SNAPSHOT_SET_SWAP_AREA ioctl
 */
struct resume_swap_area {
	loff_t offset;
	u_int32_t dev;
} __attribute__((packed));

#define SNAPSHOT_IOC_MAGIC	'3'
#define SNAPSHOT_FREEZE			_IO(SNAPSHOT_IOC_MAGIC, 1)
#define SNAPSHOT_UNFREEZE		_IO(SNAPSHOT_IOC_MAGIC, 2)
#define SNAPSHOT_ATOMIC_SNAPSHOT	_IOW(SNAPSHOT_IOC_MAGIC, 3, void *)
#define SNAPSHOT_ATOMIC_RESTORE		_IO(SNAPSHOT_IOC_MAGIC, 4)
#define SNAPSHOT_FREE			_IO(SNAPSHOT_IOC_MAGIC, 5)
#define SNAPSHOT_SET_IMAGE_SIZE		_IOW(SNAPSHOT_IOC_MAGIC, 6, unsigned long)
#define SNAPSHOT_AVAIL_SWAP		_IOR(SNAPSHOT_IOC_MAGIC, 7, void *)
#define SNAPSHOT_GET_SWAP_PAGE		_IOR(SNAPSHOT_IOC_MAGIC, 8, void *)
#define SNAPSHOT_FREE_SWAP_PAGES	_IO(SNAPSHOT_IOC_MAGIC, 9)
#define SNAPSHOT_SET_SWAP_FILE		_IOW(SNAPSHOT_IOC_MAGIC, 10, unsigned int)
#define SNAPSHOT_S2RAM			_IO(SNAPSHOT_IOC_MAGIC, 11)
#define SNAPSHOT_PMOPS			_IOW(SNAPSHOT_IOC_MAGIC, 12, unsigned int)
#define SNAPSHOT_SET_SWAP_AREA		_IOW(SNAPSHOT_IOC_MAGIC, 13, \
							struct resume_swap_area)
#define SNAPSHOT_IOC_MAXNR	13

#define PMOPS_PREPARE	1
#define PMOPS_ENTER	2
#define PMOPS_FINISH	3

/* If unset, the snapshot device cannot be open. */
extern atomic_t snapshot_device_available;

extern sector_t alloc_swapdev_block(int swap);
extern void free_all_swap_pages(int swap);
extern int swsusp_swap_in_use(void);

/*
 * Flags that can be passed from the hibernatig hernel to the "boot" kernel in
 * the image header.
 */
#define SF_PLATFORM_MODE	1

/* kernel/power/disk.c */
extern int swsusp_check(void);
extern int swsusp_shrink_memory(void);
extern void swsusp_free(void);
extern int swsusp_resume(void);
extern int swsusp_read(unsigned int *flags_p);
extern int swsusp_write(unsigned int flags);
extern void swsusp_close(void);

struct timeval;
/* kernel/power/swsusp.c */
extern void swsusp_show_speed(struct timeval *, struct timeval *,
				unsigned int, char *);

#ifdef CONFIG_SUSPEND
/* kernel/power/main.c */
extern int suspend_devices_and_enter(suspend_state_t state);
#else /* !CONFIG_SUSPEND */
static inline int suspend_devices_and_enter(suspend_state_t state)
{
	return -ENOSYS;
}
#endif /* !CONFIG_SUSPEND */

/* kernel/power/common.c */
extern struct blocking_notifier_head pm_chain_head;

static inline int pm_notifier_call_chain(unsigned long val)
{
	return (blocking_notifier_call_chain(&pm_chain_head, val, NULL)
			== NOTIFY_BAD) ? -EINVAL : 0;
}

extern struct page *saveable_page(unsigned long pfn);
#ifdef CONFIG_HIGHMEM
extern struct page *saveable_highmem_page(unsigned long pfn);
#else
static inline void *saveable_highmem_page(unsigned long pfn) { return NULL; }
#endif

#define PBES_PER_PAGE (PAGE_SIZE / sizeof(struct pbe))<|MERGE_RESOLUTION|>--- conflicted
+++ resolved
@@ -37,11 +37,7 @@
 }
 #endif /* CONFIG_ARCH_HIBERNATION_HEADER */
 
-<<<<<<< HEAD
-#ifdef CONFIG_HIBERNATION
 extern char resume_file[256];
-=======
->>>>>>> 54866f03
 /*
  * Keep some memory free so that I/O operations can succeed without paging
  * [Might this be more than 4 MB?]
