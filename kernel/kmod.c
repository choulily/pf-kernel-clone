--- conflicted
+++ resolved
@@ -33,12 +33,8 @@
 #include <linux/kernel.h>
 #include <linux/init.h>
 #include <linux/resource.h>
-<<<<<<< HEAD
-#include <linux/freezer.h>
-=======
 #include <linux/notifier.h>
 #include <linux/suspend.h>
->>>>>>> f695baf2
 #include <asm/uaccess.h>
 
 extern int max_threads;
@@ -511,20 +507,9 @@
 
 	return call_usermodehelper_exec(sub_info, 1);
 
-<<<<<<< HEAD
-	if (freezer_is_on()) {
-		printk(KERN_WARNING "Freezer is on. Refusing to start %s.\n", path);
-		return -EBUSY;
-	}
-
-	queue_work(khelper_wq, &sub_info.work);
-	wait_for_completion(&done);
-	return sub_info.retval;
-=======
   out:
 	call_usermodehelper_freeinfo(sub_info);
 	return ret;
->>>>>>> f695baf2
 }
 EXPORT_SYMBOL(call_usermodehelper_pipe);
 
