--- conflicted
+++ resolved
@@ -204,12 +204,7 @@
 	 * util_cfs + util_dl as requested freq. However, cpufreq is not yet
 	 * ready for such an interface. So, we only do the latter for now.
 	 */
-<<<<<<< HEAD
-	return min(util, sg_cpu->max);
-#endif
-=======
 	return min(sg_cpu->max, (sg_cpu->util_dl + sg_cpu->util_cfs));
->>>>>>> 506f6fba
 }
 
 static void sugov_set_iowait_boost(struct sugov_cpu *sg_cpu, u64 time, unsigned int flags)
