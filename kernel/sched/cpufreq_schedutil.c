--- conflicted
+++ resolved
@@ -440,12 +440,8 @@
 {
 #ifndef CONFIG_SCHED_BMQ
 	if (cpu_bw_dl(cpu_rq(sg_cpu->cpu)) > sg_cpu->bw_dl)
-<<<<<<< HEAD
 #endif
-		sg_policy->need_freq_update = true;
-=======
 		sg_policy->limits_changed = true;
->>>>>>> f7d5b3dc
 }
 
 static void sugov_update_single(struct update_util_data *hook, u64 time,
