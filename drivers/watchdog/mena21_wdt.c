// SPDX-License-Identifier: GPL-2.0+
/*
 * Watchdog driver for the A21 VME CPU Boards
 *
 * Copyright (C) 2013 MEN Mikro Elektronik Nuernberg GmbH
 *
 */
#include <linux/module.h>
#include <linux/moduleparam.h>
#include <linux/types.h>
#include <linux/kernel.h>
#include <linux/slab.h>
#include <linux/platform_device.h>
#include <linux/watchdog.h>
#include <linux/uaccess.h>
#include <linux/gpio/consumer.h>
#include <linux/delay.h>
#include <linux/bitops.h>
#include <linux/of.h>

#define NUM_GPIOS 6

enum a21_wdt_gpios {
	GPIO_WD_ENAB,
	GPIO_WD_FAST,
	GPIO_WD_TRIG,
	GPIO_WD_RST0,
	GPIO_WD_RST1,
	GPIO_WD_RST2,
};

struct a21_wdt_drv {
	struct watchdog_device wdt;
	struct gpio_desc *gpios[NUM_GPIOS];
};

static bool nowayout = WATCHDOG_NOWAYOUT;
module_param(nowayout, bool, 0);
MODULE_PARM_DESC(nowayout, "Watchdog cannot be stopped once started (default="
			    __MODULE_STRING(WATCHDOG_NOWAYOUT) ")");

static unsigned int a21_wdt_get_bootstatus(struct a21_wdt_drv *drv)
{
	int reset = 0;

	reset |= gpiod_get_value(drv->gpios[GPIO_WD_RST0]) ? (1 << 0) : 0;
	reset |= gpiod_get_value(drv->gpios[GPIO_WD_RST1]) ? (1 << 1) : 0;
	reset |= gpiod_get_value(drv->gpios[GPIO_WD_RST2]) ? (1 << 2) : 0;

	return reset;
}

static int a21_wdt_start(struct watchdog_device *wdt)
{
	struct a21_wdt_drv *drv = watchdog_get_drvdata(wdt);

	gpiod_set_value(drv->gpios[GPIO_WD_ENAB], 1);

	return 0;
}

static int a21_wdt_stop(struct watchdog_device *wdt)
{
	struct a21_wdt_drv *drv = watchdog_get_drvdata(wdt);

	gpiod_set_value(drv->gpios[GPIO_WD_ENAB], 0);

	return 0;
}

static int a21_wdt_ping(struct watchdog_device *wdt)
{
	struct a21_wdt_drv *drv = watchdog_get_drvdata(wdt);

	gpiod_set_value(drv->gpios[GPIO_WD_TRIG], 0);
	ndelay(10);
	gpiod_set_value(drv->gpios[GPIO_WD_TRIG], 1);

	return 0;
}

static int a21_wdt_set_timeout(struct watchdog_device *wdt,
			       unsigned int timeout)
{
	struct a21_wdt_drv *drv = watchdog_get_drvdata(wdt);

	if (timeout != 1 && timeout != 30) {
		dev_err(wdt->parent, "Only 1 and 30 allowed as timeout\n");
		return -EINVAL;
	}

	if (timeout == 30 && wdt->timeout == 1) {
		dev_err(wdt->parent,
			"Transition from fast to slow mode not allowed\n");
		return -EINVAL;
	}

	if (timeout == 1)
		gpiod_set_value(drv->gpios[GPIO_WD_FAST], 1);
	else
		gpiod_set_value(drv->gpios[GPIO_WD_FAST], 0);

	wdt->timeout = timeout;

	return 0;
}

static const struct watchdog_info a21_wdt_info = {
	.options = WDIOF_SETTIMEOUT | WDIOF_KEEPALIVEPING | WDIOF_MAGICCLOSE,
	.identity = "MEN A21 Watchdog",
};

static const struct watchdog_ops a21_wdt_ops = {
	.owner = THIS_MODULE,
	.start = a21_wdt_start,
	.stop = a21_wdt_stop,
	.ping = a21_wdt_ping,
	.set_timeout = a21_wdt_set_timeout,
};

static struct watchdog_device a21_wdt = {
	.info = &a21_wdt_info,
	.ops = &a21_wdt_ops,
	.min_timeout = 1,
	.max_timeout = 30,
};

static int a21_wdt_probe(struct platform_device *pdev)
{
<<<<<<< HEAD
=======
	struct device *dev = &pdev->dev;
>>>>>>> 0ecfebd2
	struct a21_wdt_drv *drv;
	unsigned int reset = 0;
	int num_gpios;
	int ret;
	int i;

	drv = devm_kzalloc(dev, sizeof(struct a21_wdt_drv), GFP_KERNEL);
	if (!drv)
		return -ENOMEM;

<<<<<<< HEAD
	num_gpios = gpiod_count(&pdev->dev, NULL);
=======
	num_gpios = gpiod_count(dev, NULL);
>>>>>>> 0ecfebd2
	if (num_gpios != NUM_GPIOS) {
		dev_err(dev, "gpios DT property wrong, got %d want %d",
			num_gpios, NUM_GPIOS);
		return -ENODEV;
	}

	/* Request the used GPIOs */
	for (i = 0; i < num_gpios; i++) {
		enum gpiod_flags gflags;

		if (i < GPIO_WD_RST0)
			gflags = GPIOD_ASIS;
		else
			gflags = GPIOD_IN;
<<<<<<< HEAD
		drv->gpios[i] = devm_gpiod_get_index(&pdev->dev, NULL, i,
						     gflags);
		if (IS_ERR(drv->gpios[i])) {
			ret = PTR_ERR(drv->gpios[i]);
			return ret;
		}
=======
		drv->gpios[i] = devm_gpiod_get_index(dev, NULL, i, gflags);
		if (IS_ERR(drv->gpios[i]))
			return PTR_ERR(drv->gpios[i]);
>>>>>>> 0ecfebd2

		gpiod_set_consumer_name(drv->gpios[i], "MEN A21 Watchdog");

		/*
		 * Retrieve the initial value from the GPIOs that should be
		 * output, then set up the line as output with that value.
		 */
		if (i < GPIO_WD_RST0) {
			int val;

			val = gpiod_get_value(drv->gpios[i]);
			gpiod_direction_output(drv->gpios[i], val);
		}
	}

	watchdog_init_timeout(&a21_wdt, 30, dev);
	watchdog_set_nowayout(&a21_wdt, nowayout);
	watchdog_set_drvdata(&a21_wdt, drv);
	a21_wdt.parent = dev;

	reset = a21_wdt_get_bootstatus(drv);
	if (reset == 2)
		a21_wdt.bootstatus |= WDIOF_EXTERN1;
	else if (reset == 4)
		a21_wdt.bootstatus |= WDIOF_CARDRESET;
	else if (reset == 5)
		a21_wdt.bootstatus |= WDIOF_POWERUNDER;
	else if (reset == 7)
		a21_wdt.bootstatus |= WDIOF_EXTERN2;

	drv->wdt = a21_wdt;
	dev_set_drvdata(dev, drv);

	ret = devm_watchdog_register_device(dev, &a21_wdt);
	if (ret) {
		dev_err(dev, "Cannot register watchdog device\n");
		return ret;
	}

	dev_info(dev, "MEN A21 watchdog timer driver enabled\n");

	return 0;
}

static void a21_wdt_shutdown(struct platform_device *pdev)
{
	struct a21_wdt_drv *drv = dev_get_drvdata(&pdev->dev);

	gpiod_set_value(drv->gpios[GPIO_WD_ENAB], 0);
}

static const struct of_device_id a21_wdt_ids[] = {
	{ .compatible = "men,a021-wdt" },
	{ },
};
MODULE_DEVICE_TABLE(of, a21_wdt_ids);

static struct platform_driver a21_wdt_driver = {
	.probe = a21_wdt_probe,
	.shutdown = a21_wdt_shutdown,
	.driver = {
		.name = "a21-watchdog",
		.of_match_table = a21_wdt_ids,
	},
};

module_platform_driver(a21_wdt_driver);

MODULE_AUTHOR("MEN Mikro Elektronik");
MODULE_DESCRIPTION("MEN A21 Watchdog");
MODULE_LICENSE("GPL");
MODULE_ALIAS("platform:a21-watchdog");<|MERGE_RESOLUTION|>--- conflicted
+++ resolved
@@ -127,10 +127,7 @@
 
 static int a21_wdt_probe(struct platform_device *pdev)
 {
-<<<<<<< HEAD
-=======
 	struct device *dev = &pdev->dev;
->>>>>>> 0ecfebd2
 	struct a21_wdt_drv *drv;
 	unsigned int reset = 0;
 	int num_gpios;
@@ -141,11 +138,7 @@
 	if (!drv)
 		return -ENOMEM;
 
-<<<<<<< HEAD
-	num_gpios = gpiod_count(&pdev->dev, NULL);
-=======
 	num_gpios = gpiod_count(dev, NULL);
->>>>>>> 0ecfebd2
 	if (num_gpios != NUM_GPIOS) {
 		dev_err(dev, "gpios DT property wrong, got %d want %d",
 			num_gpios, NUM_GPIOS);
@@ -160,18 +153,9 @@
 			gflags = GPIOD_ASIS;
 		else
 			gflags = GPIOD_IN;
-<<<<<<< HEAD
-		drv->gpios[i] = devm_gpiod_get_index(&pdev->dev, NULL, i,
-						     gflags);
-		if (IS_ERR(drv->gpios[i])) {
-			ret = PTR_ERR(drv->gpios[i]);
-			return ret;
-		}
-=======
 		drv->gpios[i] = devm_gpiod_get_index(dev, NULL, i, gflags);
 		if (IS_ERR(drv->gpios[i]))
 			return PTR_ERR(drv->gpios[i]);
->>>>>>> 0ecfebd2
 
 		gpiod_set_consumer_name(drv->gpios[i], "MEN A21 Watchdog");
 
