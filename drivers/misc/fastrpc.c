--- conflicted
+++ resolved
@@ -1748,29 +1748,18 @@
 static int fastrpc_req_mem_unmap_impl(struct fastrpc_user *fl, struct fastrpc_mem_unmap *req)
 {
 	struct fastrpc_invoke_args args[1] = { [0] = { 0 } };
-<<<<<<< HEAD
-	struct fastrpc_map *map = NULL, *m;
-=======
 	struct fastrpc_map *map = NULL, *iter, *m;
->>>>>>> 88084a3d
 	struct fastrpc_mem_unmap_req_msg req_msg = { 0 };
 	int err = 0;
 	u32 sc;
 	struct device *dev = fl->sctx->dev;
 
 	spin_lock(&fl->lock);
-<<<<<<< HEAD
-	list_for_each_entry_safe(map, m, &fl->maps, node) {
-		if ((req->fd < 0 || map->fd == req->fd) && (map->raddr == req->vaddr))
-			break;
-		map = NULL;
-=======
 	list_for_each_entry_safe(iter, m, &fl->maps, node) {
 		if ((req->fd < 0 || iter->fd == req->fd) && (iter->raddr == req->vaddr)) {
 			map = iter;
 			break;
 		}
->>>>>>> 88084a3d
 	}
 
 	spin_unlock(&fl->lock);
